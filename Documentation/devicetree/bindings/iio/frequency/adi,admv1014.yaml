# SPDX-License-Identifier: (GPL-2.0-only OR BSD-2-Clause)
%YAML 1.2
---
$id: http://devicetree.org/schemas/iio/frequency/adi,admv1014.yaml#
$schema: http://devicetree.org/meta-schemas/core.yaml#

title: ADMV1014 Microwave Downconverter

maintainers:
  - Antoniu Miclaus <antoniu.miclaus@analog.com>

description: |
   Wideband, microwave downconverter optimized for point to point microwave
   radio designs operating in the 24 GHz to 44 GHz frequency range.

   https://www.analog.com/en/products/admv1014.html

properties:
  compatible:
    enum:
      - adi,admv1014

  reg:
    maxItems: 1

  spi-max-frequency:
    maximum: 1000000

  clocks:
    maxItems: 1

  clock-names:
    items:
      - const: lo_in
    description:
      External clock that provides the Local Oscillator input.

  vcm-supply:
    description:
      Common-mode voltage regulator.

  vcc-if-bb-supply:
    description:
      BB and IF supply voltage regulator.

  vcc-vga-supply:
    description:
      RF Amplifier supply voltage regulator.

  vcc-vva-supply:
    description:
      VVA Control Circuit supply voltage regulator.

  vcc-lna-3p3-supply:
    description:
      Low Noise Amplifier 3.3V supply voltage regulator.

  vcc-lna-1p5-supply:
    description:
      Low Noise Amplifier 1.5V supply voltage regulator.

  vcc-bg-supply:
    description:
      Band Gap Circuit supply voltage regulator.

  vcc-quad-supply:
    description:
      Quadruple supply voltage regulator.

  vcc-mixer-supply:
    description:
      Mixer supply voltage regulator.

  adi,input-mode:
    description:
      Select the input mode.
      iq - in-phase quadrature (I/Q) input
      if - complex intermediate frequency (IF) input
    enum: [iq, if]

  adi,detector-enable:
    description:
      Digital Rx Detector Enable. The Square Law Detector output is
      available at output pin VDET.
    type: boolean

  adi,p1db-compensation-enable:
    description:
      Turn on bits to optimize P1dB.
    type: boolean

  adi,quad-se-mode:
    description:
      Switch the LO path from differential to single-ended operation.
      se-neg - Single-Ended Mode, Negative Side Disabled.
      se-pos - Single-Ended Mode, Positive Side Disabled.
      diff - Differential Mode.
    enum: [se-neg, se-pos, diff]

required:
  - compatible
  - reg
  - clocks
  - clock-names
  - vcm-supply
  - vcc-if-bb-supply
  - vcc-vga-supply
  - vcc-vva-supply
  - vcc-lna-3p3-supply
  - vcc-lna-1p5-supply
  - vcc-bg-supply
  - vcc-quad-supply
  - vcc-mixer-supply

<<<<<<< HEAD
additionalProperties: false
=======
allOf:
  - $ref: /schemas/spi/spi-peripheral-props.yaml#

unevaluatedProperties: false
>>>>>>> e475cc1c

examples:
  - |
    spi {
      #address-cells = <1>;
      #size-cells = <0>;
      converter@0 {
        compatible = "adi,admv1014";
        reg = <0>;
        spi-max-frequency = <1000000>;
        clocks = <&admv1014_lo>;
        clock-names = "lo_in";
        vcm-supply = <&vcm>;
        vcc-if-bb-supply = <&vcc_if_bb>;
        vcc-vga-supply = <&vcc_vga>;
        vcc-vva-supply = <&vcc_vva>;
        vcc-lna-3p3-supply = <&vcc_lna_3p3>;
        vcc-lna-1p5-supply = <&vcc_lna_1p5>;
        vcc-bg-supply = <&vcc_bg>;
        vcc-quad-supply = <&vcc_quad>;
        vcc-mixer-supply = <&vcc_mixer>;
        adi,quad-se-mode = "diff";
        adi,detector-enable;
        adi,p1db-compensation-enable;
      };
    };
...<|MERGE_RESOLUTION|>--- conflicted
+++ resolved
@@ -112,14 +112,10 @@
   - vcc-quad-supply
   - vcc-mixer-supply
 
-<<<<<<< HEAD
-additionalProperties: false
-=======
 allOf:
   - $ref: /schemas/spi/spi-peripheral-props.yaml#
 
 unevaluatedProperties: false
->>>>>>> e475cc1c
 
 examples:
   - |
