--- conflicted
+++ resolved
@@ -43,8 +43,8 @@
       property allows arbitrary scales. The first element in the array should
       be the multiplier and the second element should be the divider.
     allOf:
-      - $ref: /schemas/types.yaml#/definitions/uint32-array
-      - minimum: 1
+      $ref: /schemas/types.yaml#/definitions/uint32-array
+      minimum: 1
 
   adi,spi-3wire-enable:
     description:
@@ -86,7 +86,6 @@
       output stage will shut down until the ADF4371/ADF4372 achieves lock as
       measured by the digital lock detect circuitry.
 
-<<<<<<< HEAD
   adi,charge-pump-microamp:
     description:
       Sets the charge pump current. If this property is not specified, then the
@@ -100,6 +99,8 @@
       If this property is present, then the phase detector polarity will be set
       to negative because of the positive tuning of the VCO.
 
+  spi-max-frequency: true
+
   '#address-cells':
     const: 1
 
@@ -108,18 +109,8 @@
 
   '#clock-cells':
     const: 1
-=======
-  spi-max-frequency: true
->>>>>>> 256af411
 
-required:
-  - compatible
-  - reg
-  - clocks
-  - clock-names
-
-<<<<<<< HEAD
-  patternProperties:
+patternProperties:
   "^channel@[01]$":
     type: object
     description: Represents the external channels which are connected to the device.
@@ -148,9 +139,14 @@
 
     required:
       - reg
-=======
+
+required:
+  - compatible
+  - reg
+  - clocks
+  - clock-names
+
 additionalProperties: false
->>>>>>> 256af411
 
 examples:
   - |
