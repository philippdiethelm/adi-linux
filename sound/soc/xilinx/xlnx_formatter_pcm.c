// SPDX-License-Identifier: GPL-2.0
/*
 * Xilinx ASoC audio formatter support
 *
 * Copyright (C) 2018 Xilinx, Inc.
 *
 */

#include <linux/clk.h>
#include <linux/dma-mapping.h>
#include <linux/io.h>
#include <linux/module.h>
#include <linux/of_address.h>
#include <linux/of_irq.h>
#include <linux/platform_device.h>
#include <linux/sizes.h>

#include <sound/asoundef.h>
#include <sound/soc.h>
#include <sound/pcm_params.h>

#include "xlnx_snd_common.h"

#define DRV_NAME "xlnx_formatter_pcm"

#define XLNX_S2MM_OFFSET	0
#define XLNX_MM2S_OFFSET	0x100

#define XLNX_AUD_CORE_CONFIG	0x4
#define XLNX_AUD_CTRL		0x10
#define XLNX_AUD_STS		0x14

#define AUD_CTRL_RESET_MASK	BIT(1)
#define AUD_CFG_MM2S_MASK	BIT(15)
#define AUD_CFG_S2MM_MASK	BIT(31)

#define XLNX_AUD_FS_MULTIPLIER	0x18
#define XLNX_AUD_PERIOD_CONFIG	0x1C
#define XLNX_AUD_BUFF_ADDR_LSB	0x20
#define XLNX_AUD_BUFF_ADDR_MSB	0x24
#define XLNX_AUD_XFER_COUNT	0x28
#define XLNX_AUD_CH_STS_START	0x2C
#define XLNX_BYTES_PER_CH	0x44
#define XLNX_AUD_ALIGN_BYTES	64

#define AUD_STS_IOC_IRQ_MASK	BIT(31)
#define AUD_STS_CH_STS_MASK	BIT(29)
#define AUD_CTRL_IOC_IRQ_MASK	BIT(13)
#define AUD_CTRL_TOUT_IRQ_MASK	BIT(14)
#define AUD_CTRL_DMA_EN_MASK	BIT(0)

#define CFG_MM2S_CH_MASK	GENMASK(11, 8)
#define CFG_MM2S_CH_SHIFT	8
#define CFG_MM2S_XFER_MASK	GENMASK(14, 13)
#define CFG_MM2S_XFER_SHIFT	13
#define CFG_MM2S_PKG_MASK	BIT(12)

#define CFG_S2MM_CH_MASK	GENMASK(27, 24)
#define CFG_S2MM_CH_SHIFT	24
#define CFG_S2MM_XFER_MASK	GENMASK(30, 29)
#define CFG_S2MM_XFER_SHIFT	29
#define CFG_S2MM_PKG_MASK	BIT(28)

#define AUD_CTRL_DATA_WIDTH_MASK	GENMASK(18, 16)
#define AUD_CTRL_DATA_WIDTH_SHIFT	16
#define AUD_CTRL_ACTIVE_CH_MASK		GENMASK(22, 19)
#define AUD_CTRL_ACTIVE_CH_SHIFT	19
#define PERIOD_CFG_PERIODS_SHIFT	16

#define PERIODS_MIN		2
#define PERIODS_MAX		6
#define PERIOD_BYTES_MIN	192
#define PERIOD_BYTES_MAX	(50 * 1024)
#define XLNX_PARAM_UNKNOWN	0

enum bit_depth {
	BIT_DEPTH_8,
	BIT_DEPTH_16,
	BIT_DEPTH_20,
	BIT_DEPTH_24,
	BIT_DEPTH_32,
};

struct xlnx_pcm_drv_data {
	void __iomem *mmio;
	bool s2mm_presence;
	bool mm2s_presence;
	int s2mm_irq;
	int mm2s_irq;
	struct snd_pcm_substream *play_stream;
	struct snd_pcm_substream *capture_stream;
	struct platform_device *pdev;
	struct device_node *nodes[XLNX_MAX_PATHS];
	struct clk *axi_clk;
	struct clk *mm2s_axis_clk;
	struct clk *s2mm_axis_clk;
	struct clk *aud_mclk;
	unsigned int sysclk;
};

/*
 * struct xlnx_pcm_stream_param - stream configuration
 * @mmio: base address offset
 * @interleaved: audio channels arrangement in buffer
 * @xfer_mode: data formatting mode during transfer
 * @ch_limit: Maximum channels supported
 * @buffer_size: stream ring buffer size
 */
struct xlnx_pcm_stream_param {
	void __iomem *mmio;
	bool interleaved;
	u32 xfer_mode;
	u32 ch_limit;
	u64 buffer_size;
};

static const struct snd_pcm_hardware xlnx_pcm_hardware = {
	.info = SNDRV_PCM_INFO_INTERLEAVED | SNDRV_PCM_INFO_BLOCK_TRANSFER |
		SNDRV_PCM_INFO_BATCH | SNDRV_PCM_INFO_PAUSE |
		SNDRV_PCM_INFO_RESUME,
	.formats = SNDRV_PCM_FMTBIT_S8 | SNDRV_PCM_FMTBIT_S16_LE |
		   SNDRV_PCM_FMTBIT_S24_LE,
	.channels_min = 2,
	.channels_max = 8,
	.rates = SNDRV_PCM_RATE_8000_192000,
	.rate_min = 8000,
	.rate_max = 192000,
	.buffer_bytes_max = PERIODS_MAX * PERIOD_BYTES_MAX,
	.period_bytes_min = PERIOD_BYTES_MIN,
	.period_bytes_max = PERIOD_BYTES_MAX,
	.periods_min = PERIODS_MIN,
	.periods_max = PERIODS_MAX,
};

enum {
	AES_TO_AES,
	AES_TO_PCM,
	PCM_TO_PCM,
	PCM_TO_AES
};

static void xlnx_parse_aes_params(u32 chsts_reg1_val, u32 chsts_reg2_val,
				  struct device *dev)
{
	u32 padded, srate, bit_depth, status[2];

	if (chsts_reg1_val & IEC958_AES0_PROFESSIONAL) {
		status[0] = chsts_reg1_val & 0xff;
		status[1] = (chsts_reg1_val >> 16) & 0xff;

		switch (status[0] & IEC958_AES0_PRO_FS) {
		case IEC958_AES0_PRO_FS_44100:
			srate = 44100;
			break;
		case IEC958_AES0_PRO_FS_48000:
			srate = 48000;
			break;
		case IEC958_AES0_PRO_FS_32000:
			srate = 32000;
			break;
		case IEC958_AES0_PRO_FS_NOTID:
		default:
			srate = XLNX_PARAM_UNKNOWN;
			break;
		}

		switch (status[1] & IEC958_AES2_PRO_SBITS) {
		case IEC958_AES2_PRO_WORDLEN_NOTID:
		case IEC958_AES2_PRO_SBITS_20:
			padded = 0;
			break;
		case IEC958_AES2_PRO_SBITS_24:
			padded = 4;
			break;
		default:
			bit_depth = XLNX_PARAM_UNKNOWN;
			goto log_params;
		}

		switch (status[1] & IEC958_AES2_PRO_WORDLEN) {
		case IEC958_AES2_PRO_WORDLEN_20_16:
			bit_depth = 16 + padded;
			break;
		case IEC958_AES2_PRO_WORDLEN_22_18:
			bit_depth = 18 + padded;
			break;
		case IEC958_AES2_PRO_WORDLEN_23_19:
			bit_depth = 19 + padded;
			break;
		case IEC958_AES2_PRO_WORDLEN_24_20:
			bit_depth = 20 + padded;
			break;
		case IEC958_AES2_PRO_WORDLEN_NOTID:
		default:
			bit_depth = XLNX_PARAM_UNKNOWN;
			break;
		}

	} else {
		status[0] = (chsts_reg1_val >> 24) & 0xff;
		status[1] = chsts_reg2_val & 0xff;

		switch (status[0] & IEC958_AES3_CON_FS) {
		case IEC958_AES3_CON_FS_44100:
			srate = 44100;
			break;
		case IEC958_AES3_CON_FS_48000:
			srate = 48000;
			break;
		case IEC958_AES3_CON_FS_32000:
			srate = 32000;
			break;
		default:
			srate = XLNX_PARAM_UNKNOWN;
			break;
		}

		if (status[1] & IEC958_AES4_CON_MAX_WORDLEN_24)
			padded = 4;
		else
			padded = 0;

		switch (status[1] & IEC958_AES4_CON_WORDLEN) {
		case IEC958_AES4_CON_WORDLEN_20_16:
			bit_depth = 16 + padded;
			break;
		case IEC958_AES4_CON_WORDLEN_22_18:
			bit_depth = 18 + padded;
			break;
		case IEC958_AES4_CON_WORDLEN_23_19:
			bit_depth = 19 + padded;
			break;
		case IEC958_AES4_CON_WORDLEN_24_20:
			bit_depth = 20 + padded;
			break;
		case IEC958_AES4_CON_WORDLEN_21_17:
			bit_depth = 17 + padded;
			break;
		case IEC958_AES4_CON_WORDLEN_NOTID:
		default:
			bit_depth = XLNX_PARAM_UNKNOWN;
			break;
		}
	}

log_params:
	if (srate != XLNX_PARAM_UNKNOWN)
		dev_info(dev, "sample rate = %d\n", srate);
	else
		dev_info(dev, "sample rate = unknown\n");

	if (bit_depth != XLNX_PARAM_UNKNOWN)
		dev_info(dev, "bit_depth = %d\n", bit_depth);
	else
		dev_info(dev, "bit_depth = unknown\n");
}

static int xlnx_formatter_pcm_reset(void __iomem *mmio_base)
{
	u32 val, retries = 0;

	val = ioread32(mmio_base + XLNX_AUD_CTRL);
	val |= AUD_CTRL_RESET_MASK;
	iowrite32(val, mmio_base + XLNX_AUD_CTRL);

	val = ioread32(mmio_base + XLNX_AUD_CTRL);
	/* Poll for maximum timeout of approximately 100ms (1 * 100)*/
	while ((val & AUD_CTRL_RESET_MASK) && (retries < 100)) {
		mdelay(1);
		retries++;
		val = ioread32(mmio_base + XLNX_AUD_CTRL);
	}
	if (val & AUD_CTRL_RESET_MASK)
		return -ENODEV;

	return 0;
}

static void xlnx_formatter_disable_irqs(void __iomem *mmio_base, int stream)
{
	u32 val;

	val = ioread32(mmio_base + XLNX_AUD_CTRL);
	val &= ~AUD_CTRL_IOC_IRQ_MASK;
	if (stream == SNDRV_PCM_STREAM_CAPTURE)
		val &= ~AUD_CTRL_TOUT_IRQ_MASK;

	iowrite32(val, mmio_base + XLNX_AUD_CTRL);
}

static irqreturn_t xlnx_mm2s_irq_handler(int irq, void *arg)
{
	u32 val;
	void __iomem *reg;
	struct device *dev = arg;
	struct xlnx_pcm_drv_data *adata = dev_get_drvdata(dev);

	reg = adata->mmio + XLNX_MM2S_OFFSET + XLNX_AUD_STS;
	val = ioread32(reg);
	if (val & AUD_STS_IOC_IRQ_MASK) {
		iowrite32(val & AUD_STS_IOC_IRQ_MASK, reg);
		if (adata->play_stream)
			snd_pcm_period_elapsed(adata->play_stream);
		return IRQ_HANDLED;
	}

	return IRQ_NONE;
}

static irqreturn_t xlnx_s2mm_irq_handler(int irq, void *arg)
{
	u32 val;
	void __iomem *reg;
	struct device *dev = arg;
	struct xlnx_pcm_drv_data *adata = dev_get_drvdata(dev);

	reg = adata->mmio + XLNX_S2MM_OFFSET + XLNX_AUD_STS;
	val = ioread32(reg);
	if (val & AUD_STS_IOC_IRQ_MASK) {
		iowrite32(val & AUD_STS_IOC_IRQ_MASK, reg);
		if (adata->capture_stream)
			snd_pcm_period_elapsed(adata->capture_stream);
		return IRQ_HANDLED;
	}

	return IRQ_NONE;
}

static int xlnx_formatter_set_sysclk(struct snd_soc_component *component,
				     int clk_id, int source, unsigned int freq, int dir)
{
	struct xlnx_pcm_drv_data *adata = dev_get_drvdata(component->dev);

	adata->sysclk = freq;
	return 0;
}

static int xlnx_formatter_pcm_open(struct snd_soc_component *component,
				   struct snd_pcm_substream *substream)
{
	int err;
	u32 val, data_format_mode;
	u32 ch_count_mask, ch_count_shift, data_xfer_mode, data_xfer_shift;
	struct xlnx_pcm_stream_param *stream_data;
	struct snd_pcm_runtime *runtime = substream->runtime;
	struct xlnx_pcm_drv_data *adata;

	if (!component)
		return -ENODEV;

	adata = dev_get_drvdata(component->dev);

	if (substream->stream == SNDRV_PCM_STREAM_PLAYBACK &&
	    !adata->mm2s_presence)
		return -ENODEV;
	else if (substream->stream == SNDRV_PCM_STREAM_CAPTURE &&
		 !adata->s2mm_presence)
		return -ENODEV;

	stream_data = kzalloc(sizeof(*stream_data), GFP_KERNEL);
	if (!stream_data)
		return -ENOMEM;

	if (substream->stream == SNDRV_PCM_STREAM_PLAYBACK) {
		ch_count_mask = CFG_MM2S_CH_MASK;
		ch_count_shift = CFG_MM2S_CH_SHIFT;
		data_xfer_mode = CFG_MM2S_XFER_MASK;
		data_xfer_shift = CFG_MM2S_XFER_SHIFT;
		data_format_mode = CFG_MM2S_PKG_MASK;
		stream_data->mmio = adata->mmio + XLNX_MM2S_OFFSET;
		adata->play_stream = substream;

	} else {
		ch_count_mask = CFG_S2MM_CH_MASK;
		ch_count_shift = CFG_S2MM_CH_SHIFT;
		data_xfer_mode = CFG_S2MM_XFER_MASK;
		data_xfer_shift = CFG_S2MM_XFER_SHIFT;
		data_format_mode = CFG_S2MM_PKG_MASK;
		stream_data->mmio = adata->mmio + XLNX_S2MM_OFFSET;
		adata->capture_stream = substream;
	}

	val = ioread32(adata->mmio + XLNX_AUD_CORE_CONFIG);

	if (!(val & data_format_mode))
		stream_data->interleaved = true;
	else
		stream_data->interleaved = false;

	stream_data->xfer_mode = (val & data_xfer_mode) >> data_xfer_shift;
	stream_data->ch_limit = (val & ch_count_mask) >> ch_count_shift;
	dev_info(component->dev,
		 "stream %d : format = %d mode = %d ch_limit = %d\n",
		 substream->stream, stream_data->interleaved,
		 stream_data->xfer_mode, stream_data->ch_limit);

	snd_soc_set_runtime_hwparams(substream, &xlnx_pcm_hardware);
	runtime->private_data = stream_data;

	/* Resize the period bytes as divisible by 64 */
	err = snd_pcm_hw_constraint_step(runtime, 0,
					 SNDRV_PCM_HW_PARAM_PERIOD_BYTES,
					 XLNX_AUD_ALIGN_BYTES);
	if (err) {
		dev_err(component->dev,
			"Unable to set constraint on period bytes\n");
		return err;
	}

	/* Resize the buffer bytes as divisible by 64 */
	err = snd_pcm_hw_constraint_step(runtime, 0,
					 SNDRV_PCM_HW_PARAM_BUFFER_BYTES,
					 XLNX_AUD_ALIGN_BYTES);
	if (err) {
		dev_err(component->dev,
			"Unable to set constraint on buffer bytes\n");
		return err;
	}

	/* Set periods as integer multiple */
	err = snd_pcm_hw_constraint_integer(runtime,
					    SNDRV_PCM_HW_PARAM_PERIODS);
	if (err < 0) {
		dev_err(component->dev,
			"Unable to set constraint on periods to be integer\n");
		return err;
	}

	/* enable DMA IOC irq */
	val = ioread32(stream_data->mmio + XLNX_AUD_CTRL);
	val |= AUD_CTRL_IOC_IRQ_MASK;
	iowrite32(val, stream_data->mmio + XLNX_AUD_CTRL);

	return 0;
}

static int xlnx_formatter_pcm_close(struct snd_soc_component *component,
				    struct snd_pcm_substream *substream)
{
	int ret;
	struct xlnx_pcm_stream_param *stream_data =
			substream->runtime->private_data;

	if (!component)
		return -ENODEV;

	ret = xlnx_formatter_pcm_reset(stream_data->mmio);
	if (ret) {
		dev_err(component->dev, "audio formatter reset failed\n");
		goto err_reset;
	}
	xlnx_formatter_disable_irqs(stream_data->mmio, substream->stream);

err_reset:
	kfree(stream_data);
	return 0;
}

static snd_pcm_uframes_t
xlnx_formatter_pcm_pointer(struct snd_soc_component *component,
			   struct snd_pcm_substream *substream)
{
	u32 pos;
	struct snd_pcm_runtime *runtime = substream->runtime;
	struct xlnx_pcm_stream_param *stream_data = runtime->private_data;

	pos = ioread32(stream_data->mmio + XLNX_AUD_XFER_COUNT);

	if (pos >= stream_data->buffer_size)
		pos = 0;

	return bytes_to_frames(runtime, pos);
}

static int xlnx_formatter_pcm_hw_params(struct snd_soc_component *component,
					struct snd_pcm_substream *substream,
					struct snd_pcm_hw_params *params)
{
	u32 low, high, active_ch, val, bits_per_sample, bytes_per_ch;
	u32 aes_reg1_val, aes_reg2_val;
	int status;
	u64 size;
	struct pl_card_data *prv;
	struct snd_pcm_runtime *runtime = substream->runtime;
	struct xlnx_pcm_stream_param *stream_data = runtime->private_data;
	struct xlnx_pcm_drv_data *adata;
	struct snd_soc_pcm_runtime *rtd = substream->private_data;

	if (!component)
		return -ENODEV;

	adata = dev_get_drvdata(component->dev);

	active_ch = params_channels(params);
	if (active_ch > stream_data->ch_limit)
		return -EINVAL;

	if (substream->stream == SNDRV_PCM_STREAM_PLAYBACK &&
	    adata->sysclk) {
		unsigned int mclk_fs = adata->sysclk / params_rate(params);

		if (adata->sysclk % params_rate(params) != 0) {
			dev_warn(component->dev, "sysclk %u not divisible by rate %u\n",
				 adata->sysclk, params_rate(params));
			return -EINVAL;
		}

		writel(mclk_fs, stream_data->mmio + XLNX_AUD_FS_MULTIPLIER);
	}

	if (substream->stream == SNDRV_PCM_STREAM_CAPTURE &&
	    stream_data->xfer_mode == AES_TO_PCM &&
	    ((strstr(adata->nodes[XLNX_CAPTURE]->name, "hdmi")) ||
	    (strstr(adata->nodes[XLNX_CAPTURE]->name, "sdi")) ||
	    (strstr(adata->nodes[XLNX_CAPTURE]->name, "dp")))) {
		/*
		 * If formatter is in AES_PCM mode for HDMI/SDI capture path,
		 * parse AES header
		 */
		val = ioread32(stream_data->mmio + XLNX_AUD_STS);
		if (val & AUD_STS_CH_STS_MASK) {
			aes_reg1_val = ioread32(stream_data->mmio +
					 XLNX_AUD_CH_STS_START);
			aes_reg2_val = ioread32(stream_data->mmio +
					 XLNX_AUD_CH_STS_START + 0x4);

			xlnx_parse_aes_params(aes_reg1_val, aes_reg2_val,
					      component->dev);
		}
	}

	size = params_buffer_bytes(params);
	status = snd_pcm_lib_malloc_pages(substream, size);
	if (status < 0)
		return status;

	stream_data->buffer_size = size;

	low = lower_32_bits(runtime->dma_addr);
	high = upper_32_bits(runtime->dma_addr);
	iowrite32(low, stream_data->mmio + XLNX_AUD_BUFF_ADDR_LSB);
	iowrite32(high, stream_data->mmio + XLNX_AUD_BUFF_ADDR_MSB);

	val = ioread32(stream_data->mmio + XLNX_AUD_CTRL);
	val &= ~AUD_CTRL_DATA_WIDTH_MASK;
	bits_per_sample = params_width(params);
	switch (bits_per_sample) {
	case 8:
		val |= (BIT_DEPTH_8 << AUD_CTRL_DATA_WIDTH_SHIFT);
		break;
	case 16:
		val |= (BIT_DEPTH_16 << AUD_CTRL_DATA_WIDTH_SHIFT);
		break;
	case 20:
		val |= (BIT_DEPTH_20 << AUD_CTRL_DATA_WIDTH_SHIFT);
		break;
	case 24:
		val |= (BIT_DEPTH_24 << AUD_CTRL_DATA_WIDTH_SHIFT);
		break;
	case 32:
		val |= (BIT_DEPTH_32 << AUD_CTRL_DATA_WIDTH_SHIFT);
		break;
	}

	val &= ~AUD_CTRL_ACTIVE_CH_MASK;
	val |= active_ch << AUD_CTRL_ACTIVE_CH_SHIFT;
	iowrite32(val, stream_data->mmio + XLNX_AUD_CTRL);

	val = (params_periods(params) << PERIOD_CFG_PERIODS_SHIFT)
		| params_period_bytes(params);
	iowrite32(val, stream_data->mmio + XLNX_AUD_PERIOD_CONFIG);
	bytes_per_ch = DIV_ROUND_UP(params_period_bytes(params), active_ch);
	iowrite32(bytes_per_ch, stream_data->mmio + XLNX_BYTES_PER_CH);

	if (substream->stream == SNDRV_PCM_STREAM_PLAYBACK) {
		prv = snd_soc_card_get_drvdata(rtd->card);
		iowrite32(prv->mclk_ratio,
			  stream_data->mmio + XLNX_AUD_FS_MULTIPLIER);
	}

	return 0;
}

static int xlnx_formatter_pcm_hw_free(struct snd_soc_component *component,
				      struct snd_pcm_substream *substream)
{
	return snd_pcm_lib_free_pages(substream);
}

static int xlnx_formatter_pcm_trigger(struct snd_soc_component *component,
				      struct snd_pcm_substream *substream, int cmd)
{
	u32 val;
	struct xlnx_pcm_stream_param *stream_data =
			substream->runtime->private_data;

	switch (cmd) {
	case SNDRV_PCM_TRIGGER_START:
	case SNDRV_PCM_TRIGGER_PAUSE_RELEASE:
	case SNDRV_PCM_TRIGGER_RESUME:
		val = ioread32(stream_data->mmio + XLNX_AUD_CTRL);
		val |= AUD_CTRL_DMA_EN_MASK;
		iowrite32(val, stream_data->mmio + XLNX_AUD_CTRL);
		break;
	case SNDRV_PCM_TRIGGER_STOP:
	case SNDRV_PCM_TRIGGER_PAUSE_PUSH:
	case SNDRV_PCM_TRIGGER_SUSPEND:
		val = ioread32(stream_data->mmio + XLNX_AUD_CTRL);
		val &= ~AUD_CTRL_DMA_EN_MASK;
		iowrite32(val, stream_data->mmio + XLNX_AUD_CTRL);
		break;
	}

	return 0;
}

static int xlnx_formatter_pcm_new(struct snd_soc_component *component,
				  struct snd_soc_pcm_runtime *rtd)
{
	if (!component)
		return -ENODEV;

	snd_pcm_lib_preallocate_pages_for_all(rtd->pcm,
					      SNDRV_DMA_TYPE_DEV,
					      component->dev,
					      xlnx_pcm_hardware.buffer_bytes_max,
					      xlnx_pcm_hardware.buffer_bytes_max);
	return 0;
}

static const struct snd_soc_component_driver xlnx_asoc_component = {
	.name		= DRV_NAME,
	.set_sysclk	= xlnx_formatter_set_sysclk,
	.open		= xlnx_formatter_pcm_open,
	.close		= xlnx_formatter_pcm_close,
	.hw_params	= xlnx_formatter_pcm_hw_params,
	.hw_free	= xlnx_formatter_pcm_hw_free,
	.trigger	= xlnx_formatter_pcm_trigger,
	.pointer	= xlnx_formatter_pcm_pointer,
	.pcm_construct	= xlnx_formatter_pcm_new,
};

static int configure_mm2s(struct xlnx_pcm_drv_data *aud_drv_data,
			  struct platform_device *pdev)
{
	int ret;
	struct device *dev = &pdev->dev;

	aud_drv_data->mm2s_axis_clk = devm_clk_get(dev, "m_axis_mm2s_aclk");
	if (IS_ERR(aud_drv_data->mm2s_axis_clk)) {
		ret = PTR_ERR(aud_drv_data->mm2s_axis_clk);
		dev_err(dev, "failed to get m_axis_mm2s_aclk(%d)\n", ret);
		return ret;
	}
	ret = clk_prepare_enable(aud_drv_data->mm2s_axis_clk);
	if (ret) {
		dev_err(dev, "failed to enable m_axis_mm2s_aclk(%d)\n", ret);
		return ret;
	}

	aud_drv_data->aud_mclk = devm_clk_get(dev, "aud_mclk");
	if (IS_ERR(aud_drv_data->aud_mclk)) {
		ret = PTR_ERR(aud_drv_data->aud_mclk);
		dev_err(dev, "failed to get aud_mclk(%d)\n", ret);
		goto axis_clk_err;
	}
	ret = clk_prepare_enable(aud_drv_data->aud_mclk);
	if (ret) {
		dev_err(dev, "failed to enable aud_mclk(%d)\n", ret);
		goto axis_clk_err;
	}

	aud_drv_data->mm2s_irq = platform_get_irq_byname(pdev,
							 "irq_mm2s");
	if (aud_drv_data->mm2s_irq < 0) {
		ret = aud_drv_data->mm2s_irq;
		goto mm2s_err;
	}
	ret = devm_request_irq(dev, aud_drv_data->mm2s_irq,
			       xlnx_mm2s_irq_handler, 0,
			       "xlnx_formatter_pcm_mm2s_irq", dev);
	if (ret) {
		dev_err(dev, "xlnx audio mm2s irq request failed\n");
		goto mm2s_err;
	}
	ret = xlnx_formatter_pcm_reset(aud_drv_data->mmio +
				       XLNX_MM2S_OFFSET);
	if (ret) {
		dev_err(dev, "audio formatter reset failed\n");
		goto mm2s_err;
	}
	xlnx_formatter_disable_irqs(aud_drv_data->mmio +
				    XLNX_MM2S_OFFSET,
				    SNDRV_PCM_STREAM_PLAYBACK);

	aud_drv_data->nodes[XLNX_PLAYBACK] =
		of_parse_phandle(dev->of_node, "xlnx,tx", 0);
	if (!aud_drv_data->nodes[XLNX_PLAYBACK])
		dev_err(dev, "tx node not found\n");
	else
		dev_info(dev,
			 "sound card device will use DAI link: %s\n",
			 (aud_drv_data->nodes[XLNX_PLAYBACK])->name);
	of_node_put(aud_drv_data->nodes[XLNX_PLAYBACK]);

	aud_drv_data->mm2s_presence = true;
	return 0;

mm2s_err:
	clk_disable_unprepare(aud_drv_data->aud_mclk);
axis_clk_err:
	clk_disable_unprepare(aud_drv_data->mm2s_axis_clk);

	return ret;
}

static int configure_s2mm(struct xlnx_pcm_drv_data *aud_drv_data,
			  struct platform_device *pdev)
{
	int ret;
	struct device *dev = &pdev->dev;

	aud_drv_data->s2mm_axis_clk = devm_clk_get(dev, "s_axis_s2mm_aclk");
	if (IS_ERR(aud_drv_data->s2mm_axis_clk)) {
		ret = PTR_ERR(aud_drv_data->s2mm_axis_clk);
		dev_err(dev, "failed to get s_axis_s2mm_aclk(%d)\n", ret);
		return ret;
	}
	ret = clk_prepare_enable(aud_drv_data->s2mm_axis_clk);
	if (ret) {
		dev_err(dev, "failed to enable s_axis_s2mm_aclk(%d)\n", ret);
		return ret;
	}

	aud_drv_data->s2mm_irq = platform_get_irq_byname(pdev,
							 "irq_s2mm");
	if (aud_drv_data->s2mm_irq < 0) {
		ret = aud_drv_data->s2mm_irq;
		goto s2mm_err;
	}
	ret = devm_request_irq(dev, aud_drv_data->s2mm_irq,
			       xlnx_s2mm_irq_handler, 0,
			       "xlnx_formatter_pcm_s2mm_irq",
			       dev);
	if (ret) {
		dev_err(dev, "xlnx audio s2mm irq request failed\n");
		goto s2mm_err;
	}
	ret = xlnx_formatter_pcm_reset(aud_drv_data->mmio +
				       XLNX_S2MM_OFFSET);
	if (ret) {
		dev_err(dev, "audio formatter reset failed\n");
		goto s2mm_err;
	}
	xlnx_formatter_disable_irqs(aud_drv_data->mmio +
				    XLNX_S2MM_OFFSET,
				    SNDRV_PCM_STREAM_CAPTURE);

	aud_drv_data->nodes[XLNX_CAPTURE] =
		of_parse_phandle(dev->of_node, "xlnx,rx", 0);
	if (!aud_drv_data->nodes[XLNX_CAPTURE])
		dev_err(dev, "rx node not found\n");
	else
		dev_info(dev, "sound card device will use DAI link: %s\n",
			 (aud_drv_data->nodes[XLNX_CAPTURE])->name);
	of_node_put(aud_drv_data->nodes[XLNX_CAPTURE]);

	aud_drv_data->s2mm_presence = true;
	return 0;

s2mm_err:
	clk_disable_unprepare(aud_drv_data->s2mm_axis_clk);
	return ret;
}

static int xlnx_formatter_pcm_probe(struct platform_device *pdev)
{
	int ret;
	u32 val;
	size_t pdata_size;
	struct xlnx_pcm_drv_data *aud_drv_data;
	struct device *dev = &pdev->dev;

	aud_drv_data = devm_kzalloc(dev, sizeof(*aud_drv_data), GFP_KERNEL);
	if (!aud_drv_data)
		return -ENOMEM;

	ret = dma_set_mask_and_coherent(dev, DMA_BIT_MASK(64));
	if (ret) {
		dev_err(dev, "higher dma address mapping failed %d\n", ret);
		return ret;
	}

	aud_drv_data->axi_clk = devm_clk_get(dev, "s_axi_lite_aclk");
	if (IS_ERR(aud_drv_data->axi_clk)) {
		ret = PTR_ERR(aud_drv_data->axi_clk);
		dev_err(dev, "failed to get s_axi_lite_aclk(%d)\n", ret);
		return ret;
	}
	ret = clk_prepare_enable(aud_drv_data->axi_clk);
	if (ret) {
		dev_err(dev, "failed to enable s_axi_lite_aclk(%d)\n", ret);
		return ret;
	}

	aud_drv_data->mmio = devm_platform_ioremap_resource(pdev, 0);
	if (IS_ERR(aud_drv_data->mmio)) {
		dev_err(dev, "audio formatter ioremap failed\n");
		ret = PTR_ERR(aud_drv_data->mmio);
		goto clk_err;
	}

	val = ioread32(aud_drv_data->mmio + XLNX_AUD_CORE_CONFIG);
	if (val & AUD_CFG_MM2S_MASK) {
		ret = configure_mm2s(aud_drv_data, pdev);
		if (ret)
			goto clk_err;
	}

	if (val & AUD_CFG_S2MM_MASK) {
		ret = configure_s2mm(aud_drv_data, pdev);
		if (ret)
			goto clk_err;
	}

	dev_set_drvdata(dev, aud_drv_data);

	ret = devm_snd_soc_register_component(dev, &xlnx_asoc_component,
					      NULL, 0);
	if (ret) {
		dev_err(dev, "pcm platform device register failed\n");
		goto clk_err;
	}

	pdata_size = sizeof(aud_drv_data->nodes);
	if (aud_drv_data->nodes[XLNX_PLAYBACK] ||
	    aud_drv_data->nodes[XLNX_CAPTURE])
		aud_drv_data->pdev =
			platform_device_register_resndata(dev, "xlnx_snd_card",
							  PLATFORM_DEVID_AUTO,
							  NULL, 0,
							  &aud_drv_data->nodes,
							  pdata_size);
	if (!aud_drv_data->pdev)
		dev_err(dev, "sound card device creation failed\n");

	dev_info(dev, "pcm platform device registered\n");
	return 0;

clk_err:
	clk_disable_unprepare(aud_drv_data->axi_clk);
	return ret;
}

static void xlnx_formatter_pcm_remove(struct platform_device *pdev)
{
	int ret = 0;
	struct xlnx_pcm_drv_data *adata = dev_get_drvdata(&pdev->dev);

	platform_device_unregister(adata->pdev);

	if (adata->s2mm_presence)
		ret = xlnx_formatter_pcm_reset(adata->mmio + XLNX_S2MM_OFFSET);

	/* Try MM2S reset, even if S2MM  reset fails */
	if (adata->mm2s_presence)
		ret = xlnx_formatter_pcm_reset(adata->mmio + XLNX_MM2S_OFFSET);

	if (ret)
		dev_err(&pdev->dev, "audio formatter reset failed\n");

	clk_disable_unprepare(adata->axi_clk);
<<<<<<< HEAD
	return ret;
=======
>>>>>>> 08485d4c
}

static const struct of_device_id xlnx_formatter_pcm_of_match[] = {
	{ .compatible = "xlnx,audio-formatter-1.0"},
	{},
};
MODULE_DEVICE_TABLE(of, xlnx_formatter_pcm_of_match);

static struct platform_driver xlnx_formatter_pcm_driver = {
	.probe	= xlnx_formatter_pcm_probe,
	.remove_new = xlnx_formatter_pcm_remove,
	.driver	= {
		.name	= DRV_NAME,
		.of_match_table	= xlnx_formatter_pcm_of_match,
	},
};

module_platform_driver(xlnx_formatter_pcm_driver);
MODULE_AUTHOR("Maruthi Srinivas Bayyavarapu <maruthis@xilinx.com>");
MODULE_LICENSE("GPL v2");<|MERGE_RESOLUTION|>--- conflicted
+++ resolved
@@ -870,10 +870,6 @@
 		dev_err(&pdev->dev, "audio formatter reset failed\n");
 
 	clk_disable_unprepare(adata->axi_clk);
-<<<<<<< HEAD
-	return ret;
-=======
->>>>>>> 08485d4c
 }
 
 static const struct of_device_id xlnx_formatter_pcm_of_match[] = {
