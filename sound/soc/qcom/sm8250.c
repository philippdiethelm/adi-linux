// SPDX-License-Identifier: GPL-2.0
// Copyright (c) 2020, Linaro Limited

#include <dt-bindings/sound/qcom,q6afe.h>
#include <linux/module.h>
#include <linux/platform_device.h>
#include <sound/soc.h>
#include <sound/soc-dapm.h>
#include <sound/pcm.h>
#include <linux/soundwire/sdw.h>
#include <sound/jack.h>
#include <linux/input-event-codes.h>
#include "qdsp6/q6afe.h"
#include "common.h"
#include "sdw.h"

#define DRIVER_NAME		"sm8250"
#define MI2S_BCLK_RATE		1536000

struct sm8250_snd_data {
	bool stream_prepared[AFE_PORT_MAX];
	struct snd_soc_card *card;
	struct sdw_stream_runtime *sruntime[AFE_PORT_MAX];
	struct snd_soc_jack jack;
	bool jack_setup;
};

static int sm8250_snd_init(struct snd_soc_pcm_runtime *rtd)
{
	struct sm8250_snd_data *data = snd_soc_card_get_drvdata(rtd->card);

	return qcom_snd_wcd_jack_setup(rtd, &data->jack, &data->jack_setup);
}

static int sm8250_be_hw_params_fixup(struct snd_soc_pcm_runtime *rtd,
				     struct snd_pcm_hw_params *params)
{
	struct snd_interval *rate = hw_param_interval(params,
					SNDRV_PCM_HW_PARAM_RATE);
	struct snd_interval *channels = hw_param_interval(params,
					SNDRV_PCM_HW_PARAM_CHANNELS);

	rate->min = rate->max = 48000;
	channels->min = channels->max = 2;

	return 0;
}

static int sm8250_snd_startup(struct snd_pcm_substream *substream)
{
	unsigned int fmt = SND_SOC_DAIFMT_BP_FP;
	unsigned int codec_dai_fmt = SND_SOC_DAIFMT_BC_FC;
<<<<<<< HEAD
	struct snd_soc_pcm_runtime *rtd = substream->private_data;
=======
	struct snd_soc_pcm_runtime *rtd = snd_soc_substream_to_rtd(substream);
>>>>>>> 0c383648
	struct snd_soc_dai *cpu_dai = snd_soc_rtd_to_cpu(rtd, 0);
	struct snd_soc_dai *codec_dai = snd_soc_rtd_to_codec(rtd, 0);

	switch (cpu_dai->id) {
	case TERTIARY_MI2S_RX:
		codec_dai_fmt |= SND_SOC_DAIFMT_NB_NF | SND_SOC_DAIFMT_I2S;
		snd_soc_dai_set_sysclk(cpu_dai,
			Q6AFE_LPASS_CLK_ID_TER_MI2S_IBIT,
			MI2S_BCLK_RATE, SNDRV_PCM_STREAM_PLAYBACK);
		snd_soc_dai_set_fmt(cpu_dai, fmt);
		snd_soc_dai_set_fmt(codec_dai, codec_dai_fmt);
		break;
	default:
		break;
	}

	return qcom_snd_sdw_startup(substream);
}

static void sm2450_snd_shutdown(struct snd_pcm_substream *substream)
{
<<<<<<< HEAD
	struct snd_soc_pcm_runtime *rtd = substream->private_data;
=======
	struct snd_soc_pcm_runtime *rtd = snd_soc_substream_to_rtd(substream);
>>>>>>> 0c383648
	struct snd_soc_dai *cpu_dai = snd_soc_rtd_to_cpu(rtd, 0);
	struct sm8250_snd_data *data = snd_soc_card_get_drvdata(rtd->card);
	struct sdw_stream_runtime *sruntime = data->sruntime[cpu_dai->id];

	data->sruntime[cpu_dai->id] = NULL;
	sdw_release_stream(sruntime);
}

static int sm8250_snd_hw_params(struct snd_pcm_substream *substream,
				struct snd_pcm_hw_params *params)
{
<<<<<<< HEAD
	struct snd_soc_pcm_runtime *rtd = substream->private_data;
=======
	struct snd_soc_pcm_runtime *rtd = snd_soc_substream_to_rtd(substream);
>>>>>>> 0c383648
	struct snd_soc_dai *cpu_dai = snd_soc_rtd_to_cpu(rtd, 0);
	struct sm8250_snd_data *pdata = snd_soc_card_get_drvdata(rtd->card);

	return qcom_snd_sdw_hw_params(substream, params, &pdata->sruntime[cpu_dai->id]);
}

static int sm8250_snd_prepare(struct snd_pcm_substream *substream)
{
<<<<<<< HEAD
	struct snd_soc_pcm_runtime *rtd = substream->private_data;
=======
	struct snd_soc_pcm_runtime *rtd = snd_soc_substream_to_rtd(substream);
>>>>>>> 0c383648
	struct snd_soc_dai *cpu_dai = snd_soc_rtd_to_cpu(rtd, 0);
	struct sm8250_snd_data *data = snd_soc_card_get_drvdata(rtd->card);
	struct sdw_stream_runtime *sruntime = data->sruntime[cpu_dai->id];

	return qcom_snd_sdw_prepare(substream, sruntime,
				    &data->stream_prepared[cpu_dai->id]);
}

static int sm8250_snd_hw_free(struct snd_pcm_substream *substream)
{
	struct snd_soc_pcm_runtime *rtd = snd_soc_substream_to_rtd(substream);
	struct sm8250_snd_data *data = snd_soc_card_get_drvdata(rtd->card);
	struct snd_soc_dai *cpu_dai = snd_soc_rtd_to_cpu(rtd, 0);
	struct sdw_stream_runtime *sruntime = data->sruntime[cpu_dai->id];

	return qcom_snd_sdw_hw_free(substream, sruntime,
				    &data->stream_prepared[cpu_dai->id]);
}

static const struct snd_soc_ops sm8250_be_ops = {
	.startup = sm8250_snd_startup,
	.shutdown = sm2450_snd_shutdown,
	.hw_params = sm8250_snd_hw_params,
	.hw_free = sm8250_snd_hw_free,
	.prepare = sm8250_snd_prepare,
};

static void sm8250_add_be_ops(struct snd_soc_card *card)
{
	struct snd_soc_dai_link *link;
	int i;

	for_each_card_prelinks(card, i, link) {
		if (link->no_pcm == 1) {
			link->init = sm8250_snd_init;
			link->be_hw_params_fixup = sm8250_be_hw_params_fixup;
			link->ops = &sm8250_be_ops;
		}
	}
}

static int sm8250_platform_probe(struct platform_device *pdev)
{
	struct snd_soc_card *card;
	struct sm8250_snd_data *data;
	struct device *dev = &pdev->dev;
	int ret;

	card = devm_kzalloc(dev, sizeof(*card), GFP_KERNEL);
	if (!card)
		return -ENOMEM;

	card->owner = THIS_MODULE;
	/* Allocate the private data */
	data = devm_kzalloc(dev, sizeof(*data), GFP_KERNEL);
	if (!data)
		return -ENOMEM;

	card->dev = dev;
	dev_set_drvdata(dev, card);
	snd_soc_card_set_drvdata(card, data);
	ret = qcom_snd_parse_of(card);
	if (ret)
		return ret;

	card->driver_name = DRIVER_NAME;
	sm8250_add_be_ops(card);
	return devm_snd_soc_register_card(dev, card);
}

static const struct of_device_id snd_sm8250_dt_match[] = {
	{.compatible = "qcom,sm8250-sndcard"},
	{.compatible = "qcom,qrb5165-rb5-sndcard"},
	{}
};

MODULE_DEVICE_TABLE(of, snd_sm8250_dt_match);

static struct platform_driver snd_sm8250_driver = {
	.probe  = sm8250_platform_probe,
	.driver = {
		.name = "snd-sm8250",
		.of_match_table = snd_sm8250_dt_match,
	},
};
module_platform_driver(snd_sm8250_driver);
MODULE_AUTHOR("Srinivas Kandagatla <srinivas.kandagatla@linaro.org");
MODULE_DESCRIPTION("SM8250 ASoC Machine Driver");
MODULE_LICENSE("GPL");<|MERGE_RESOLUTION|>--- conflicted
+++ resolved
@@ -50,11 +50,7 @@
 {
 	unsigned int fmt = SND_SOC_DAIFMT_BP_FP;
 	unsigned int codec_dai_fmt = SND_SOC_DAIFMT_BC_FC;
-<<<<<<< HEAD
-	struct snd_soc_pcm_runtime *rtd = substream->private_data;
-=======
 	struct snd_soc_pcm_runtime *rtd = snd_soc_substream_to_rtd(substream);
->>>>>>> 0c383648
 	struct snd_soc_dai *cpu_dai = snd_soc_rtd_to_cpu(rtd, 0);
 	struct snd_soc_dai *codec_dai = snd_soc_rtd_to_codec(rtd, 0);
 
@@ -76,11 +72,7 @@
 
 static void sm2450_snd_shutdown(struct snd_pcm_substream *substream)
 {
-<<<<<<< HEAD
-	struct snd_soc_pcm_runtime *rtd = substream->private_data;
-=======
 	struct snd_soc_pcm_runtime *rtd = snd_soc_substream_to_rtd(substream);
->>>>>>> 0c383648
 	struct snd_soc_dai *cpu_dai = snd_soc_rtd_to_cpu(rtd, 0);
 	struct sm8250_snd_data *data = snd_soc_card_get_drvdata(rtd->card);
 	struct sdw_stream_runtime *sruntime = data->sruntime[cpu_dai->id];
@@ -92,11 +84,7 @@
 static int sm8250_snd_hw_params(struct snd_pcm_substream *substream,
 				struct snd_pcm_hw_params *params)
 {
-<<<<<<< HEAD
-	struct snd_soc_pcm_runtime *rtd = substream->private_data;
-=======
 	struct snd_soc_pcm_runtime *rtd = snd_soc_substream_to_rtd(substream);
->>>>>>> 0c383648
 	struct snd_soc_dai *cpu_dai = snd_soc_rtd_to_cpu(rtd, 0);
 	struct sm8250_snd_data *pdata = snd_soc_card_get_drvdata(rtd->card);
 
@@ -105,11 +93,7 @@
 
 static int sm8250_snd_prepare(struct snd_pcm_substream *substream)
 {
-<<<<<<< HEAD
-	struct snd_soc_pcm_runtime *rtd = substream->private_data;
-=======
 	struct snd_soc_pcm_runtime *rtd = snd_soc_substream_to_rtd(substream);
->>>>>>> 0c383648
 	struct snd_soc_dai *cpu_dai = snd_soc_rtd_to_cpu(rtd, 0);
 	struct sm8250_snd_data *data = snd_soc_card_get_drvdata(rtd->card);
 	struct sdw_stream_runtime *sruntime = data->sruntime[cpu_dai->id];
