--- conflicted
+++ resolved
@@ -221,8 +221,7 @@
 	struct xfs_mount        *mp)
 {
 	return xfs_calc_buf_res(1, mp->m_sb.sb_sectsize) +
-		MAX((__uint16_t)XFS_FSB_TO_B(mp, 1),
-			(__uint16_t)XFS_INODE_CLUSTER_SIZE(mp));
+	       max_t(uint, XFS_FSB_TO_B(mp, 1), mp->m_inode_cluster_size);
 }
 
 /*
@@ -435,11 +434,7 @@
 		xfs_calc_inode_res(mp, 1) +
 		xfs_calc_buf_res(1, mp->m_sb.sb_sectsize) +
 		xfs_calc_buf_res(1, XFS_FSB_TO_B(mp, 1)) +
-<<<<<<< HEAD
-		max_t(uint, XFS_FSB_TO_B(mp, 1), mp->m_inode_cluster_size) +
-=======
 		xfs_calc_iunlink_remove_reservation(mp) +
->>>>>>> ab297431
 		xfs_calc_buf_res(1, 0) +
 		xfs_calc_buf_res(2 + mp->m_ialloc_blks +
 				 mp->m_in_maxlevels, 0) +
