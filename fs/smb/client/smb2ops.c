--- conflicted
+++ resolved
@@ -4997,12 +4997,9 @@
 		pdev.major = cpu_to_le64(MAJOR(dev));
 		pdev.minor = cpu_to_le64(MINOR(dev));
 		break;
-<<<<<<< HEAD
-=======
 	case S_IFSOCK:
 		strscpy(pdev.type, "LnxSOCK");
 		break;
->>>>>>> 0c383648
 	case S_IFIFO:
 		strscpy(pdev.type, "LnxFIFO");
 		break;
