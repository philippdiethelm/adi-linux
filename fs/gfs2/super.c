// SPDX-License-Identifier: GPL-2.0-only
/*
 * Copyright (C) Sistina Software, Inc.  1997-2003 All rights reserved.
 * Copyright (C) 2004-2007 Red Hat, Inc.  All rights reserved.
 */

#define pr_fmt(fmt) KBUILD_MODNAME ": " fmt

#include <linux/bio.h>
#include <linux/sched/signal.h>
#include <linux/slab.h>
#include <linux/spinlock.h>
#include <linux/completion.h>
#include <linux/buffer_head.h>
#include <linux/statfs.h>
#include <linux/seq_file.h>
#include <linux/mount.h>
#include <linux/kthread.h>
#include <linux/delay.h>
#include <linux/gfs2_ondisk.h>
#include <linux/crc32.h>
#include <linux/time.h>
#include <linux/wait.h>
#include <linux/writeback.h>
#include <linux/backing-dev.h>
#include <linux/kernel.h>

#include "gfs2.h"
#include "incore.h"
#include "bmap.h"
#include "dir.h"
#include "glock.h"
#include "glops.h"
#include "inode.h"
#include "log.h"
#include "meta_io.h"
#include "quota.h"
#include "recovery.h"
#include "rgrp.h"
#include "super.h"
#include "trans.h"
#include "util.h"
#include "sys.h"
#include "xattr.h"
#include "lops.h"

#define args_neq(a1, a2, x) ((a1)->ar_##x != (a2)->ar_##x)

enum {
	Opt_lockproto,
	Opt_locktable,
	Opt_hostdata,
	Opt_spectator,
	Opt_ignore_local_fs,
	Opt_localflocks,
	Opt_localcaching,
	Opt_debug,
	Opt_nodebug,
	Opt_upgrade,
	Opt_acl,
	Opt_noacl,
	Opt_quota_off,
	Opt_quota_account,
	Opt_quota_on,
	Opt_quota,
	Opt_noquota,
	Opt_suiddir,
	Opt_nosuiddir,
	Opt_data_writeback,
	Opt_data_ordered,
	Opt_meta,
	Opt_discard,
	Opt_nodiscard,
	Opt_commit,
	Opt_err_withdraw,
	Opt_err_panic,
	Opt_statfs_quantum,
	Opt_statfs_percent,
	Opt_quota_quantum,
	Opt_barrier,
	Opt_nobarrier,
	Opt_rgrplvb,
	Opt_norgrplvb,
	Opt_loccookie,
	Opt_noloccookie,
	Opt_error,
};

static const match_table_t tokens = {
	{Opt_lockproto, "lockproto=%s"},
	{Opt_locktable, "locktable=%s"},
	{Opt_hostdata, "hostdata=%s"},
	{Opt_spectator, "spectator"},
	{Opt_spectator, "norecovery"},
	{Opt_ignore_local_fs, "ignore_local_fs"},
	{Opt_localflocks, "localflocks"},
	{Opt_localcaching, "localcaching"},
	{Opt_debug, "debug"},
	{Opt_nodebug, "nodebug"},
	{Opt_upgrade, "upgrade"},
	{Opt_acl, "acl"},
	{Opt_noacl, "noacl"},
	{Opt_quota_off, "quota=off"},
	{Opt_quota_account, "quota=account"},
	{Opt_quota_on, "quota=on"},
	{Opt_quota, "quota"},
	{Opt_noquota, "noquota"},
	{Opt_suiddir, "suiddir"},
	{Opt_nosuiddir, "nosuiddir"},
	{Opt_data_writeback, "data=writeback"},
	{Opt_data_ordered, "data=ordered"},
	{Opt_meta, "meta"},
	{Opt_discard, "discard"},
	{Opt_nodiscard, "nodiscard"},
	{Opt_commit, "commit=%d"},
	{Opt_err_withdraw, "errors=withdraw"},
	{Opt_err_panic, "errors=panic"},
	{Opt_statfs_quantum, "statfs_quantum=%d"},
	{Opt_statfs_percent, "statfs_percent=%d"},
	{Opt_quota_quantum, "quota_quantum=%d"},
	{Opt_barrier, "barrier"},
	{Opt_nobarrier, "nobarrier"},
	{Opt_rgrplvb, "rgrplvb"},
	{Opt_norgrplvb, "norgrplvb"},
	{Opt_loccookie, "loccookie"},
	{Opt_noloccookie, "noloccookie"},
	{Opt_error, NULL}
};

/**
 * gfs2_mount_args - Parse mount options
 * @args: The structure into which the parsed options will be written
 * @options: The options to parse
 *
 * Return: errno
 */

int gfs2_mount_args(struct gfs2_args *args, char *options)
{
	char *o;
	int token;
	substring_t tmp[MAX_OPT_ARGS];
	int rv;

	/* Split the options into tokens with the "," character and
	   process them */

	while (1) {
		o = strsep(&options, ",");
		if (o == NULL)
			break;
		if (*o == '\0')
			continue;

		token = match_token(o, tokens, tmp);
		switch (token) {
		case Opt_lockproto:
			match_strlcpy(args->ar_lockproto, &tmp[0],
				      GFS2_LOCKNAME_LEN);
			break;
		case Opt_locktable:
			match_strlcpy(args->ar_locktable, &tmp[0],
				      GFS2_LOCKNAME_LEN);
			break;
		case Opt_hostdata:
			match_strlcpy(args->ar_hostdata, &tmp[0],
				      GFS2_LOCKNAME_LEN);
			break;
		case Opt_spectator:
			args->ar_spectator = 1;
			break;
		case Opt_ignore_local_fs:
			/* Retained for backwards compat only */
			break;
		case Opt_localflocks:
			args->ar_localflocks = 1;
			break;
		case Opt_localcaching:
			/* Retained for backwards compat only */
			break;
		case Opt_debug:
			if (args->ar_errors == GFS2_ERRORS_PANIC) {
				pr_warn("-o debug and -o errors=panic are mutually exclusive\n");
				return -EINVAL;
			}
			args->ar_debug = 1;
			break;
		case Opt_nodebug:
			args->ar_debug = 0;
			break;
		case Opt_upgrade:
			/* Retained for backwards compat only */
			break;
		case Opt_acl:
			args->ar_posix_acl = 1;
			break;
		case Opt_noacl:
			args->ar_posix_acl = 0;
			break;
		case Opt_quota_off:
		case Opt_noquota:
			args->ar_quota = GFS2_QUOTA_OFF;
			break;
		case Opt_quota_account:
			args->ar_quota = GFS2_QUOTA_ACCOUNT;
			break;
		case Opt_quota_on:
		case Opt_quota:
			args->ar_quota = GFS2_QUOTA_ON;
			break;
		case Opt_suiddir:
			args->ar_suiddir = 1;
			break;
		case Opt_nosuiddir:
			args->ar_suiddir = 0;
			break;
		case Opt_data_writeback:
			args->ar_data = GFS2_DATA_WRITEBACK;
			break;
		case Opt_data_ordered:
			args->ar_data = GFS2_DATA_ORDERED;
			break;
		case Opt_meta:
			args->ar_meta = 1;
			break;
		case Opt_discard:
			args->ar_discard = 1;
			break;
		case Opt_nodiscard:
			args->ar_discard = 0;
			break;
		case Opt_commit:
			rv = match_int(&tmp[0], &args->ar_commit);
			if (rv || args->ar_commit <= 0) {
				pr_warn("commit mount option requires a positive numeric argument\n");
				return rv ? rv : -EINVAL;
			}
			break;
		case Opt_statfs_quantum:
			rv = match_int(&tmp[0], &args->ar_statfs_quantum);
			if (rv || args->ar_statfs_quantum < 0) {
				pr_warn("statfs_quantum mount option requires a non-negative numeric argument\n");
				return rv ? rv : -EINVAL;
			}
			break;
		case Opt_quota_quantum:
			rv = match_int(&tmp[0], &args->ar_quota_quantum);
			if (rv || args->ar_quota_quantum <= 0) {
				pr_warn("quota_quantum mount option requires a positive numeric argument\n");
				return rv ? rv : -EINVAL;
			}
			break;
		case Opt_statfs_percent:
			rv = match_int(&tmp[0], &args->ar_statfs_percent);
			if (rv || args->ar_statfs_percent < 0 ||
			    args->ar_statfs_percent > 100) {
				pr_warn("statfs_percent mount option requires a numeric argument between 0 and 100\n");
				return rv ? rv : -EINVAL;
			}
			break;
		case Opt_err_withdraw:
			args->ar_errors = GFS2_ERRORS_WITHDRAW;
			break;
		case Opt_err_panic:
			if (args->ar_debug) {
				pr_warn("-o debug and -o errors=panic are mutually exclusive\n");
				return -EINVAL;
			}
			args->ar_errors = GFS2_ERRORS_PANIC;
			break;
		case Opt_barrier:
			args->ar_nobarrier = 0;
			break;
		case Opt_nobarrier:
			args->ar_nobarrier = 1;
			break;
		case Opt_rgrplvb:
			args->ar_rgrplvb = 1;
			break;
		case Opt_norgrplvb:
			args->ar_rgrplvb = 0;
			break;
		case Opt_loccookie:
			args->ar_loccookie = 1;
			break;
		case Opt_noloccookie:
			args->ar_loccookie = 0;
			break;
		case Opt_error:
		default:
			pr_warn("invalid mount option: %s\n", o);
			return -EINVAL;
		}
	}

	return 0;
}

/**
 * gfs2_jindex_free - Clear all the journal index information
 * @sdp: The GFS2 superblock
 *
 */

void gfs2_jindex_free(struct gfs2_sbd *sdp)
{
	struct list_head list;
	struct gfs2_jdesc *jd;

	spin_lock(&sdp->sd_jindex_spin);
	list_add(&list, &sdp->sd_jindex_list);
	list_del_init(&sdp->sd_jindex_list);
	sdp->sd_journals = 0;
	spin_unlock(&sdp->sd_jindex_spin);

	while (!list_empty(&list)) {
		jd = list_entry(list.next, struct gfs2_jdesc, jd_list);
		gfs2_free_journal_extents(jd);
		list_del(&jd->jd_list);
		iput(jd->jd_inode);
		kfree(jd);
	}
}

static struct gfs2_jdesc *jdesc_find_i(struct list_head *head, unsigned int jid)
{
	struct gfs2_jdesc *jd;
	int found = 0;

	list_for_each_entry(jd, head, jd_list) {
		if (jd->jd_jid == jid) {
			found = 1;
			break;
		}
	}

	if (!found)
		jd = NULL;

	return jd;
}

struct gfs2_jdesc *gfs2_jdesc_find(struct gfs2_sbd *sdp, unsigned int jid)
{
	struct gfs2_jdesc *jd;

	spin_lock(&sdp->sd_jindex_spin);
	jd = jdesc_find_i(&sdp->sd_jindex_list, jid);
	spin_unlock(&sdp->sd_jindex_spin);

	return jd;
}

int gfs2_jdesc_check(struct gfs2_jdesc *jd)
{
	struct gfs2_inode *ip = GFS2_I(jd->jd_inode);
	struct gfs2_sbd *sdp = GFS2_SB(jd->jd_inode);
	u64 size = i_size_read(jd->jd_inode);

	if (gfs2_check_internal_file_size(jd->jd_inode, 8 << 20, BIT(30)))
		return -EIO;

	jd->jd_blocks = size >> sdp->sd_sb.sb_bsize_shift;

	if (gfs2_write_alloc_required(ip, 0, size)) {
		gfs2_consist_inode(ip);
		return -EIO;
	}

	return 0;
}

static int init_threads(struct gfs2_sbd *sdp)
{
	struct task_struct *p;
	int error = 0;

	p = kthread_run(gfs2_logd, sdp, "gfs2_logd");
	if (IS_ERR(p)) {
		error = PTR_ERR(p);
		fs_err(sdp, "can't start logd thread: %d\n", error);
		return error;
	}
	sdp->sd_logd_process = p;

	p = kthread_run(gfs2_quotad, sdp, "gfs2_quotad");
	if (IS_ERR(p)) {
		error = PTR_ERR(p);
		fs_err(sdp, "can't start quotad thread: %d\n", error);
		goto fail;
	}
	sdp->sd_quotad_process = p;
	return 0;

fail:
	kthread_stop(sdp->sd_logd_process);
	sdp->sd_logd_process = NULL;
	return error;
}

/**
 * gfs2_make_fs_rw - Turn a Read-Only FS into a Read-Write one
 * @sdp: the filesystem
 *
 * Returns: errno
 */

int gfs2_make_fs_rw(struct gfs2_sbd *sdp)
{
	struct gfs2_inode *ip = GFS2_I(sdp->sd_jdesc->jd_inode);
	struct gfs2_glock *j_gl = ip->i_gl;
	struct gfs2_holder freeze_gh;
	struct gfs2_log_header_host head;
	int error;

	error = init_threads(sdp);
	if (error)
		return error;

	error = gfs2_glock_nq_init(sdp->sd_freeze_gl, LM_ST_SHARED, 0,
				   &freeze_gh);
	if (error)
		goto fail_threads;

	j_gl->gl_ops->go_inval(j_gl, DIO_METADATA);

	error = gfs2_find_jhead(sdp->sd_jdesc, &head, false);
	if (error)
		goto fail;

	if (!(head.lh_flags & GFS2_LOG_HEAD_UNMOUNT)) {
		gfs2_consist(sdp);
		error = -EIO;
		goto fail;
	}

	/*  Initialize some head of the log stuff  */
	sdp->sd_log_sequence = head.lh_sequence + 1;
	gfs2_log_pointers_init(sdp, head.lh_blkno);

	error = gfs2_quota_init(sdp);
	if (error)
		goto fail;

	set_bit(SDF_JOURNAL_LIVE, &sdp->sd_flags);

	gfs2_glock_dq_uninit(&freeze_gh);

	return 0;

fail:
	freeze_gh.gh_flags |= GL_NOCACHE;
	gfs2_glock_dq_uninit(&freeze_gh);
fail_threads:
	if (sdp->sd_quotad_process)
		kthread_stop(sdp->sd_quotad_process);
	sdp->sd_quotad_process = NULL;
	if (sdp->sd_logd_process)
		kthread_stop(sdp->sd_logd_process);
	sdp->sd_logd_process = NULL;
	return error;
}

void gfs2_statfs_change_in(struct gfs2_statfs_change_host *sc, const void *buf)
{
	const struct gfs2_statfs_change *str = buf;

	sc->sc_total = be64_to_cpu(str->sc_total);
	sc->sc_free = be64_to_cpu(str->sc_free);
	sc->sc_dinodes = be64_to_cpu(str->sc_dinodes);
}

static void gfs2_statfs_change_out(const struct gfs2_statfs_change_host *sc, void *buf)
{
	struct gfs2_statfs_change *str = buf;

	str->sc_total = cpu_to_be64(sc->sc_total);
	str->sc_free = cpu_to_be64(sc->sc_free);
	str->sc_dinodes = cpu_to_be64(sc->sc_dinodes);
}

int gfs2_statfs_init(struct gfs2_sbd *sdp)
{
	struct gfs2_inode *m_ip = GFS2_I(sdp->sd_statfs_inode);
	struct gfs2_statfs_change_host *m_sc = &sdp->sd_statfs_master;
	struct gfs2_inode *l_ip = GFS2_I(sdp->sd_sc_inode);
	struct gfs2_statfs_change_host *l_sc = &sdp->sd_statfs_local;
	struct buffer_head *m_bh, *l_bh;
	struct gfs2_holder gh;
	int error;

	error = gfs2_glock_nq_init(m_ip->i_gl, LM_ST_EXCLUSIVE, GL_NOCACHE,
				   &gh);
	if (error)
		return error;

	error = gfs2_meta_inode_buffer(m_ip, &m_bh);
	if (error)
		goto out;

	if (sdp->sd_args.ar_spectator) {
		spin_lock(&sdp->sd_statfs_spin);
		gfs2_statfs_change_in(m_sc, m_bh->b_data +
				      sizeof(struct gfs2_dinode));
		spin_unlock(&sdp->sd_statfs_spin);
	} else {
		error = gfs2_meta_inode_buffer(l_ip, &l_bh);
		if (error)
			goto out_m_bh;

		spin_lock(&sdp->sd_statfs_spin);
		gfs2_statfs_change_in(m_sc, m_bh->b_data +
				      sizeof(struct gfs2_dinode));
		gfs2_statfs_change_in(l_sc, l_bh->b_data +
				      sizeof(struct gfs2_dinode));
		spin_unlock(&sdp->sd_statfs_spin);

		brelse(l_bh);
	}

out_m_bh:
	brelse(m_bh);
out:
	gfs2_glock_dq_uninit(&gh);
	return 0;
}

void gfs2_statfs_change(struct gfs2_sbd *sdp, s64 total, s64 free,
			s64 dinodes)
{
	struct gfs2_inode *l_ip = GFS2_I(sdp->sd_sc_inode);
	struct gfs2_statfs_change_host *l_sc = &sdp->sd_statfs_local;
	struct gfs2_statfs_change_host *m_sc = &sdp->sd_statfs_master;
	struct buffer_head *l_bh;
	s64 x, y;
	int need_sync = 0;
	int error;

	error = gfs2_meta_inode_buffer(l_ip, &l_bh);
	if (error)
		return;

	gfs2_trans_add_meta(l_ip->i_gl, l_bh);

	spin_lock(&sdp->sd_statfs_spin);
	l_sc->sc_total += total;
	l_sc->sc_free += free;
	l_sc->sc_dinodes += dinodes;
	gfs2_statfs_change_out(l_sc, l_bh->b_data + sizeof(struct gfs2_dinode));
	if (sdp->sd_args.ar_statfs_percent) {
		x = 100 * l_sc->sc_free;
		y = m_sc->sc_free * sdp->sd_args.ar_statfs_percent;
		if (x >= y || x <= -y)
			need_sync = 1;
	}
	spin_unlock(&sdp->sd_statfs_spin);

	brelse(l_bh);
	if (need_sync)
		gfs2_wake_up_statfs(sdp);
}

void update_statfs(struct gfs2_sbd *sdp, struct buffer_head *m_bh,
		   struct buffer_head *l_bh)
{
	struct gfs2_inode *m_ip = GFS2_I(sdp->sd_statfs_inode);
	struct gfs2_inode *l_ip = GFS2_I(sdp->sd_sc_inode);
	struct gfs2_statfs_change_host *m_sc = &sdp->sd_statfs_master;
	struct gfs2_statfs_change_host *l_sc = &sdp->sd_statfs_local;

	gfs2_trans_add_meta(l_ip->i_gl, l_bh);
	gfs2_trans_add_meta(m_ip->i_gl, m_bh);

	spin_lock(&sdp->sd_statfs_spin);
	m_sc->sc_total += l_sc->sc_total;
	m_sc->sc_free += l_sc->sc_free;
	m_sc->sc_dinodes += l_sc->sc_dinodes;
	memset(l_sc, 0, sizeof(struct gfs2_statfs_change));
	memset(l_bh->b_data + sizeof(struct gfs2_dinode),
	       0, sizeof(struct gfs2_statfs_change));
	gfs2_statfs_change_out(m_sc, m_bh->b_data + sizeof(struct gfs2_dinode));
	spin_unlock(&sdp->sd_statfs_spin);
}

int gfs2_statfs_sync(struct super_block *sb, int type)
{
	struct gfs2_sbd *sdp = sb->s_fs_info;
	struct gfs2_inode *m_ip = GFS2_I(sdp->sd_statfs_inode);
	struct gfs2_inode *l_ip = GFS2_I(sdp->sd_sc_inode);
	struct gfs2_statfs_change_host *m_sc = &sdp->sd_statfs_master;
	struct gfs2_statfs_change_host *l_sc = &sdp->sd_statfs_local;
	struct gfs2_holder gh;
	struct buffer_head *m_bh, *l_bh;
	int error;

	sb_start_write(sb);
	error = gfs2_glock_nq_init(m_ip->i_gl, LM_ST_EXCLUSIVE, GL_NOCACHE,
				   &gh);
	if (error)
		goto out;

	error = gfs2_meta_inode_buffer(m_ip, &m_bh);
	if (error)
		goto out_unlock;

	spin_lock(&sdp->sd_statfs_spin);
	gfs2_statfs_change_in(m_sc, m_bh->b_data +
			      sizeof(struct gfs2_dinode));
	if (!l_sc->sc_total && !l_sc->sc_free && !l_sc->sc_dinodes) {
		spin_unlock(&sdp->sd_statfs_spin);
		goto out_bh;
	}
	spin_unlock(&sdp->sd_statfs_spin);

	error = gfs2_meta_inode_buffer(l_ip, &l_bh);
	if (error)
		goto out_bh;

	error = gfs2_trans_begin(sdp, 2 * RES_DINODE, 0);
	if (error)
		goto out_bh2;

	update_statfs(sdp, m_bh, l_bh);
	sdp->sd_statfs_force_sync = 0;

	gfs2_trans_end(sdp);

out_bh2:
	brelse(l_bh);
out_bh:
	brelse(m_bh);
out_unlock:
	gfs2_glock_dq_uninit(&gh);
out:
	sb_end_write(sb);
	return error;
}

struct lfcc {
	struct list_head list;
	struct gfs2_holder gh;
};

/**
 * gfs2_lock_fs_check_clean - Stop all writes to the FS and check that all
 *                            journals are clean
 * @sdp: the file system
 * @state: the state to put the transaction lock into
 * @t_gh: the hold on the transaction lock
 *
 * Returns: errno
 */

static int gfs2_lock_fs_check_clean(struct gfs2_sbd *sdp,
				    struct gfs2_holder *freeze_gh)
{
	struct gfs2_inode *ip;
	struct gfs2_jdesc *jd;
	struct lfcc *lfcc;
	LIST_HEAD(list);
	struct gfs2_log_header_host lh;
	int error;

	list_for_each_entry(jd, &sdp->sd_jindex_list, jd_list) {
		lfcc = kmalloc(sizeof(struct lfcc), GFP_KERNEL);
		if (!lfcc) {
			error = -ENOMEM;
			goto out;
		}
		ip = GFS2_I(jd->jd_inode);
		error = gfs2_glock_nq_init(ip->i_gl, LM_ST_SHARED, 0, &lfcc->gh);
		if (error) {
			kfree(lfcc);
			goto out;
		}
		list_add(&lfcc->list, &list);
	}

	error = gfs2_glock_nq_init(sdp->sd_freeze_gl, LM_ST_EXCLUSIVE,
				   GL_NOCACHE, freeze_gh);

	list_for_each_entry(jd, &sdp->sd_jindex_list, jd_list) {
		error = gfs2_jdesc_check(jd);
		if (error)
			break;
		error = gfs2_find_jhead(jd, &lh, false);
		if (error)
			break;
		if (!(lh.lh_flags & GFS2_LOG_HEAD_UNMOUNT)) {
			error = -EBUSY;
			break;
		}
	}

	if (error)
		gfs2_glock_dq_uninit(freeze_gh);

out:
	while (!list_empty(&list)) {
		lfcc = list_entry(list.next, struct lfcc, list);
		list_del(&lfcc->list);
		gfs2_glock_dq_uninit(&lfcc->gh);
		kfree(lfcc);
	}
	return error;
}

void gfs2_dinode_out(const struct gfs2_inode *ip, void *buf)
{
	struct gfs2_dinode *str = buf;

	str->di_header.mh_magic = cpu_to_be32(GFS2_MAGIC);
	str->di_header.mh_type = cpu_to_be32(GFS2_METATYPE_DI);
	str->di_header.mh_format = cpu_to_be32(GFS2_FORMAT_DI);
	str->di_num.no_addr = cpu_to_be64(ip->i_no_addr);
	str->di_num.no_formal_ino = cpu_to_be64(ip->i_no_formal_ino);
	str->di_mode = cpu_to_be32(ip->i_inode.i_mode);
	str->di_uid = cpu_to_be32(i_uid_read(&ip->i_inode));
	str->di_gid = cpu_to_be32(i_gid_read(&ip->i_inode));
	str->di_nlink = cpu_to_be32(ip->i_inode.i_nlink);
	str->di_size = cpu_to_be64(i_size_read(&ip->i_inode));
	str->di_blocks = cpu_to_be64(gfs2_get_inode_blocks(&ip->i_inode));
	str->di_atime = cpu_to_be64(ip->i_inode.i_atime.tv_sec);
	str->di_mtime = cpu_to_be64(ip->i_inode.i_mtime.tv_sec);
	str->di_ctime = cpu_to_be64(ip->i_inode.i_ctime.tv_sec);

	str->di_goal_meta = cpu_to_be64(ip->i_goal);
	str->di_goal_data = cpu_to_be64(ip->i_goal);
	str->di_generation = cpu_to_be64(ip->i_generation);

	str->di_flags = cpu_to_be32(ip->i_diskflags);
	str->di_height = cpu_to_be16(ip->i_height);
	str->di_payload_format = cpu_to_be32(S_ISDIR(ip->i_inode.i_mode) &&
					     !(ip->i_diskflags & GFS2_DIF_EXHASH) ?
					     GFS2_FORMAT_DE : 0);
	str->di_depth = cpu_to_be16(ip->i_depth);
	str->di_entries = cpu_to_be32(ip->i_entries);

	str->di_eattr = cpu_to_be64(ip->i_eattr);
	str->di_atime_nsec = cpu_to_be32(ip->i_inode.i_atime.tv_nsec);
	str->di_mtime_nsec = cpu_to_be32(ip->i_inode.i_mtime.tv_nsec);
	str->di_ctime_nsec = cpu_to_be32(ip->i_inode.i_ctime.tv_nsec);
}

/**
 * gfs2_write_inode - Make sure the inode is stable on the disk
 * @inode: The inode
 * @wbc: The writeback control structure
 *
 * Returns: errno
 */

static int gfs2_write_inode(struct inode *inode, struct writeback_control *wbc)
{
	struct gfs2_inode *ip = GFS2_I(inode);
	struct gfs2_sbd *sdp = GFS2_SB(inode);
	struct address_space *metamapping = gfs2_glock2aspace(ip->i_gl);
	struct backing_dev_info *bdi = inode_to_bdi(metamapping->host);
	int ret = 0;
	bool flush_all = (wbc->sync_mode == WB_SYNC_ALL || gfs2_is_jdata(ip));

	if (flush_all)
		gfs2_log_flush(GFS2_SB(inode), ip->i_gl,
			       GFS2_LOG_HEAD_FLUSH_NORMAL |
			       GFS2_LFC_WRITE_INODE);
	if (bdi->wb.dirty_exceeded)
		gfs2_ail1_flush(sdp, wbc);
	else
		filemap_fdatawrite(metamapping);
	if (flush_all)
		ret = filemap_fdatawait(metamapping);
	if (ret)
		mark_inode_dirty_sync(inode);
	else {
		spin_lock(&inode->i_lock);
		if (!(inode->i_flags & I_DIRTY))
			gfs2_ordered_del_inode(ip);
		spin_unlock(&inode->i_lock);
	}
	return ret;
}

/**
 * gfs2_dirty_inode - check for atime updates
 * @inode: The inode in question
 * @flags: The type of dirty
 *
 * Unfortunately it can be called under any combination of inode
 * glock and transaction lock, so we have to check carefully.
 *
 * At the moment this deals only with atime - it should be possible
 * to expand that role in future, once a review of the locking has
 * been carried out.
 */

static void gfs2_dirty_inode(struct inode *inode, int flags)
{
	struct gfs2_inode *ip = GFS2_I(inode);
	struct gfs2_sbd *sdp = GFS2_SB(inode);
	struct buffer_head *bh;
	struct gfs2_holder gh;
	int need_unlock = 0;
	int need_endtrans = 0;
	int ret;

	if (!(flags & I_DIRTY_INODE))
		return;
	if (unlikely(test_bit(SDF_WITHDRAWN, &sdp->sd_flags)))
		return;
	if (!gfs2_glock_is_locked_by_me(ip->i_gl)) {
		ret = gfs2_glock_nq_init(ip->i_gl, LM_ST_EXCLUSIVE, 0, &gh);
		if (ret) {
			fs_err(sdp, "dirty_inode: glock %d\n", ret);
			return;
		}
		need_unlock = 1;
	} else if (WARN_ON_ONCE(ip->i_gl->gl_state != LM_ST_EXCLUSIVE))
		return;

	if (current->journal_info == NULL) {
		ret = gfs2_trans_begin(sdp, RES_DINODE, 0);
		if (ret) {
			fs_err(sdp, "dirty_inode: gfs2_trans_begin %d\n", ret);
			goto out;
		}
		need_endtrans = 1;
	}

	ret = gfs2_meta_inode_buffer(ip, &bh);
	if (ret == 0) {
		gfs2_trans_add_meta(ip->i_gl, bh);
		gfs2_dinode_out(ip, bh->b_data);
		brelse(bh);
	}

	if (need_endtrans)
		gfs2_trans_end(sdp);
out:
	if (need_unlock)
		gfs2_glock_dq_uninit(&gh);
}

/**
 * gfs2_make_fs_ro - Turn a Read-Write FS into a Read-Only one
 * @sdp: the filesystem
 *
 * Returns: errno
 */

static int gfs2_make_fs_ro(struct gfs2_sbd *sdp)
{
	struct gfs2_holder freeze_gh;
	int error;

	error = gfs2_glock_nq_init(sdp->sd_freeze_gl, LM_ST_SHARED, GL_NOCACHE,
				   &freeze_gh);
	if (error && !test_bit(SDF_WITHDRAWN, &sdp->sd_flags))
		return error;

	flush_workqueue(gfs2_delete_workqueue);
	if (sdp->sd_quotad_process)
		kthread_stop(sdp->sd_quotad_process);
	sdp->sd_quotad_process = NULL;
	if (sdp->sd_logd_process)
		kthread_stop(sdp->sd_logd_process);
	sdp->sd_logd_process = NULL;

	gfs2_quota_sync(sdp->sd_vfs, 0);
	gfs2_statfs_sync(sdp->sd_vfs, 0);

	gfs2_log_flush(sdp, NULL, GFS2_LOG_HEAD_FLUSH_SHUTDOWN |
		       GFS2_LFC_MAKE_FS_RO);
	wait_event(sdp->sd_reserving_log_wait, atomic_read(&sdp->sd_reserving_log) == 0);
	gfs2_assert_warn(sdp, atomic_read(&sdp->sd_log_blks_free) == sdp->sd_jdesc->jd_blocks);

	if (gfs2_holder_initialized(&freeze_gh))
		gfs2_glock_dq_uninit(&freeze_gh);

	gfs2_quota_cleanup(sdp);

	return error;
}

/**
 * gfs2_put_super - Unmount the filesystem
 * @sb: The VFS superblock
 *
 */

static void gfs2_put_super(struct super_block *sb)
{
	struct gfs2_sbd *sdp = sb->s_fs_info;
	int error;
	struct gfs2_jdesc *jd;

	/* No more recovery requests */
	set_bit(SDF_NORECOVERY, &sdp->sd_flags);
	smp_mb();

	/* Wait on outstanding recovery */
restart:
	spin_lock(&sdp->sd_jindex_spin);
	list_for_each_entry(jd, &sdp->sd_jindex_list, jd_list) {
		if (!test_bit(JDF_RECOVERY, &jd->jd_flags))
			continue;
		spin_unlock(&sdp->sd_jindex_spin);
		wait_on_bit(&jd->jd_flags, JDF_RECOVERY,
			    TASK_UNINTERRUPTIBLE);
		goto restart;
	}
	spin_unlock(&sdp->sd_jindex_spin);

	if (!sb_rdonly(sb)) {
		error = gfs2_make_fs_ro(sdp);
		if (error)
			gfs2_io_error(sdp);
	}
	/*  At this point, we're through modifying the disk  */

	/*  Release stuff  */

	iput(sdp->sd_jindex);
	iput(sdp->sd_statfs_inode);
	iput(sdp->sd_rindex);
	iput(sdp->sd_quota_inode);

	gfs2_glock_put(sdp->sd_rename_gl);
	gfs2_glock_put(sdp->sd_freeze_gl);

	if (!sdp->sd_args.ar_spectator) {
		gfs2_glock_dq_uninit(&sdp->sd_journal_gh);
		gfs2_glock_dq_uninit(&sdp->sd_jinode_gh);
		gfs2_glock_dq_uninit(&sdp->sd_sc_gh);
		gfs2_glock_dq_uninit(&sdp->sd_qc_gh);
		iput(sdp->sd_sc_inode);
		iput(sdp->sd_qc_inode);
	}

	gfs2_glock_dq_uninit(&sdp->sd_live_gh);
	gfs2_clear_rgrpd(sdp);
	gfs2_jindex_free(sdp);
	/*  Take apart glock structures and buffer lists  */
	gfs2_gl_hash_clear(sdp);
	gfs2_delete_debugfs_file(sdp);
	/*  Unmount the locking protocol  */
	gfs2_lm_unmount(sdp);

	/*  At this point, we're through participating in the lockspace  */
	gfs2_sys_fs_del(sdp);
}

/**
 * gfs2_sync_fs - sync the filesystem
 * @sb: the superblock
 *
 * Flushes the log to disk.
 */

static int gfs2_sync_fs(struct super_block *sb, int wait)
{
	struct gfs2_sbd *sdp = sb->s_fs_info;

	gfs2_quota_sync(sb, -1);
	if (wait)
		gfs2_log_flush(sdp, NULL, GFS2_LOG_HEAD_FLUSH_NORMAL |
			       GFS2_LFC_SYNC_FS);
	return sdp->sd_log_error;
}

void gfs2_freeze_func(struct work_struct *work)
{
	int error;
	struct gfs2_holder freeze_gh;
	struct gfs2_sbd *sdp = container_of(work, struct gfs2_sbd, sd_freeze_work);
	struct super_block *sb = sdp->sd_vfs;

	atomic_inc(&sb->s_active);
	error = gfs2_glock_nq_init(sdp->sd_freeze_gl, LM_ST_SHARED, 0,
				   &freeze_gh);
	if (error) {
		fs_info(sdp, "GFS2: couldn't get freeze lock : %d\n", error);
		gfs2_assert_withdraw(sdp, 0);
	} else {
		atomic_set(&sdp->sd_freeze_state, SFS_UNFROZEN);
		error = thaw_super(sb);
		if (error) {
			fs_info(sdp, "GFS2: couldn't thaw filesystem: %d\n",
				error);
			gfs2_assert_withdraw(sdp, 0);
		}
		if (!test_bit(SDF_JOURNAL_LIVE, &sdp->sd_flags))
			freeze_gh.gh_flags |= GL_NOCACHE;
		gfs2_glock_dq_uninit(&freeze_gh);
	}
	deactivate_super(sb);
	clear_bit_unlock(SDF_FS_FROZEN, &sdp->sd_flags);
	wake_up_bit(&sdp->sd_flags, SDF_FS_FROZEN);
	return;
}

/**
 * gfs2_freeze - prevent further writes to the filesystem
 * @sb: the VFS structure for the filesystem
 *
 */

static int gfs2_freeze(struct super_block *sb)
{
	struct gfs2_sbd *sdp = sb->s_fs_info;
	int error = 0;

	mutex_lock(&sdp->sd_freeze_mutex);
	if (atomic_read(&sdp->sd_freeze_state) != SFS_UNFROZEN)
		goto out;

	if (test_bit(SDF_WITHDRAWN, &sdp->sd_flags)) {
		error = -EINVAL;
		goto out;
	}

	for (;;) {
		error = gfs2_lock_fs_check_clean(sdp, &sdp->sd_freeze_gh);
		if (!error)
			break;

		if (error == -EBUSY)
			fs_err(sdp, "waiting for recovery before freeze\n");
		else
			fs_err(sdp, "error freezing FS: %d\n", error);

		fs_err(sdp, "retrying...\n");
		msleep(1000);
	}
<<<<<<< HEAD
	error = 0;
=======
>>>>>>> 4ff96fb5
	set_bit(SDF_FS_FROZEN, &sdp->sd_flags);
out:
	mutex_unlock(&sdp->sd_freeze_mutex);
	return error;
}

/**
 * gfs2_unfreeze - reallow writes to the filesystem
 * @sb: the VFS structure for the filesystem
 *
 */

static int gfs2_unfreeze(struct super_block *sb)
{
	struct gfs2_sbd *sdp = sb->s_fs_info;

	mutex_lock(&sdp->sd_freeze_mutex);
        if (atomic_read(&sdp->sd_freeze_state) != SFS_FROZEN ||
	    !gfs2_holder_initialized(&sdp->sd_freeze_gh)) {
		mutex_unlock(&sdp->sd_freeze_mutex);
                return 0;
	}

	gfs2_glock_dq_uninit(&sdp->sd_freeze_gh);
	mutex_unlock(&sdp->sd_freeze_mutex);
	return wait_on_bit(&sdp->sd_flags, SDF_FS_FROZEN, TASK_INTERRUPTIBLE);
}

/**
 * statfs_fill - fill in the sg for a given RG
 * @rgd: the RG
 * @sc: the sc structure
 *
 * Returns: 0 on success, -ESTALE if the LVB is invalid
 */

static int statfs_slow_fill(struct gfs2_rgrpd *rgd,
			    struct gfs2_statfs_change_host *sc)
{
	gfs2_rgrp_verify(rgd);
	sc->sc_total += rgd->rd_data;
	sc->sc_free += rgd->rd_free;
	sc->sc_dinodes += rgd->rd_dinodes;
	return 0;
}

/**
 * gfs2_statfs_slow - Stat a filesystem using asynchronous locking
 * @sdp: the filesystem
 * @sc: the sc info that will be returned
 *
 * Any error (other than a signal) will cause this routine to fall back
 * to the synchronous version.
 *
 * FIXME: This really shouldn't busy wait like this.
 *
 * Returns: errno
 */

static int gfs2_statfs_slow(struct gfs2_sbd *sdp, struct gfs2_statfs_change_host *sc)
{
	struct gfs2_rgrpd *rgd_next;
	struct gfs2_holder *gha, *gh;
	unsigned int slots = 64;
	unsigned int x;
	int done;
	int error = 0, err;

	memset(sc, 0, sizeof(struct gfs2_statfs_change_host));
	gha = kmalloc_array(slots, sizeof(struct gfs2_holder), GFP_KERNEL);
	if (!gha)
		return -ENOMEM;
	for (x = 0; x < slots; x++)
		gfs2_holder_mark_uninitialized(gha + x);

	rgd_next = gfs2_rgrpd_get_first(sdp);

	for (;;) {
		done = 1;

		for (x = 0; x < slots; x++) {
			gh = gha + x;

			if (gfs2_holder_initialized(gh) && gfs2_glock_poll(gh)) {
				err = gfs2_glock_wait(gh);
				if (err) {
					gfs2_holder_uninit(gh);
					error = err;
				} else {
					if (!error) {
						struct gfs2_rgrpd *rgd =
							gfs2_glock2rgrp(gh->gh_gl);

						error = statfs_slow_fill(rgd, sc);
					}
					gfs2_glock_dq_uninit(gh);
				}
			}

			if (gfs2_holder_initialized(gh))
				done = 0;
			else if (rgd_next && !error) {
				error = gfs2_glock_nq_init(rgd_next->rd_gl,
							   LM_ST_SHARED,
							   GL_ASYNC,
							   gh);
				rgd_next = gfs2_rgrpd_get_next(rgd_next);
				done = 0;
			}

			if (signal_pending(current))
				error = -ERESTARTSYS;
		}

		if (done)
			break;

		yield();
	}

	kfree(gha);
	return error;
}

/**
 * gfs2_statfs_i - Do a statfs
 * @sdp: the filesystem
 * @sg: the sg structure
 *
 * Returns: errno
 */

static int gfs2_statfs_i(struct gfs2_sbd *sdp, struct gfs2_statfs_change_host *sc)
{
	struct gfs2_statfs_change_host *m_sc = &sdp->sd_statfs_master;
	struct gfs2_statfs_change_host *l_sc = &sdp->sd_statfs_local;

	spin_lock(&sdp->sd_statfs_spin);

	*sc = *m_sc;
	sc->sc_total += l_sc->sc_total;
	sc->sc_free += l_sc->sc_free;
	sc->sc_dinodes += l_sc->sc_dinodes;

	spin_unlock(&sdp->sd_statfs_spin);

	if (sc->sc_free < 0)
		sc->sc_free = 0;
	if (sc->sc_free > sc->sc_total)
		sc->sc_free = sc->sc_total;
	if (sc->sc_dinodes < 0)
		sc->sc_dinodes = 0;

	return 0;
}

/**
 * gfs2_statfs - Gather and return stats about the filesystem
 * @sb: The superblock
 * @statfsbuf: The buffer
 *
 * Returns: 0 on success or error code
 */

static int gfs2_statfs(struct dentry *dentry, struct kstatfs *buf)
{
	struct super_block *sb = dentry->d_sb;
	struct gfs2_sbd *sdp = sb->s_fs_info;
	struct gfs2_statfs_change_host sc;
	int error;

	error = gfs2_rindex_update(sdp);
	if (error)
		return error;

	if (gfs2_tune_get(sdp, gt_statfs_slow))
		error = gfs2_statfs_slow(sdp, &sc);
	else
		error = gfs2_statfs_i(sdp, &sc);

	if (error)
		return error;

	buf->f_type = GFS2_MAGIC;
	buf->f_bsize = sdp->sd_sb.sb_bsize;
	buf->f_blocks = sc.sc_total;
	buf->f_bfree = sc.sc_free;
	buf->f_bavail = sc.sc_free;
	buf->f_files = sc.sc_dinodes + sc.sc_free;
	buf->f_ffree = sc.sc_free;
	buf->f_namelen = GFS2_FNAMESIZE;

	return 0;
}

/**
 * gfs2_remount_fs - called when the FS is remounted
 * @sb:  the filesystem
 * @flags:  the remount flags
 * @data:  extra data passed in (not used right now)
 *
 * Returns: errno
 */

static int gfs2_remount_fs(struct super_block *sb, int *flags, char *data)
{
	struct gfs2_sbd *sdp = sb->s_fs_info;
	struct gfs2_args args = sdp->sd_args; /* Default to current settings */
	struct gfs2_tune *gt = &sdp->sd_tune;
	int error;

	sync_filesystem(sb);

	spin_lock(&gt->gt_spin);
	args.ar_commit = gt->gt_logd_secs;
	args.ar_quota_quantum = gt->gt_quota_quantum;
	if (gt->gt_statfs_slow)
		args.ar_statfs_quantum = 0;
	else
		args.ar_statfs_quantum = gt->gt_statfs_quantum;
	spin_unlock(&gt->gt_spin);
	error = gfs2_mount_args(&args, data);
	if (error)
		return error;

	/* Not allowed to change locking details */
	if (strcmp(args.ar_lockproto, sdp->sd_args.ar_lockproto) ||
	    strcmp(args.ar_locktable, sdp->sd_args.ar_locktable) ||
	    strcmp(args.ar_hostdata, sdp->sd_args.ar_hostdata))
		return -EINVAL;

	/* Some flags must not be changed */
	if (args_neq(&args, &sdp->sd_args, spectator) ||
	    args_neq(&args, &sdp->sd_args, localflocks) ||
	    args_neq(&args, &sdp->sd_args, meta))
		return -EINVAL;

	if (sdp->sd_args.ar_spectator)
		*flags |= SB_RDONLY;

	if ((sb->s_flags ^ *flags) & SB_RDONLY) {
		if (*flags & SB_RDONLY)
			error = gfs2_make_fs_ro(sdp);
		else
			error = gfs2_make_fs_rw(sdp);
	}

	sdp->sd_args = args;
	if (sdp->sd_args.ar_posix_acl)
		sb->s_flags |= SB_POSIXACL;
	else
		sb->s_flags &= ~SB_POSIXACL;
	if (sdp->sd_args.ar_nobarrier)
		set_bit(SDF_NOBARRIERS, &sdp->sd_flags);
	else
		clear_bit(SDF_NOBARRIERS, &sdp->sd_flags);
	spin_lock(&gt->gt_spin);
	gt->gt_logd_secs = args.ar_commit;
	gt->gt_quota_quantum = args.ar_quota_quantum;
	if (args.ar_statfs_quantum) {
		gt->gt_statfs_slow = 0;
		gt->gt_statfs_quantum = args.ar_statfs_quantum;
	}
	else {
		gt->gt_statfs_slow = 1;
		gt->gt_statfs_quantum = 30;
	}
	spin_unlock(&gt->gt_spin);

	gfs2_online_uevent(sdp);
	return error;
}

/**
 * gfs2_drop_inode - Drop an inode (test for remote unlink)
 * @inode: The inode to drop
 *
 * If we've received a callback on an iopen lock then it's because a
 * remote node tried to deallocate the inode but failed due to this node
 * still having the inode open. Here we mark the link count zero
 * since we know that it must have reached zero if the GLF_DEMOTE flag
 * is set on the iopen glock. If we didn't do a disk read since the
 * remote node removed the final link then we might otherwise miss
 * this event. This check ensures that this node will deallocate the
 * inode's blocks, or alternatively pass the baton on to another
 * node for later deallocation.
 */

static int gfs2_drop_inode(struct inode *inode)
{
	struct gfs2_inode *ip = GFS2_I(inode);

	if (!test_bit(GIF_FREE_VFS_INODE, &ip->i_flags) &&
	    inode->i_nlink &&
	    gfs2_holder_initialized(&ip->i_iopen_gh)) {
		struct gfs2_glock *gl = ip->i_iopen_gh.gh_gl;
		if (test_bit(GLF_DEMOTE, &gl->gl_flags))
			clear_nlink(inode);
	}

	/*
	 * When under memory pressure when an inode's link count has dropped to
	 * zero, defer deleting the inode to the delete workqueue.  This avoids
	 * calling into DLM under memory pressure, which can deadlock.
	 */
	if (!inode->i_nlink &&
	    unlikely(current->flags & PF_MEMALLOC) &&
	    gfs2_holder_initialized(&ip->i_iopen_gh)) {
		struct gfs2_glock *gl = ip->i_iopen_gh.gh_gl;

		gfs2_glock_hold(gl);
		if (queue_work(gfs2_delete_workqueue, &gl->gl_delete) == 0)
			gfs2_glock_queue_put(gl);
		return false;
	}

	return generic_drop_inode(inode);
}

static int is_ancestor(const struct dentry *d1, const struct dentry *d2)
{
	do {
		if (d1 == d2)
			return 1;
		d1 = d1->d_parent;
	} while (!IS_ROOT(d1));
	return 0;
}

/**
 * gfs2_show_options - Show mount options for /proc/mounts
 * @s: seq_file structure
 * @root: root of this (sub)tree
 *
 * Returns: 0 on success or error code
 */

static int gfs2_show_options(struct seq_file *s, struct dentry *root)
{
	struct gfs2_sbd *sdp = root->d_sb->s_fs_info;
	struct gfs2_args *args = &sdp->sd_args;
	int val;

	if (is_ancestor(root, sdp->sd_master_dir))
		seq_puts(s, ",meta");
	if (args->ar_lockproto[0])
		seq_show_option(s, "lockproto", args->ar_lockproto);
	if (args->ar_locktable[0])
		seq_show_option(s, "locktable", args->ar_locktable);
	if (args->ar_hostdata[0])
		seq_show_option(s, "hostdata", args->ar_hostdata);
	if (args->ar_spectator)
		seq_puts(s, ",spectator");
	if (args->ar_localflocks)
		seq_puts(s, ",localflocks");
	if (args->ar_debug)
		seq_puts(s, ",debug");
	if (args->ar_posix_acl)
		seq_puts(s, ",acl");
	if (args->ar_quota != GFS2_QUOTA_DEFAULT) {
		char *state;
		switch (args->ar_quota) {
		case GFS2_QUOTA_OFF:
			state = "off";
			break;
		case GFS2_QUOTA_ACCOUNT:
			state = "account";
			break;
		case GFS2_QUOTA_ON:
			state = "on";
			break;
		default:
			state = "unknown";
			break;
		}
		seq_printf(s, ",quota=%s", state);
	}
	if (args->ar_suiddir)
		seq_puts(s, ",suiddir");
	if (args->ar_data != GFS2_DATA_DEFAULT) {
		char *state;
		switch (args->ar_data) {
		case GFS2_DATA_WRITEBACK:
			state = "writeback";
			break;
		case GFS2_DATA_ORDERED:
			state = "ordered";
			break;
		default:
			state = "unknown";
			break;
		}
		seq_printf(s, ",data=%s", state);
	}
	if (args->ar_discard)
		seq_puts(s, ",discard");
	val = sdp->sd_tune.gt_logd_secs;
	if (val != 30)
		seq_printf(s, ",commit=%d", val);
	val = sdp->sd_tune.gt_statfs_quantum;
	if (val != 30)
		seq_printf(s, ",statfs_quantum=%d", val);
	else if (sdp->sd_tune.gt_statfs_slow)
		seq_puts(s, ",statfs_quantum=0");
	val = sdp->sd_tune.gt_quota_quantum;
	if (val != 60)
		seq_printf(s, ",quota_quantum=%d", val);
	if (args->ar_statfs_percent)
		seq_printf(s, ",statfs_percent=%d", args->ar_statfs_percent);
	if (args->ar_errors != GFS2_ERRORS_DEFAULT) {
		const char *state;

		switch (args->ar_errors) {
		case GFS2_ERRORS_WITHDRAW:
			state = "withdraw";
			break;
		case GFS2_ERRORS_PANIC:
			state = "panic";
			break;
		default:
			state = "unknown";
			break;
		}
		seq_printf(s, ",errors=%s", state);
	}
	if (test_bit(SDF_NOBARRIERS, &sdp->sd_flags))
		seq_puts(s, ",nobarrier");
	if (test_bit(SDF_DEMOTE, &sdp->sd_flags))
		seq_puts(s, ",demote_interface_used");
	if (args->ar_rgrplvb)
		seq_puts(s, ",rgrplvb");
	if (args->ar_loccookie)
		seq_puts(s, ",loccookie");
	return 0;
}

static void gfs2_final_release_pages(struct gfs2_inode *ip)
{
	struct inode *inode = &ip->i_inode;
	struct gfs2_glock *gl = ip->i_gl;

	truncate_inode_pages(gfs2_glock2aspace(ip->i_gl), 0);
	truncate_inode_pages(&inode->i_data, 0);

	if (!test_bit(GLF_REVOKES, &gl->gl_flags)) {
		clear_bit(GLF_LFLUSH, &gl->gl_flags);
		clear_bit(GLF_DIRTY, &gl->gl_flags);
	}
}

static int gfs2_dinode_dealloc(struct gfs2_inode *ip)
{
	struct gfs2_sbd *sdp = GFS2_SB(&ip->i_inode);
	struct gfs2_rgrpd *rgd;
	struct gfs2_holder gh;
	int error;

	if (gfs2_get_inode_blocks(&ip->i_inode) != 1) {
		gfs2_consist_inode(ip);
		return -EIO;
	}

	error = gfs2_rindex_update(sdp);
	if (error)
		return error;

	error = gfs2_quota_hold(ip, NO_UID_QUOTA_CHANGE, NO_GID_QUOTA_CHANGE);
	if (error)
		return error;

	rgd = gfs2_blk2rgrpd(sdp, ip->i_no_addr, 1);
	if (!rgd) {
		gfs2_consist_inode(ip);
		error = -EIO;
		goto out_qs;
	}

	error = gfs2_glock_nq_init(rgd->rd_gl, LM_ST_EXCLUSIVE, 0, &gh);
	if (error)
		goto out_qs;

	error = gfs2_trans_begin(sdp, RES_RG_BIT + RES_STATFS + RES_QUOTA,
				 sdp->sd_jdesc->jd_blocks);
	if (error)
		goto out_rg_gunlock;

	gfs2_free_di(rgd, ip);

	gfs2_final_release_pages(ip);

	gfs2_trans_end(sdp);

out_rg_gunlock:
	gfs2_glock_dq_uninit(&gh);
out_qs:
	gfs2_quota_unhold(ip);
	return error;
}

/**
 * gfs2_glock_put_eventually
 * @gl:	The glock to put
 *
 * When under memory pressure, trigger a deferred glock put to make sure we
 * won't call into DLM and deadlock.  Otherwise, put the glock directly.
 */

static void gfs2_glock_put_eventually(struct gfs2_glock *gl)
{
	if (current->flags & PF_MEMALLOC)
		gfs2_glock_queue_put(gl);
	else
		gfs2_glock_put(gl);
}

/**
 * gfs2_evict_inode - Remove an inode from cache
 * @inode: The inode to evict
 *
 * There are three cases to consider:
 * 1. i_nlink == 0, we are final opener (and must deallocate)
 * 2. i_nlink == 0, we are not the final opener (and cannot deallocate)
 * 3. i_nlink > 0
 *
 * If the fs is read only, then we have to treat all cases as per #3
 * since we are unable to do any deallocation. The inode will be
 * deallocated by the next read/write node to attempt an allocation
 * in the same resource group
 *
 * We have to (at the moment) hold the inodes main lock to cover
 * the gap between unlocking the shared lock on the iopen lock and
 * taking the exclusive lock. I'd rather do a shared -> exclusive
 * conversion on the iopen lock, but we can change that later. This
 * is safe, just less efficient.
 */

static void gfs2_evict_inode(struct inode *inode)
{
	struct super_block *sb = inode->i_sb;
	struct gfs2_sbd *sdp = sb->s_fs_info;
	struct gfs2_inode *ip = GFS2_I(inode);
	struct gfs2_holder gh;
	struct address_space *metamapping;
	int error;

	if (test_bit(GIF_FREE_VFS_INODE, &ip->i_flags)) {
		clear_inode(inode);
		return;
	}

	if (inode->i_nlink || sb_rdonly(sb))
		goto out;

	if (test_bit(GIF_ALLOC_FAILED, &ip->i_flags)) {
		BUG_ON(!gfs2_glock_is_locked_by_me(ip->i_gl));
		gfs2_holder_mark_uninitialized(&gh);
		goto alloc_failed;
	}

	/* Deletes should never happen under memory pressure anymore.  */
	if (WARN_ON_ONCE(current->flags & PF_MEMALLOC))
		goto out;

	/* Must not read inode block until block type has been verified */
	error = gfs2_glock_nq_init(ip->i_gl, LM_ST_EXCLUSIVE, GL_SKIP, &gh);
	if (unlikely(error)) {
		glock_clear_object(ip->i_iopen_gh.gh_gl, ip);
		ip->i_iopen_gh.gh_flags |= GL_NOCACHE;
		gfs2_glock_dq_uninit(&ip->i_iopen_gh);
		goto out;
	}

	error = gfs2_check_blk_type(sdp, ip->i_no_addr, GFS2_BLKST_UNLINKED);
	if (error)
		goto out_truncate;

	if (test_bit(GIF_INVALID, &ip->i_flags)) {
		error = gfs2_inode_refresh(ip);
		if (error)
			goto out_truncate;
	}

	/*
	 * The inode may have been recreated in the meantime.
	 */
	if (inode->i_nlink)
		goto out_truncate;

alloc_failed:
	if (gfs2_holder_initialized(&ip->i_iopen_gh) &&
	    test_bit(HIF_HOLDER, &ip->i_iopen_gh.gh_iflags)) {
		ip->i_iopen_gh.gh_flags |= GL_NOCACHE;
		gfs2_glock_dq_wait(&ip->i_iopen_gh);
		gfs2_holder_reinit(LM_ST_EXCLUSIVE, LM_FLAG_TRY_1CB | GL_NOCACHE,
				   &ip->i_iopen_gh);
		error = gfs2_glock_nq(&ip->i_iopen_gh);
		if (error)
			goto out_truncate;
	}

	if (S_ISDIR(inode->i_mode) &&
	    (ip->i_diskflags & GFS2_DIF_EXHASH)) {
		error = gfs2_dir_exhash_dealloc(ip);
		if (error)
			goto out_unlock;
	}

	if (ip->i_eattr) {
		error = gfs2_ea_dealloc(ip);
		if (error)
			goto out_unlock;
	}

	if (!gfs2_is_stuffed(ip)) {
		error = gfs2_file_dealloc(ip);
		if (error)
			goto out_unlock;
	}

	/* We're about to clear the bitmap for the dinode, but as soon as we
	   do, gfs2_create_inode can create another inode at the same block
	   location and try to set gl_object again. We clear gl_object here so
	   that subsequent inode creates don't see an old gl_object. */
	glock_clear_object(ip->i_gl, ip);
	error = gfs2_dinode_dealloc(ip);
	goto out_unlock;

out_truncate:
	gfs2_log_flush(sdp, ip->i_gl, GFS2_LOG_HEAD_FLUSH_NORMAL |
		       GFS2_LFC_EVICT_INODE);
	metamapping = gfs2_glock2aspace(ip->i_gl);
	if (test_bit(GLF_DIRTY, &ip->i_gl->gl_flags)) {
		filemap_fdatawrite(metamapping);
		filemap_fdatawait(metamapping);
	}
	write_inode_now(inode, 1);
	gfs2_ail_flush(ip->i_gl, 0);

	error = gfs2_trans_begin(sdp, 0, sdp->sd_jdesc->jd_blocks);
	if (error)
		goto out_unlock;
	/* Needs to be done before glock release & also in a transaction */
	truncate_inode_pages(&inode->i_data, 0);
	truncate_inode_pages(metamapping, 0);
	gfs2_trans_end(sdp);

out_unlock:
	if (gfs2_rs_active(&ip->i_res))
		gfs2_rs_deltree(&ip->i_res);

	if (gfs2_holder_initialized(&ip->i_iopen_gh)) {
		glock_clear_object(ip->i_iopen_gh.gh_gl, ip);
		if (test_bit(HIF_HOLDER, &ip->i_iopen_gh.gh_iflags)) {
			ip->i_iopen_gh.gh_flags |= GL_NOCACHE;
			gfs2_glock_dq(&ip->i_iopen_gh);
		}
		gfs2_holder_uninit(&ip->i_iopen_gh);
	}
	if (gfs2_holder_initialized(&gh)) {
		glock_clear_object(ip->i_gl, ip);
		gfs2_glock_dq_uninit(&gh);
	}
	if (error && error != GLR_TRYFAILED && error != -EROFS)
		fs_warn(sdp, "gfs2_evict_inode: %d\n", error);
out:
	truncate_inode_pages_final(&inode->i_data);
	gfs2_rsqa_delete(ip, NULL);
	gfs2_ordered_del_inode(ip);
	clear_inode(inode);
	gfs2_dir_hash_inval(ip);
	glock_clear_object(ip->i_gl, ip);
	wait_on_bit_io(&ip->i_flags, GIF_GLOP_PENDING, TASK_UNINTERRUPTIBLE);
	gfs2_glock_add_to_lru(ip->i_gl);
	gfs2_glock_put_eventually(ip->i_gl);
	ip->i_gl = NULL;
	if (gfs2_holder_initialized(&ip->i_iopen_gh)) {
		struct gfs2_glock *gl = ip->i_iopen_gh.gh_gl;

		glock_clear_object(gl, ip);
		ip->i_iopen_gh.gh_flags |= GL_NOCACHE;
		gfs2_glock_hold(gl);
		gfs2_glock_dq_uninit(&ip->i_iopen_gh);
		gfs2_glock_put_eventually(gl);
	}
}

static struct inode *gfs2_alloc_inode(struct super_block *sb)
{
	struct gfs2_inode *ip;

	ip = kmem_cache_alloc(gfs2_inode_cachep, GFP_KERNEL);
	if (ip) {
		ip->i_flags = 0;
		ip->i_gl = NULL;
		memset(&ip->i_res, 0, sizeof(ip->i_res));
		RB_CLEAR_NODE(&ip->i_res.rs_node);
		ip->i_rahead = 0;
	}
	return &ip->i_inode;
}

static void gfs2_free_inode(struct inode *inode)
{
	kmem_cache_free(gfs2_inode_cachep, GFS2_I(inode));
}

const struct super_operations gfs2_super_ops = {
	.alloc_inode		= gfs2_alloc_inode,
	.free_inode		= gfs2_free_inode,
	.write_inode		= gfs2_write_inode,
	.dirty_inode		= gfs2_dirty_inode,
	.evict_inode		= gfs2_evict_inode,
	.put_super		= gfs2_put_super,
	.sync_fs		= gfs2_sync_fs,
	.freeze_super		= gfs2_freeze,
	.thaw_super		= gfs2_unfreeze,
	.statfs			= gfs2_statfs,
	.remount_fs		= gfs2_remount_fs,
	.drop_inode		= gfs2_drop_inode,
	.show_options		= gfs2_show_options,
};
<|MERGE_RESOLUTION|>--- conflicted
+++ resolved
@@ -1031,10 +1031,6 @@
 		fs_err(sdp, "retrying...\n");
 		msleep(1000);
 	}
-<<<<<<< HEAD
-	error = 0;
-=======
->>>>>>> 4ff96fb5
 	set_bit(SDF_FS_FROZEN, &sdp->sd_flags);
 out:
 	mutex_unlock(&sdp->sd_freeze_mutex);
@@ -1479,7 +1475,7 @@
 	truncate_inode_pages(gfs2_glock2aspace(ip->i_gl), 0);
 	truncate_inode_pages(&inode->i_data, 0);
 
-	if (!test_bit(GLF_REVOKES, &gl->gl_flags)) {
+	if (atomic_read(&gl->gl_revokes) == 0) {
 		clear_bit(GLF_LFLUSH, &gl->gl_flags);
 		clear_bit(GLF_DIRTY, &gl->gl_flags);
 	}
