/*
 * INET		An implementation of the TCP/IP protocol suite for the LINUX
 *		operating system.  INET is implemented using the  BSD Socket
 *		interface as the means of communication with the user level.
 *
 *		Definitions for the Interfaces handler.
 *
 * Version:	@(#)dev.h	1.0.10	08/12/93
 *
 * Authors:	Ross Biro
 *		Fred N. van Kempen, <waltje@uWalt.NL.Mugnet.ORG>
 *		Corey Minyard <wf-rch!minyard@relay.EU.net>
 *		Donald J. Becker, <becker@cesdis.gsfc.nasa.gov>
 *		Alan Cox, <alan@lxorguk.ukuu.org.uk>
 *		Bjorn Ekwall. <bj0rn@blox.se>
 *              Pekka Riikonen <priikone@poseidon.pspt.fi>
 *
 *		This program is free software; you can redistribute it and/or
 *		modify it under the terms of the GNU General Public License
 *		as published by the Free Software Foundation; either version
 *		2 of the License, or (at your option) any later version.
 *
 *		Moved to /usr/include/linux for NET3
 */
#ifndef _LINUX_NETDEVICE_H
#define _LINUX_NETDEVICE_H

#include <linux/timer.h>
#include <linux/bug.h>
#include <linux/delay.h>
#include <linux/atomic.h>
#include <linux/prefetch.h>
#include <asm/cache.h>
#include <asm/byteorder.h>

#include <linux/percpu.h>
#include <linux/rculist.h>
#include <linux/dmaengine.h>
#include <linux/workqueue.h>
#include <linux/dynamic_queue_limits.h>

#include <linux/ethtool.h>
#include <net/net_namespace.h>
#include <net/dsa.h>
#ifdef CONFIG_DCB
#include <net/dcbnl.h>
#endif
#include <net/netprio_cgroup.h>

#include <linux/netdev_features.h>
#include <linux/neighbour.h>
#include <uapi/linux/netdevice.h>
#include <uapi/linux/if_bonding.h>

struct netpoll_info;
struct device;
struct phy_device;
/* 802.11 specific */
struct wireless_dev;
/* 802.15.4 specific */
struct wpan_dev;
struct mpls_dev;

void netdev_set_default_ethtool_ops(struct net_device *dev,
				    const struct ethtool_ops *ops);

/* Backlog congestion levels */
#define NET_RX_SUCCESS		0	/* keep 'em coming, baby */
#define NET_RX_DROP		1	/* packet dropped */

/*
 * Transmit return codes: transmit return codes originate from three different
 * namespaces:
 *
 * - qdisc return codes
 * - driver transmit return codes
 * - errno values
 *
 * Drivers are allowed to return any one of those in their hard_start_xmit()
 * function. Real network devices commonly used with qdiscs should only return
 * the driver transmit return codes though - when qdiscs are used, the actual
 * transmission happens asynchronously, so the value is not propagated to
 * higher layers. Virtual network devices transmit synchronously, in this case
 * the driver transmit return codes are consumed by dev_queue_xmit(), all
 * others are propagated to higher layers.
 */

/* qdisc ->enqueue() return codes. */
#define NET_XMIT_SUCCESS	0x00
#define NET_XMIT_DROP		0x01	/* skb dropped			*/
#define NET_XMIT_CN		0x02	/* congestion notification	*/
#define NET_XMIT_POLICED	0x03	/* skb is shot by police	*/
#define NET_XMIT_MASK		0x0f	/* qdisc flags in net/sch_generic.h */

/* NET_XMIT_CN is special. It does not guarantee that this packet is lost. It
 * indicates that the device will soon be dropping packets, or already drops
 * some packets of the same priority; prompting us to send less aggressively. */
#define net_xmit_eval(e)	((e) == NET_XMIT_CN ? 0 : (e))
#define net_xmit_errno(e)	((e) != NET_XMIT_CN ? -ENOBUFS : 0)

/* Driver transmit return codes */
#define NETDEV_TX_MASK		0xf0

enum netdev_tx {
	__NETDEV_TX_MIN	 = INT_MIN,	/* make sure enum is signed */
	NETDEV_TX_OK	 = 0x00,	/* driver took care of packet */
	NETDEV_TX_BUSY	 = 0x10,	/* driver tx path was busy*/
	NETDEV_TX_LOCKED = 0x20,	/* driver tx lock was already taken */
};
typedef enum netdev_tx netdev_tx_t;

/*
 * Current order: NETDEV_TX_MASK > NET_XMIT_MASK >= 0 is significant;
 * hard_start_xmit() return < NET_XMIT_MASK means skb was consumed.
 */
static inline bool dev_xmit_complete(int rc)
{
	/*
	 * Positive cases with an skb consumed by a driver:
	 * - successful transmission (rc == NETDEV_TX_OK)
	 * - error while transmitting (rc < 0)
	 * - error while queueing to a different device (rc & NET_XMIT_MASK)
	 */
	if (likely(rc < NET_XMIT_MASK))
		return true;

	return false;
}

/*
 *	Compute the worst case header length according to the protocols
 *	used.
 */

#if defined(CONFIG_HYPERV_NET)
# define LL_MAX_HEADER 128
#elif defined(CONFIG_WLAN) || IS_ENABLED(CONFIG_AX25)
# if defined(CONFIG_MAC80211_MESH)
#  define LL_MAX_HEADER 128
# else
#  define LL_MAX_HEADER 96
# endif
#else
# define LL_MAX_HEADER 32
#endif

#if !IS_ENABLED(CONFIG_NET_IPIP) && !IS_ENABLED(CONFIG_NET_IPGRE) && \
    !IS_ENABLED(CONFIG_IPV6_SIT) && !IS_ENABLED(CONFIG_IPV6_TUNNEL)
#define MAX_HEADER LL_MAX_HEADER
#else
#define MAX_HEADER (LL_MAX_HEADER + 48)
#endif

/*
 *	Old network device statistics. Fields are native words
 *	(unsigned long) so they can be read and written atomically.
 */

struct net_device_stats {
	unsigned long	rx_packets;
	unsigned long	tx_packets;
	unsigned long	rx_bytes;
	unsigned long	tx_bytes;
	unsigned long	rx_errors;
	unsigned long	tx_errors;
	unsigned long	rx_dropped;
	unsigned long	tx_dropped;
	unsigned long	multicast;
	unsigned long	collisions;
	unsigned long	rx_length_errors;
	unsigned long	rx_over_errors;
	unsigned long	rx_crc_errors;
	unsigned long	rx_frame_errors;
	unsigned long	rx_fifo_errors;
	unsigned long	rx_missed_errors;
	unsigned long	tx_aborted_errors;
	unsigned long	tx_carrier_errors;
	unsigned long	tx_fifo_errors;
	unsigned long	tx_heartbeat_errors;
	unsigned long	tx_window_errors;
	unsigned long	rx_compressed;
	unsigned long	tx_compressed;
};


#include <linux/cache.h>
#include <linux/skbuff.h>

#ifdef CONFIG_RPS
#include <linux/static_key.h>
extern struct static_key rps_needed;
#endif

struct neighbour;
struct neigh_parms;
struct sk_buff;

struct netdev_hw_addr {
	struct list_head	list;
	unsigned char		addr[MAX_ADDR_LEN];
	unsigned char		type;
#define NETDEV_HW_ADDR_T_LAN		1
#define NETDEV_HW_ADDR_T_SAN		2
#define NETDEV_HW_ADDR_T_SLAVE		3
#define NETDEV_HW_ADDR_T_UNICAST	4
#define NETDEV_HW_ADDR_T_MULTICAST	5
	bool			global_use;
	int			sync_cnt;
	int			refcount;
	int			synced;
	struct rcu_head		rcu_head;
};

struct netdev_hw_addr_list {
	struct list_head	list;
	int			count;
};

#define netdev_hw_addr_list_count(l) ((l)->count)
#define netdev_hw_addr_list_empty(l) (netdev_hw_addr_list_count(l) == 0)
#define netdev_hw_addr_list_for_each(ha, l) \
	list_for_each_entry(ha, &(l)->list, list)

#define netdev_uc_count(dev) netdev_hw_addr_list_count(&(dev)->uc)
#define netdev_uc_empty(dev) netdev_hw_addr_list_empty(&(dev)->uc)
#define netdev_for_each_uc_addr(ha, dev) \
	netdev_hw_addr_list_for_each(ha, &(dev)->uc)

#define netdev_mc_count(dev) netdev_hw_addr_list_count(&(dev)->mc)
#define netdev_mc_empty(dev) netdev_hw_addr_list_empty(&(dev)->mc)
#define netdev_for_each_mc_addr(ha, dev) \
	netdev_hw_addr_list_for_each(ha, &(dev)->mc)

struct hh_cache {
	u16		hh_len;
	u16		__pad;
	seqlock_t	hh_lock;

	/* cached hardware header; allow for machine alignment needs.        */
#define HH_DATA_MOD	16
#define HH_DATA_OFF(__len) \
	(HH_DATA_MOD - (((__len - 1) & (HH_DATA_MOD - 1)) + 1))
#define HH_DATA_ALIGN(__len) \
	(((__len)+(HH_DATA_MOD-1))&~(HH_DATA_MOD - 1))
	unsigned long	hh_data[HH_DATA_ALIGN(LL_MAX_HEADER) / sizeof(long)];
};

/* Reserve HH_DATA_MOD byte aligned hard_header_len, but at least that much.
 * Alternative is:
 *   dev->hard_header_len ? (dev->hard_header_len +
 *                           (HH_DATA_MOD - 1)) & ~(HH_DATA_MOD - 1) : 0
 *
 * We could use other alignment values, but we must maintain the
 * relationship HH alignment <= LL alignment.
 */
#define LL_RESERVED_SPACE(dev) \
	((((dev)->hard_header_len+(dev)->needed_headroom)&~(HH_DATA_MOD - 1)) + HH_DATA_MOD)
#define LL_RESERVED_SPACE_EXTRA(dev,extra) \
	((((dev)->hard_header_len+(dev)->needed_headroom+(extra))&~(HH_DATA_MOD - 1)) + HH_DATA_MOD)

struct header_ops {
	int	(*create) (struct sk_buff *skb, struct net_device *dev,
			   unsigned short type, const void *daddr,
			   const void *saddr, unsigned int len);
	int	(*parse)(const struct sk_buff *skb, unsigned char *haddr);
	int	(*cache)(const struct neighbour *neigh, struct hh_cache *hh, __be16 type);
	void	(*cache_update)(struct hh_cache *hh,
				const struct net_device *dev,
				const unsigned char *haddr);
};

/* These flag bits are private to the generic network queueing
 * layer, they may not be explicitly referenced by any other
 * code.
 */

enum netdev_state_t {
	__LINK_STATE_START,
	__LINK_STATE_PRESENT,
	__LINK_STATE_NOCARRIER,
	__LINK_STATE_LINKWATCH_PENDING,
	__LINK_STATE_DORMANT,
};


/*
 * This structure holds at boot time configured netdevice settings. They
 * are then used in the device probing.
 */
struct netdev_boot_setup {
	char name[IFNAMSIZ];
	struct ifmap map;
};
#define NETDEV_BOOT_SETUP_MAX 8

int __init netdev_boot_setup(char *str);

/*
 * Structure for NAPI scheduling similar to tasklet but with weighting
 */
struct napi_struct {
	/* The poll_list must only be managed by the entity which
	 * changes the state of the NAPI_STATE_SCHED bit.  This means
	 * whoever atomically sets that bit can add this napi_struct
	 * to the per-cpu poll_list, and whoever clears that bit
	 * can remove from the list right before clearing the bit.
	 */
	struct list_head	poll_list;

	unsigned long		state;
	int			weight;
	unsigned int		gro_count;
	int			(*poll)(struct napi_struct *, int);
#ifdef CONFIG_NETPOLL
	spinlock_t		poll_lock;
	int			poll_owner;
#endif
	struct net_device	*dev;
	struct sk_buff		*gro_list;
	struct sk_buff		*skb;
	struct hrtimer		timer;
	struct list_head	dev_list;
	struct hlist_node	napi_hash_node;
	unsigned int		napi_id;
};

enum {
	NAPI_STATE_SCHED,	/* Poll is scheduled */
	NAPI_STATE_DISABLE,	/* Disable pending */
	NAPI_STATE_NPSVC,	/* Netpoll - don't dequeue from poll_list */
	NAPI_STATE_HASHED,	/* In NAPI hash (busy polling possible) */
	NAPI_STATE_NO_BUSY_POLL,/* Do not add in napi_hash, no busy polling */
};

enum gro_result {
	GRO_MERGED,
	GRO_MERGED_FREE,
	GRO_HELD,
	GRO_NORMAL,
	GRO_DROP,
};
typedef enum gro_result gro_result_t;

/*
 * enum rx_handler_result - Possible return values for rx_handlers.
 * @RX_HANDLER_CONSUMED: skb was consumed by rx_handler, do not process it
 * further.
 * @RX_HANDLER_ANOTHER: Do another round in receive path. This is indicated in
 * case skb->dev was changed by rx_handler.
 * @RX_HANDLER_EXACT: Force exact delivery, no wildcard.
 * @RX_HANDLER_PASS: Do nothing, passe the skb as if no rx_handler was called.
 *
 * rx_handlers are functions called from inside __netif_receive_skb(), to do
 * special processing of the skb, prior to delivery to protocol handlers.
 *
 * Currently, a net_device can only have a single rx_handler registered. Trying
 * to register a second rx_handler will return -EBUSY.
 *
 * To register a rx_handler on a net_device, use netdev_rx_handler_register().
 * To unregister a rx_handler on a net_device, use
 * netdev_rx_handler_unregister().
 *
 * Upon return, rx_handler is expected to tell __netif_receive_skb() what to
 * do with the skb.
 *
 * If the rx_handler consumed to skb in some way, it should return
 * RX_HANDLER_CONSUMED. This is appropriate when the rx_handler arranged for
 * the skb to be delivered in some other ways.
 *
 * If the rx_handler changed skb->dev, to divert the skb to another
 * net_device, it should return RX_HANDLER_ANOTHER. The rx_handler for the
 * new device will be called if it exists.
 *
 * If the rx_handler consider the skb should be ignored, it should return
 * RX_HANDLER_EXACT. The skb will only be delivered to protocol handlers that
 * are registered on exact device (ptype->dev == skb->dev).
 *
 * If the rx_handler didn't changed skb->dev, but want the skb to be normally
 * delivered, it should return RX_HANDLER_PASS.
 *
 * A device without a registered rx_handler will behave as if rx_handler
 * returned RX_HANDLER_PASS.
 */

enum rx_handler_result {
	RX_HANDLER_CONSUMED,
	RX_HANDLER_ANOTHER,
	RX_HANDLER_EXACT,
	RX_HANDLER_PASS,
};
typedef enum rx_handler_result rx_handler_result_t;
typedef rx_handler_result_t rx_handler_func_t(struct sk_buff **pskb);

void __napi_schedule(struct napi_struct *n);
void __napi_schedule_irqoff(struct napi_struct *n);

static inline bool napi_disable_pending(struct napi_struct *n)
{
	return test_bit(NAPI_STATE_DISABLE, &n->state);
}

/**
 *	napi_schedule_prep - check if napi can be scheduled
 *	@n: napi context
 *
 * Test if NAPI routine is already running, and if not mark
 * it as running.  This is used as a condition variable
 * insure only one NAPI poll instance runs.  We also make
 * sure there is no pending NAPI disable.
 */
static inline bool napi_schedule_prep(struct napi_struct *n)
{
	return !napi_disable_pending(n) &&
		!test_and_set_bit(NAPI_STATE_SCHED, &n->state);
}

/**
 *	napi_schedule - schedule NAPI poll
 *	@n: napi context
 *
 * Schedule NAPI poll routine to be called if it is not already
 * running.
 */
static inline void napi_schedule(struct napi_struct *n)
{
	if (napi_schedule_prep(n))
		__napi_schedule(n);
}

/**
 *	napi_schedule_irqoff - schedule NAPI poll
 *	@n: napi context
 *
 * Variant of napi_schedule(), assuming hard irqs are masked.
 */
static inline void napi_schedule_irqoff(struct napi_struct *n)
{
	if (napi_schedule_prep(n))
		__napi_schedule_irqoff(n);
}

/* Try to reschedule poll. Called by dev->poll() after napi_complete().  */
static inline bool napi_reschedule(struct napi_struct *napi)
{
	if (napi_schedule_prep(napi)) {
		__napi_schedule(napi);
		return true;
	}
	return false;
}

void __napi_complete(struct napi_struct *n);
void napi_complete_done(struct napi_struct *n, int work_done);
/**
 *	napi_complete - NAPI processing complete
 *	@n: napi context
 *
 * Mark NAPI processing as complete.
 * Consider using napi_complete_done() instead.
 */
static inline void napi_complete(struct napi_struct *n)
{
	return napi_complete_done(n, 0);
}

/**
 *	napi_hash_add - add a NAPI to global hashtable
 *	@napi: napi context
 *
 * generate a new napi_id and store a @napi under it in napi_hash
 * Used for busy polling (CONFIG_NET_RX_BUSY_POLL)
 * Note: This is normally automatically done from netif_napi_add(),
 * so might disappear in a future linux version.
 */
void napi_hash_add(struct napi_struct *napi);

/**
 *	napi_hash_del - remove a NAPI from global table
 *	@napi: napi context
 *
 * Warning: caller must observe rcu grace period
 * before freeing memory containing @napi, if
 * this function returns true.
 * Note: core networking stack automatically calls it
 * from netif_napi_del()
 * Drivers might want to call this helper to combine all
 * the needed rcu grace periods into a single one.
 */
bool napi_hash_del(struct napi_struct *napi);

/**
 *	napi_disable - prevent NAPI from scheduling
 *	@n: napi context
 *
 * Stop NAPI from being scheduled on this context.
 * Waits till any outstanding processing completes.
 */
void napi_disable(struct napi_struct *n);

/**
 *	napi_enable - enable NAPI scheduling
 *	@n: napi context
 *
 * Resume NAPI from being scheduled on this context.
 * Must be paired with napi_disable.
 */
static inline void napi_enable(struct napi_struct *n)
{
	BUG_ON(!test_bit(NAPI_STATE_SCHED, &n->state));
	smp_mb__before_atomic();
	clear_bit(NAPI_STATE_SCHED, &n->state);
	clear_bit(NAPI_STATE_NPSVC, &n->state);
}

/**
 *	napi_synchronize - wait until NAPI is not running
 *	@n: napi context
 *
 * Wait until NAPI is done being scheduled on this context.
 * Waits till any outstanding processing completes but
 * does not disable future activations.
 */
static inline void napi_synchronize(const struct napi_struct *n)
{
	if (IS_ENABLED(CONFIG_SMP))
		while (test_bit(NAPI_STATE_SCHED, &n->state))
			msleep(1);
	else
		barrier();
}

enum netdev_queue_state_t {
	__QUEUE_STATE_DRV_XOFF,
	__QUEUE_STATE_STACK_XOFF,
	__QUEUE_STATE_FROZEN,
};

#define QUEUE_STATE_DRV_XOFF	(1 << __QUEUE_STATE_DRV_XOFF)
#define QUEUE_STATE_STACK_XOFF	(1 << __QUEUE_STATE_STACK_XOFF)
#define QUEUE_STATE_FROZEN	(1 << __QUEUE_STATE_FROZEN)

#define QUEUE_STATE_ANY_XOFF	(QUEUE_STATE_DRV_XOFF | QUEUE_STATE_STACK_XOFF)
#define QUEUE_STATE_ANY_XOFF_OR_FROZEN (QUEUE_STATE_ANY_XOFF | \
					QUEUE_STATE_FROZEN)
#define QUEUE_STATE_DRV_XOFF_OR_FROZEN (QUEUE_STATE_DRV_XOFF | \
					QUEUE_STATE_FROZEN)

/*
 * __QUEUE_STATE_DRV_XOFF is used by drivers to stop the transmit queue.  The
 * netif_tx_* functions below are used to manipulate this flag.  The
 * __QUEUE_STATE_STACK_XOFF flag is used by the stack to stop the transmit
 * queue independently.  The netif_xmit_*stopped functions below are called
 * to check if the queue has been stopped by the driver or stack (either
 * of the XOFF bits are set in the state).  Drivers should not need to call
 * netif_xmit*stopped functions, they should only be using netif_tx_*.
 */

struct netdev_queue {
/*
 * read mostly part
 */
	struct net_device	*dev;
	struct Qdisc __rcu	*qdisc;
	struct Qdisc		*qdisc_sleeping;
#ifdef CONFIG_SYSFS
	struct kobject		kobj;
#endif
#if defined(CONFIG_XPS) && defined(CONFIG_NUMA)
	int			numa_node;
#endif
/*
 * write mostly part
 */
	spinlock_t		_xmit_lock ____cacheline_aligned_in_smp;
	int			xmit_lock_owner;
	/*
	 * please use this field instead of dev->trans_start
	 */
	unsigned long		trans_start;

	/*
	 * Number of TX timeouts for this queue
	 * (/sys/class/net/DEV/Q/trans_timeout)
	 */
	unsigned long		trans_timeout;

	unsigned long		state;

#ifdef CONFIG_BQL
	struct dql		dql;
#endif
	unsigned long		tx_maxrate;
} ____cacheline_aligned_in_smp;

static inline int netdev_queue_numa_node_read(const struct netdev_queue *q)
{
#if defined(CONFIG_XPS) && defined(CONFIG_NUMA)
	return q->numa_node;
#else
	return NUMA_NO_NODE;
#endif
}

static inline void netdev_queue_numa_node_write(struct netdev_queue *q, int node)
{
#if defined(CONFIG_XPS) && defined(CONFIG_NUMA)
	q->numa_node = node;
#endif
}

#ifdef CONFIG_RPS
/*
 * This structure holds an RPS map which can be of variable length.  The
 * map is an array of CPUs.
 */
struct rps_map {
	unsigned int len;
	struct rcu_head rcu;
	u16 cpus[0];
};
#define RPS_MAP_SIZE(_num) (sizeof(struct rps_map) + ((_num) * sizeof(u16)))

/*
 * The rps_dev_flow structure contains the mapping of a flow to a CPU, the
 * tail pointer for that CPU's input queue at the time of last enqueue, and
 * a hardware filter index.
 */
struct rps_dev_flow {
	u16 cpu;
	u16 filter;
	unsigned int last_qtail;
};
#define RPS_NO_FILTER 0xffff

/*
 * The rps_dev_flow_table structure contains a table of flow mappings.
 */
struct rps_dev_flow_table {
	unsigned int mask;
	struct rcu_head rcu;
	struct rps_dev_flow flows[0];
};
#define RPS_DEV_FLOW_TABLE_SIZE(_num) (sizeof(struct rps_dev_flow_table) + \
    ((_num) * sizeof(struct rps_dev_flow)))

/*
 * The rps_sock_flow_table contains mappings of flows to the last CPU
 * on which they were processed by the application (set in recvmsg).
 * Each entry is a 32bit value. Upper part is the high order bits
 * of flow hash, lower part is cpu number.
 * rps_cpu_mask is used to partition the space, depending on number of
 * possible cpus : rps_cpu_mask = roundup_pow_of_two(nr_cpu_ids) - 1
 * For example, if 64 cpus are possible, rps_cpu_mask = 0x3f,
 * meaning we use 32-6=26 bits for the hash.
 */
struct rps_sock_flow_table {
	u32	mask;

	u32	ents[0] ____cacheline_aligned_in_smp;
};
#define	RPS_SOCK_FLOW_TABLE_SIZE(_num) (offsetof(struct rps_sock_flow_table, ents[_num]))

#define RPS_NO_CPU 0xffff

extern u32 rps_cpu_mask;
extern struct rps_sock_flow_table __rcu *rps_sock_flow_table;

static inline void rps_record_sock_flow(struct rps_sock_flow_table *table,
					u32 hash)
{
	if (table && hash) {
		unsigned int index = hash & table->mask;
		u32 val = hash & ~rps_cpu_mask;

		/* We only give a hint, preemption can change cpu under us */
		val |= raw_smp_processor_id();

		if (table->ents[index] != val)
			table->ents[index] = val;
	}
}

#ifdef CONFIG_RFS_ACCEL
bool rps_may_expire_flow(struct net_device *dev, u16 rxq_index, u32 flow_id,
			 u16 filter_id);
#endif
#endif /* CONFIG_RPS */

/* This structure contains an instance of an RX queue. */
struct netdev_rx_queue {
#ifdef CONFIG_RPS
	struct rps_map __rcu		*rps_map;
	struct rps_dev_flow_table __rcu	*rps_flow_table;
#endif
	struct kobject			kobj;
	struct net_device		*dev;
} ____cacheline_aligned_in_smp;

/*
 * RX queue sysfs structures and functions.
 */
struct rx_queue_attribute {
	struct attribute attr;
	ssize_t (*show)(struct netdev_rx_queue *queue,
	    struct rx_queue_attribute *attr, char *buf);
	ssize_t (*store)(struct netdev_rx_queue *queue,
	    struct rx_queue_attribute *attr, const char *buf, size_t len);
};

#ifdef CONFIG_XPS
/*
 * This structure holds an XPS map which can be of variable length.  The
 * map is an array of queues.
 */
struct xps_map {
	unsigned int len;
	unsigned int alloc_len;
	struct rcu_head rcu;
	u16 queues[0];
};
#define XPS_MAP_SIZE(_num) (sizeof(struct xps_map) + ((_num) * sizeof(u16)))
#define XPS_MIN_MAP_ALLOC ((L1_CACHE_ALIGN(offsetof(struct xps_map, queues[1])) \
       - sizeof(struct xps_map)) / sizeof(u16))

/*
 * This structure holds all XPS maps for device.  Maps are indexed by CPU.
 */
struct xps_dev_maps {
	struct rcu_head rcu;
	struct xps_map __rcu *cpu_map[0];
};
#define XPS_DEV_MAPS_SIZE (sizeof(struct xps_dev_maps) +		\
    (nr_cpu_ids * sizeof(struct xps_map *)))
#endif /* CONFIG_XPS */

#define TC_MAX_QUEUE	16
#define TC_BITMASK	15
/* HW offloaded queuing disciplines txq count and offset maps */
struct netdev_tc_txq {
	u16 count;
	u16 offset;
};

#if defined(CONFIG_FCOE) || defined(CONFIG_FCOE_MODULE)
/*
 * This structure is to hold information about the device
 * configured to run FCoE protocol stack.
 */
struct netdev_fcoe_hbainfo {
	char	manufacturer[64];
	char	serial_number[64];
	char	hardware_version[64];
	char	driver_version[64];
	char	optionrom_version[64];
	char	firmware_version[64];
	char	model[256];
	char	model_description[256];
};
#endif

#define MAX_PHYS_ITEM_ID_LEN 32

/* This structure holds a unique identifier to identify some
 * physical item (port for example) used by a netdevice.
 */
struct netdev_phys_item_id {
	unsigned char id[MAX_PHYS_ITEM_ID_LEN];
	unsigned char id_len;
};

static inline bool netdev_phys_item_id_same(struct netdev_phys_item_id *a,
					    struct netdev_phys_item_id *b)
{
	return a->id_len == b->id_len &&
	       memcmp(a->id, b->id, a->id_len) == 0;
}

typedef u16 (*select_queue_fallback_t)(struct net_device *dev,
				       struct sk_buff *skb);

/*
 * This structure defines the management hooks for network devices.
 * The following hooks can be defined; unless noted otherwise, they are
 * optional and can be filled with a null pointer.
 *
 * int (*ndo_init)(struct net_device *dev);
 *     This function is called once when network device is registered.
 *     The network device can use this to any late stage initializaton
 *     or semantic validattion. It can fail with an error code which will
 *     be propogated back to register_netdev
 *
 * void (*ndo_uninit)(struct net_device *dev);
 *     This function is called when device is unregistered or when registration
 *     fails. It is not called if init fails.
 *
 * int (*ndo_open)(struct net_device *dev);
 *     This function is called when network device transistions to the up
 *     state.
 *
 * int (*ndo_stop)(struct net_device *dev);
 *     This function is called when network device transistions to the down
 *     state.
 *
 * netdev_tx_t (*ndo_start_xmit)(struct sk_buff *skb,
 *                               struct net_device *dev);
 *	Called when a packet needs to be transmitted.
 *	Returns NETDEV_TX_OK.  Can return NETDEV_TX_BUSY, but you should stop
 *	the queue before that can happen; it's for obsolete devices and weird
 *	corner cases, but the stack really does a non-trivial amount
 *	of useless work if you return NETDEV_TX_BUSY.
 *        (can also return NETDEV_TX_LOCKED iff NETIF_F_LLTX)
 *	Required can not be NULL.
 *
 * netdev_features_t (*ndo_fix_features)(struct net_device *dev,
 *		netdev_features_t features);
 *	Adjusts the requested feature flags according to device-specific
 *	constraints, and returns the resulting flags. Must not modify
 *	the device state.
 *
 * u16 (*ndo_select_queue)(struct net_device *dev, struct sk_buff *skb,
 *                         void *accel_priv, select_queue_fallback_t fallback);
 *	Called to decide which queue to when device supports multiple
 *	transmit queues.
 *
 * void (*ndo_change_rx_flags)(struct net_device *dev, int flags);
 *	This function is called to allow device receiver to make
 *	changes to configuration when multicast or promiscious is enabled.
 *
 * void (*ndo_set_rx_mode)(struct net_device *dev);
 *	This function is called device changes address list filtering.
 *	If driver handles unicast address filtering, it should set
 *	IFF_UNICAST_FLT to its priv_flags.
 *
 * int (*ndo_set_mac_address)(struct net_device *dev, void *addr);
 *	This function  is called when the Media Access Control address
 *	needs to be changed. If this interface is not defined, the
 *	mac address can not be changed.
 *
 * int (*ndo_validate_addr)(struct net_device *dev);
 *	Test if Media Access Control address is valid for the device.
 *
 * int (*ndo_do_ioctl)(struct net_device *dev, struct ifreq *ifr, int cmd);
 *	Called when a user request an ioctl which can't be handled by
 *	the generic interface code. If not defined ioctl's return
 *	not supported error code.
 *
 * int (*ndo_set_config)(struct net_device *dev, struct ifmap *map);
 *	Used to set network devices bus interface parameters. This interface
 *	is retained for legacy reason, new devices should use the bus
 *	interface (PCI) for low level management.
 *
 * int (*ndo_change_mtu)(struct net_device *dev, int new_mtu);
 *	Called when a user wants to change the Maximum Transfer Unit
 *	of a device. If not defined, any request to change MTU will
 *	will return an error.
 *
 * void (*ndo_tx_timeout)(struct net_device *dev);
 *	Callback uses when the transmitter has not made any progress
 *	for dev->watchdog ticks.
 *
 * struct rtnl_link_stats64* (*ndo_get_stats64)(struct net_device *dev,
 *                      struct rtnl_link_stats64 *storage);
 * struct net_device_stats* (*ndo_get_stats)(struct net_device *dev);
 *	Called when a user wants to get the network device usage
 *	statistics. Drivers must do one of the following:
 *	1. Define @ndo_get_stats64 to fill in a zero-initialised
 *	   rtnl_link_stats64 structure passed by the caller.
 *	2. Define @ndo_get_stats to update a net_device_stats structure
 *	   (which should normally be dev->stats) and return a pointer to
 *	   it. The structure may be changed asynchronously only if each
 *	   field is written atomically.
 *	3. Update dev->stats asynchronously and atomically, and define
 *	   neither operation.
 *
 * int (*ndo_vlan_rx_add_vid)(struct net_device *dev, __be16 proto, u16 vid);
 *	If device support VLAN filtering this function is called when a
 *	VLAN id is registered.
 *
 * int (*ndo_vlan_rx_kill_vid)(struct net_device *dev, __be16 proto, u16 vid);
 *	If device support VLAN filtering this function is called when a
 *	VLAN id is unregistered.
 *
 * void (*ndo_poll_controller)(struct net_device *dev);
 *
 *	SR-IOV management functions.
 * int (*ndo_set_vf_mac)(struct net_device *dev, int vf, u8* mac);
 * int (*ndo_set_vf_vlan)(struct net_device *dev, int vf, u16 vlan, u8 qos);
 * int (*ndo_set_vf_rate)(struct net_device *dev, int vf, int min_tx_rate,
 *			  int max_tx_rate);
 * int (*ndo_set_vf_spoofchk)(struct net_device *dev, int vf, bool setting);
 * int (*ndo_set_vf_trust)(struct net_device *dev, int vf, bool setting);
 * int (*ndo_get_vf_config)(struct net_device *dev,
 *			    int vf, struct ifla_vf_info *ivf);
 * int (*ndo_set_vf_link_state)(struct net_device *dev, int vf, int link_state);
 * int (*ndo_set_vf_port)(struct net_device *dev, int vf,
 *			  struct nlattr *port[]);
 *
 *      Enable or disable the VF ability to query its RSS Redirection Table and
 *      Hash Key. This is needed since on some devices VF share this information
 *      with PF and querying it may adduce a theoretical security risk.
 * int (*ndo_set_vf_rss_query_en)(struct net_device *dev, int vf, bool setting);
 * int (*ndo_get_vf_port)(struct net_device *dev, int vf, struct sk_buff *skb);
 * int (*ndo_setup_tc)(struct net_device *dev, u8 tc)
 * 	Called to setup 'tc' number of traffic classes in the net device. This
 * 	is always called from the stack with the rtnl lock held and netif tx
 * 	queues stopped. This allows the netdevice to perform queue management
 * 	safely.
 *
 *	Fiber Channel over Ethernet (FCoE) offload functions.
 * int (*ndo_fcoe_enable)(struct net_device *dev);
 *	Called when the FCoE protocol stack wants to start using LLD for FCoE
 *	so the underlying device can perform whatever needed configuration or
 *	initialization to support acceleration of FCoE traffic.
 *
 * int (*ndo_fcoe_disable)(struct net_device *dev);
 *	Called when the FCoE protocol stack wants to stop using LLD for FCoE
 *	so the underlying device can perform whatever needed clean-ups to
 *	stop supporting acceleration of FCoE traffic.
 *
 * int (*ndo_fcoe_ddp_setup)(struct net_device *dev, u16 xid,
 *			     struct scatterlist *sgl, unsigned int sgc);
 *	Called when the FCoE Initiator wants to initialize an I/O that
 *	is a possible candidate for Direct Data Placement (DDP). The LLD can
 *	perform necessary setup and returns 1 to indicate the device is set up
 *	successfully to perform DDP on this I/O, otherwise this returns 0.
 *
 * int (*ndo_fcoe_ddp_done)(struct net_device *dev,  u16 xid);
 *	Called when the FCoE Initiator/Target is done with the DDPed I/O as
 *	indicated by the FC exchange id 'xid', so the underlying device can
 *	clean up and reuse resources for later DDP requests.
 *
 * int (*ndo_fcoe_ddp_target)(struct net_device *dev, u16 xid,
 *			      struct scatterlist *sgl, unsigned int sgc);
 *	Called when the FCoE Target wants to initialize an I/O that
 *	is a possible candidate for Direct Data Placement (DDP). The LLD can
 *	perform necessary setup and returns 1 to indicate the device is set up
 *	successfully to perform DDP on this I/O, otherwise this returns 0.
 *
 * int (*ndo_fcoe_get_hbainfo)(struct net_device *dev,
 *			       struct netdev_fcoe_hbainfo *hbainfo);
 *	Called when the FCoE Protocol stack wants information on the underlying
 *	device. This information is utilized by the FCoE protocol stack to
 *	register attributes with Fiber Channel management service as per the
 *	FC-GS Fabric Device Management Information(FDMI) specification.
 *
 * int (*ndo_fcoe_get_wwn)(struct net_device *dev, u64 *wwn, int type);
 *	Called when the underlying device wants to override default World Wide
 *	Name (WWN) generation mechanism in FCoE protocol stack to pass its own
 *	World Wide Port Name (WWPN) or World Wide Node Name (WWNN) to the FCoE
 *	protocol stack to use.
 *
 *	RFS acceleration.
 * int (*ndo_rx_flow_steer)(struct net_device *dev, const struct sk_buff *skb,
 *			    u16 rxq_index, u32 flow_id);
 *	Set hardware filter for RFS.  rxq_index is the target queue index;
 *	flow_id is a flow ID to be passed to rps_may_expire_flow() later.
 *	Return the filter ID on success, or a negative error code.
 *
 *	Slave management functions (for bridge, bonding, etc).
 * int (*ndo_add_slave)(struct net_device *dev, struct net_device *slave_dev);
 *	Called to make another netdev an underling.
 *
 * int (*ndo_del_slave)(struct net_device *dev, struct net_device *slave_dev);
 *	Called to release previously enslaved netdev.
 *
 *      Feature/offload setting functions.
 * int (*ndo_set_features)(struct net_device *dev, netdev_features_t features);
 *	Called to update device configuration to new features. Passed
 *	feature set might be less than what was returned by ndo_fix_features()).
 *	Must return >0 or -errno if it changed dev->features itself.
 *
 * int (*ndo_fdb_add)(struct ndmsg *ndm, struct nlattr *tb[],
 *		      struct net_device *dev,
 *		      const unsigned char *addr, u16 vid, u16 flags)
 *	Adds an FDB entry to dev for addr.
 * int (*ndo_fdb_del)(struct ndmsg *ndm, struct nlattr *tb[],
 *		      struct net_device *dev,
 *		      const unsigned char *addr, u16 vid)
 *	Deletes the FDB entry from dev coresponding to addr.
 * int (*ndo_fdb_dump)(struct sk_buff *skb, struct netlink_callback *cb,
 *		       struct net_device *dev, struct net_device *filter_dev,
 *		       int idx)
 *	Used to add FDB entries to dump requests. Implementers should add
 *	entries to skb and update idx with the number of entries.
 *
 * int (*ndo_bridge_setlink)(struct net_device *dev, struct nlmsghdr *nlh,
 *			     u16 flags)
 * int (*ndo_bridge_getlink)(struct sk_buff *skb, u32 pid, u32 seq,
 *			     struct net_device *dev, u32 filter_mask,
 *			     int nlflags)
 * int (*ndo_bridge_dellink)(struct net_device *dev, struct nlmsghdr *nlh,
 *			     u16 flags);
 *
 * int (*ndo_change_carrier)(struct net_device *dev, bool new_carrier);
 *	Called to change device carrier. Soft-devices (like dummy, team, etc)
 *	which do not represent real hardware may define this to allow their
 *	userspace components to manage their virtual carrier state. Devices
 *	that determine carrier state from physical hardware properties (eg
 *	network cables) or protocol-dependent mechanisms (eg
 *	USB_CDC_NOTIFY_NETWORK_CONNECTION) should NOT implement this function.
 *
 * int (*ndo_get_phys_port_id)(struct net_device *dev,
 *			       struct netdev_phys_item_id *ppid);
 *	Called to get ID of physical port of this device. If driver does
 *	not implement this, it is assumed that the hw is not able to have
 *	multiple net devices on single physical port.
 *
 * void (*ndo_add_vxlan_port)(struct  net_device *dev,
 *			      sa_family_t sa_family, __be16 port);
 *	Called by vxlan to notiy a driver about the UDP port and socket
 *	address family that vxlan is listnening to. It is called only when
 *	a new port starts listening. The operation is protected by the
 *	vxlan_net->sock_lock.
 *
 * void (*ndo_add_geneve_port)(struct net_device *dev,
 *			      sa_family_t sa_family, __be16 port);
 *	Called by geneve to notify a driver about the UDP port and socket
 *	address family that geneve is listnening to. It is called only when
 *	a new port starts listening. The operation is protected by the
 *	geneve_net->sock_lock.
 *
 * void (*ndo_del_geneve_port)(struct net_device *dev,
 *			      sa_family_t sa_family, __be16 port);
 *	Called by geneve to notify the driver about a UDP port and socket
 *	address family that geneve is not listening to anymore. The operation
 *	is protected by the geneve_net->sock_lock.
 *
 * void (*ndo_del_vxlan_port)(struct  net_device *dev,
 *			      sa_family_t sa_family, __be16 port);
 *	Called by vxlan to notify the driver about a UDP port and socket
 *	address family that vxlan is not listening to anymore. The operation
 *	is protected by the vxlan_net->sock_lock.
 *
 * void* (*ndo_dfwd_add_station)(struct net_device *pdev,
 *				 struct net_device *dev)
 *	Called by upper layer devices to accelerate switching or other
 *	station functionality into hardware. 'pdev is the lowerdev
 *	to use for the offload and 'dev' is the net device that will
 *	back the offload. Returns a pointer to the private structure
 *	the upper layer will maintain.
 * void (*ndo_dfwd_del_station)(struct net_device *pdev, void *priv)
 *	Called by upper layer device to delete the station created
 *	by 'ndo_dfwd_add_station'. 'pdev' is the net device backing
 *	the station and priv is the structure returned by the add
 *	operation.
 * netdev_tx_t (*ndo_dfwd_start_xmit)(struct sk_buff *skb,
 *				      struct net_device *dev,
 *				      void *priv);
 *	Callback to use for xmit over the accelerated station. This
 *	is used in place of ndo_start_xmit on accelerated net
 *	devices.
 * netdev_features_t (*ndo_features_check) (struct sk_buff *skb,
 *					    struct net_device *dev
 *					    netdev_features_t features);
 *	Called by core transmit path to determine if device is capable of
 *	performing offload operations on a given packet. This is to give
 *	the device an opportunity to implement any restrictions that cannot
 *	be otherwise expressed by feature flags. The check is called with
 *	the set of features that the stack has calculated and it returns
 *	those the driver believes to be appropriate.
 * int (*ndo_set_tx_maxrate)(struct net_device *dev,
 *			     int queue_index, u32 maxrate);
 *	Called when a user wants to set a max-rate limitation of specific
 *	TX queue.
 * int (*ndo_get_iflink)(const struct net_device *dev);
 *	Called to get the iflink value of this device.
 * void (*ndo_change_proto_down)(struct net_device *dev,
 *				  bool proto_down);
 *	This function is used to pass protocol port error state information
 *	to the switch driver. The switch driver can react to the proto_down
 *      by doing a phys down on the associated switch port.
 * int (*ndo_fill_metadata_dst)(struct net_device *dev, struct sk_buff *skb);
 *	This function is used to get egress tunnel information for given skb.
 *	This is useful for retrieving outer tunnel header parameters while
 *	sampling packet.
 *
 */
struct net_device_ops {
	int			(*ndo_init)(struct net_device *dev);
	void			(*ndo_uninit)(struct net_device *dev);
	int			(*ndo_open)(struct net_device *dev);
	int			(*ndo_stop)(struct net_device *dev);
	netdev_tx_t		(*ndo_start_xmit)(struct sk_buff *skb,
						  struct net_device *dev);
	netdev_features_t	(*ndo_features_check)(struct sk_buff *skb,
						      struct net_device *dev,
						      netdev_features_t features);
	u16			(*ndo_select_queue)(struct net_device *dev,
						    struct sk_buff *skb,
						    void *accel_priv,
						    select_queue_fallback_t fallback);
	void			(*ndo_change_rx_flags)(struct net_device *dev,
						       int flags);
	void			(*ndo_set_rx_mode)(struct net_device *dev);
	int			(*ndo_set_mac_address)(struct net_device *dev,
						       void *addr);
	int			(*ndo_validate_addr)(struct net_device *dev);
	int			(*ndo_do_ioctl)(struct net_device *dev,
					        struct ifreq *ifr, int cmd);
	int			(*ndo_set_config)(struct net_device *dev,
					          struct ifmap *map);
	int			(*ndo_change_mtu)(struct net_device *dev,
						  int new_mtu);
	int			(*ndo_neigh_setup)(struct net_device *dev,
						   struct neigh_parms *);
	void			(*ndo_tx_timeout) (struct net_device *dev);

	struct rtnl_link_stats64* (*ndo_get_stats64)(struct net_device *dev,
						     struct rtnl_link_stats64 *storage);
	struct net_device_stats* (*ndo_get_stats)(struct net_device *dev);

	int			(*ndo_vlan_rx_add_vid)(struct net_device *dev,
						       __be16 proto, u16 vid);
	int			(*ndo_vlan_rx_kill_vid)(struct net_device *dev,
						        __be16 proto, u16 vid);
#ifdef CONFIG_NET_POLL_CONTROLLER
	void                    (*ndo_poll_controller)(struct net_device *dev);
	int			(*ndo_netpoll_setup)(struct net_device *dev,
						     struct netpoll_info *info);
	void			(*ndo_netpoll_cleanup)(struct net_device *dev);
#endif
#ifdef CONFIG_NET_RX_BUSY_POLL
	int			(*ndo_busy_poll)(struct napi_struct *dev);
#endif
	int			(*ndo_set_vf_mac)(struct net_device *dev,
						  int queue, u8 *mac);
	int			(*ndo_set_vf_vlan)(struct net_device *dev,
						   int queue, u16 vlan, u8 qos);
	int			(*ndo_set_vf_rate)(struct net_device *dev,
						   int vf, int min_tx_rate,
						   int max_tx_rate);
	int			(*ndo_set_vf_spoofchk)(struct net_device *dev,
						       int vf, bool setting);
	int			(*ndo_set_vf_trust)(struct net_device *dev,
						    int vf, bool setting);
	int			(*ndo_get_vf_config)(struct net_device *dev,
						     int vf,
						     struct ifla_vf_info *ivf);
	int			(*ndo_set_vf_link_state)(struct net_device *dev,
							 int vf, int link_state);
	int			(*ndo_get_vf_stats)(struct net_device *dev,
						    int vf,
						    struct ifla_vf_stats
						    *vf_stats);
	int			(*ndo_set_vf_port)(struct net_device *dev,
						   int vf,
						   struct nlattr *port[]);
	int			(*ndo_get_vf_port)(struct net_device *dev,
						   int vf, struct sk_buff *skb);
	int			(*ndo_set_vf_rss_query_en)(
						   struct net_device *dev,
						   int vf, bool setting);
	int			(*ndo_setup_tc)(struct net_device *dev, u8 tc);
#if IS_ENABLED(CONFIG_FCOE)
	int			(*ndo_fcoe_enable)(struct net_device *dev);
	int			(*ndo_fcoe_disable)(struct net_device *dev);
	int			(*ndo_fcoe_ddp_setup)(struct net_device *dev,
						      u16 xid,
						      struct scatterlist *sgl,
						      unsigned int sgc);
	int			(*ndo_fcoe_ddp_done)(struct net_device *dev,
						     u16 xid);
	int			(*ndo_fcoe_ddp_target)(struct net_device *dev,
						       u16 xid,
						       struct scatterlist *sgl,
						       unsigned int sgc);
	int			(*ndo_fcoe_get_hbainfo)(struct net_device *dev,
							struct netdev_fcoe_hbainfo *hbainfo);
#endif

#if IS_ENABLED(CONFIG_LIBFCOE)
#define NETDEV_FCOE_WWNN 0
#define NETDEV_FCOE_WWPN 1
	int			(*ndo_fcoe_get_wwn)(struct net_device *dev,
						    u64 *wwn, int type);
#endif

#ifdef CONFIG_RFS_ACCEL
	int			(*ndo_rx_flow_steer)(struct net_device *dev,
						     const struct sk_buff *skb,
						     u16 rxq_index,
						     u32 flow_id);
#endif
	int			(*ndo_add_slave)(struct net_device *dev,
						 struct net_device *slave_dev);
	int			(*ndo_del_slave)(struct net_device *dev,
						 struct net_device *slave_dev);
	netdev_features_t	(*ndo_fix_features)(struct net_device *dev,
						    netdev_features_t features);
	int			(*ndo_set_features)(struct net_device *dev,
						    netdev_features_t features);
	int			(*ndo_neigh_construct)(struct neighbour *n);
	void			(*ndo_neigh_destroy)(struct neighbour *n);

	int			(*ndo_fdb_add)(struct ndmsg *ndm,
					       struct nlattr *tb[],
					       struct net_device *dev,
					       const unsigned char *addr,
					       u16 vid,
					       u16 flags);
	int			(*ndo_fdb_del)(struct ndmsg *ndm,
					       struct nlattr *tb[],
					       struct net_device *dev,
					       const unsigned char *addr,
					       u16 vid);
	int			(*ndo_fdb_dump)(struct sk_buff *skb,
						struct netlink_callback *cb,
						struct net_device *dev,
						struct net_device *filter_dev,
						int idx);

	int			(*ndo_bridge_setlink)(struct net_device *dev,
						      struct nlmsghdr *nlh,
						      u16 flags);
	int			(*ndo_bridge_getlink)(struct sk_buff *skb,
						      u32 pid, u32 seq,
						      struct net_device *dev,
						      u32 filter_mask,
						      int nlflags);
	int			(*ndo_bridge_dellink)(struct net_device *dev,
						      struct nlmsghdr *nlh,
						      u16 flags);
	int			(*ndo_change_carrier)(struct net_device *dev,
						      bool new_carrier);
	int			(*ndo_get_phys_port_id)(struct net_device *dev,
							struct netdev_phys_item_id *ppid);
	int			(*ndo_get_phys_port_name)(struct net_device *dev,
							  char *name, size_t len);
	void			(*ndo_add_vxlan_port)(struct  net_device *dev,
						      sa_family_t sa_family,
						      __be16 port);
	void			(*ndo_del_vxlan_port)(struct  net_device *dev,
						      sa_family_t sa_family,
						      __be16 port);
	void			(*ndo_add_geneve_port)(struct  net_device *dev,
						       sa_family_t sa_family,
						       __be16 port);
	void			(*ndo_del_geneve_port)(struct  net_device *dev,
						       sa_family_t sa_family,
						       __be16 port);
	void*			(*ndo_dfwd_add_station)(struct net_device *pdev,
							struct net_device *dev);
	void			(*ndo_dfwd_del_station)(struct net_device *pdev,
							void *priv);

	netdev_tx_t		(*ndo_dfwd_start_xmit) (struct sk_buff *skb,
							struct net_device *dev,
							void *priv);
	int			(*ndo_get_lock_subclass)(struct net_device *dev);
	int			(*ndo_set_tx_maxrate)(struct net_device *dev,
						      int queue_index,
						      u32 maxrate);
	int			(*ndo_get_iflink)(const struct net_device *dev);
	int			(*ndo_change_proto_down)(struct net_device *dev,
							 bool proto_down);
	int			(*ndo_fill_metadata_dst)(struct net_device *dev,
						       struct sk_buff *skb);
};

/**
 * enum net_device_priv_flags - &struct net_device priv_flags
 *
 * These are the &struct net_device, they are only set internally
 * by drivers and used in the kernel. These flags are invisible to
 * userspace, this means that the order of these flags can change
 * during any kernel release.
 *
 * You should have a pretty good reason to be extending these flags.
 *
 * @IFF_802_1Q_VLAN: 802.1Q VLAN device
 * @IFF_EBRIDGE: Ethernet bridging device
 * @IFF_BONDING: bonding master or slave
 * @IFF_ISATAP: ISATAP interface (RFC4214)
 * @IFF_WAN_HDLC: WAN HDLC device
 * @IFF_XMIT_DST_RELEASE: dev_hard_start_xmit() is allowed to
 *	release skb->dst
 * @IFF_DONT_BRIDGE: disallow bridging this ether dev
 * @IFF_DISABLE_NETPOLL: disable netpoll at run-time
 * @IFF_MACVLAN_PORT: device used as macvlan port
 * @IFF_BRIDGE_PORT: device used as bridge port
 * @IFF_OVS_DATAPATH: device used as Open vSwitch datapath port
 * @IFF_TX_SKB_SHARING: The interface supports sharing skbs on transmit
 * @IFF_UNICAST_FLT: Supports unicast filtering
 * @IFF_TEAM_PORT: device used as team port
 * @IFF_SUPP_NOFCS: device supports sending custom FCS
 * @IFF_LIVE_ADDR_CHANGE: device supports hardware address
 *	change when it's running
 * @IFF_MACVLAN: Macvlan device
 * @IFF_L3MDEV_MASTER: device is an L3 master device
 * @IFF_NO_QUEUE: device can run without qdisc attached
 * @IFF_OPENVSWITCH: device is a Open vSwitch master
 * @IFF_L3MDEV_SLAVE: device is enslaved to an L3 master device
 * @IFF_TEAM: device is a team device
 */
enum netdev_priv_flags {
	IFF_802_1Q_VLAN			= 1<<0,
	IFF_EBRIDGE			= 1<<1,
	IFF_BONDING			= 1<<2,
	IFF_ISATAP			= 1<<3,
	IFF_WAN_HDLC			= 1<<4,
	IFF_XMIT_DST_RELEASE		= 1<<5,
	IFF_DONT_BRIDGE			= 1<<6,
	IFF_DISABLE_NETPOLL		= 1<<7,
	IFF_MACVLAN_PORT		= 1<<8,
	IFF_BRIDGE_PORT			= 1<<9,
	IFF_OVS_DATAPATH		= 1<<10,
	IFF_TX_SKB_SHARING		= 1<<11,
	IFF_UNICAST_FLT			= 1<<12,
	IFF_TEAM_PORT			= 1<<13,
	IFF_SUPP_NOFCS			= 1<<14,
	IFF_LIVE_ADDR_CHANGE		= 1<<15,
	IFF_MACVLAN			= 1<<16,
	IFF_XMIT_DST_RELEASE_PERM	= 1<<17,
	IFF_IPVLAN_MASTER		= 1<<18,
	IFF_IPVLAN_SLAVE		= 1<<19,
	IFF_L3MDEV_MASTER		= 1<<20,
	IFF_NO_QUEUE			= 1<<21,
	IFF_OPENVSWITCH			= 1<<22,
	IFF_L3MDEV_SLAVE		= 1<<23,
	IFF_TEAM			= 1<<24,
};

#define IFF_802_1Q_VLAN			IFF_802_1Q_VLAN
#define IFF_EBRIDGE			IFF_EBRIDGE
#define IFF_BONDING			IFF_BONDING
#define IFF_ISATAP			IFF_ISATAP
#define IFF_WAN_HDLC			IFF_WAN_HDLC
#define IFF_XMIT_DST_RELEASE		IFF_XMIT_DST_RELEASE
#define IFF_DONT_BRIDGE			IFF_DONT_BRIDGE
#define IFF_DISABLE_NETPOLL		IFF_DISABLE_NETPOLL
#define IFF_MACVLAN_PORT		IFF_MACVLAN_PORT
#define IFF_BRIDGE_PORT			IFF_BRIDGE_PORT
#define IFF_OVS_DATAPATH		IFF_OVS_DATAPATH
#define IFF_TX_SKB_SHARING		IFF_TX_SKB_SHARING
#define IFF_UNICAST_FLT			IFF_UNICAST_FLT
#define IFF_TEAM_PORT			IFF_TEAM_PORT
#define IFF_SUPP_NOFCS			IFF_SUPP_NOFCS
#define IFF_LIVE_ADDR_CHANGE		IFF_LIVE_ADDR_CHANGE
#define IFF_MACVLAN			IFF_MACVLAN
#define IFF_XMIT_DST_RELEASE_PERM	IFF_XMIT_DST_RELEASE_PERM
#define IFF_IPVLAN_MASTER		IFF_IPVLAN_MASTER
#define IFF_IPVLAN_SLAVE		IFF_IPVLAN_SLAVE
#define IFF_L3MDEV_MASTER		IFF_L3MDEV_MASTER
#define IFF_NO_QUEUE			IFF_NO_QUEUE
#define IFF_OPENVSWITCH			IFF_OPENVSWITCH
#define IFF_L3MDEV_SLAVE		IFF_L3MDEV_SLAVE
#define IFF_TEAM			IFF_TEAM

/**
 *	struct net_device - The DEVICE structure.
 *		Actually, this whole structure is a big mistake.  It mixes I/O
 *		data with strictly "high-level" data, and it has to know about
 *		almost every data structure used in the INET module.
 *
 *	@name:	This is the first field of the "visible" part of this structure
 *		(i.e. as seen by users in the "Space.c" file).  It is the name
 *	 	of the interface.
 *
 *	@name_hlist: 	Device name hash chain, please keep it close to name[]
 *	@ifalias:	SNMP alias
 *	@mem_end:	Shared memory end
 *	@mem_start:	Shared memory start
 *	@base_addr:	Device I/O address
 *	@irq:		Device IRQ number
 *
 *	@carrier_changes:	Stats to monitor carrier on<->off transitions
 *
 *	@state:		Generic network queuing layer state, see netdev_state_t
 *	@dev_list:	The global list of network devices
 *	@napi_list:	List entry, that is used for polling napi devices
 *	@unreg_list:	List entry, that is used, when we are unregistering the
 *			device, see the function unregister_netdev
 *	@close_list:	List entry, that is used, when we are closing the device
 *
 *	@adj_list:	Directly linked devices, like slaves for bonding
 *	@all_adj_list:	All linked devices, *including* neighbours
 *	@features:	Currently active device features
 *	@hw_features:	User-changeable features
 *
 *	@wanted_features:	User-requested features
 *	@vlan_features:		Mask of features inheritable by VLAN devices
 *
 *	@hw_enc_features:	Mask of features inherited by encapsulating devices
 *				This field indicates what encapsulation
 *				offloads the hardware is capable of doing,
 *				and drivers will need to set them appropriately.
 *
 *	@mpls_features:	Mask of features inheritable by MPLS
 *
 *	@ifindex:	interface index
 *	@group:		The group, that the device belongs to
 *
 *	@stats:		Statistics struct, which was left as a legacy, use
 *			rtnl_link_stats64 instead
 *
 *	@rx_dropped:	Dropped packets by core network,
 *			do not use this in drivers
 *	@tx_dropped:	Dropped packets by core network,
 *			do not use this in drivers
 *
 *	@wireless_handlers:	List of functions to handle Wireless Extensions,
 *				instead of ioctl,
 *				see <net/iw_handler.h> for details.
 *	@wireless_data:	Instance data managed by the core of wireless extensions
 *
 *	@netdev_ops:	Includes several pointers to callbacks,
 *			if one wants to override the ndo_*() functions
 *	@ethtool_ops:	Management operations
 *	@header_ops:	Includes callbacks for creating,parsing,caching,etc
 *			of Layer 2 headers.
 *
 *	@flags:		Interface flags (a la BSD)
 *	@priv_flags:	Like 'flags' but invisible to userspace,
 *			see if.h for the definitions
 *	@gflags:	Global flags ( kept as legacy )
 *	@padded:	How much padding added by alloc_netdev()
 *	@operstate:	RFC2863 operstate
 *	@link_mode:	Mapping policy to operstate
 *	@if_port:	Selectable AUI, TP, ...
 *	@dma:		DMA channel
 *	@mtu:		Interface MTU value
 *	@type:		Interface hardware type
 *	@hard_header_len: Hardware header length, which means that this is the
 *			  minimum size of a packet.
 *
 *	@needed_headroom: Extra headroom the hardware may need, but not in all
 *			  cases can this be guaranteed
 *	@needed_tailroom: Extra tailroom the hardware may need, but not in all
 *			  cases can this be guaranteed. Some cases also use
 *			  LL_MAX_HEADER instead to allocate the skb
 *
 *	interface address info:
 *
 * 	@perm_addr:		Permanent hw address
 * 	@addr_assign_type:	Hw address assignment type
 * 	@addr_len:		Hardware address length
 * 	@neigh_priv_len;	Used in neigh_alloc(),
 * 				initialized only in atm/clip.c
 * 	@dev_id:		Used to differentiate devices that share
 * 				the same link layer address
 * 	@dev_port:		Used to differentiate devices that share
 * 				the same function
 *	@addr_list_lock:	XXX: need comments on this one
 *	@uc_promisc:		Counter, that indicates, that promiscuous mode
 *				has been enabled due to the need to listen to
 *				additional unicast addresses in a device that
 *				does not implement ndo_set_rx_mode()
 *	@uc:			unicast mac addresses
 *	@mc:			multicast mac addresses
 *	@dev_addrs:		list of device hw addresses
 *	@queues_kset:		Group of all Kobjects in the Tx and RX queues
 *	@promiscuity:		Number of times, the NIC is told to work in
 *				Promiscuous mode, if it becomes 0 the NIC will
 *				exit from working in Promiscuous mode
 *	@allmulti:		Counter, enables or disables allmulticast mode
 *
 *	@vlan_info:	VLAN info
 *	@dsa_ptr:	dsa specific data
 *	@tipc_ptr:	TIPC specific data
 *	@atalk_ptr:	AppleTalk link
 *	@ip_ptr:	IPv4 specific data
 *	@dn_ptr:	DECnet specific data
 *	@ip6_ptr:	IPv6 specific data
 *	@ax25_ptr:	AX.25 specific data
 *	@ieee80211_ptr:	IEEE 802.11 specific data, assign before registering
 *
 *	@last_rx:	Time of last Rx
 *	@dev_addr:	Hw address (before bcast,
 *			because most packets are unicast)
 *
 *	@_rx:			Array of RX queues
 *	@num_rx_queues:		Number of RX queues
 *				allocated at register_netdev() time
 *	@real_num_rx_queues: 	Number of RX queues currently active in device
 *
 *	@rx_handler:		handler for received packets
 *	@rx_handler_data: 	XXX: need comments on this one
 *	@ingress_queue:		XXX: need comments on this one
 *	@broadcast:		hw bcast address
 *
 *	@rx_cpu_rmap:	CPU reverse-mapping for RX completion interrupts,
 *			indexed by RX queue number. Assigned by driver.
 *			This must only be set if the ndo_rx_flow_steer
 *			operation is defined
 *	@index_hlist:		Device index hash chain
 *
 *	@_tx:			Array of TX queues
 *	@num_tx_queues:		Number of TX queues allocated at alloc_netdev_mq() time
 *	@real_num_tx_queues: 	Number of TX queues currently active in device
 *	@qdisc:			Root qdisc from userspace point of view
 *	@tx_queue_len:		Max frames per queue allowed
 *	@tx_global_lock: 	XXX: need comments on this one
 *
 *	@xps_maps:	XXX: need comments on this one
 *
 *	@offload_fwd_mark:	Offload device fwding mark
 *
 *	@trans_start:		Time (in jiffies) of last Tx
 *	@watchdog_timeo:	Represents the timeout that is used by
 *				the watchdog ( see dev_watchdog() )
 *	@watchdog_timer:	List of timers
 *
 *	@pcpu_refcnt:		Number of references to this device
 *	@todo_list:		Delayed register/unregister
 *	@link_watch_list:	XXX: need comments on this one
 *
 *	@reg_state:		Register/unregister state machine
 *	@dismantle:		Device is going to be freed
 *	@rtnl_link_state:	This enum represents the phases of creating
 *				a new link
 *
 *	@destructor:		Called from unregister,
 *				can be used to call free_netdev
 *	@npinfo:		XXX: need comments on this one
 * 	@nd_net:		Network namespace this network device is inside
 *
 * 	@ml_priv:	Mid-layer private
 * 	@lstats:	Loopback statistics
 * 	@tstats:	Tunnel statistics
 * 	@dstats:	Dummy statistics
 * 	@vstats:	Virtual ethernet statistics
 *
 *	@garp_port:	GARP
 *	@mrp_port:	MRP
 *
 *	@dev:		Class/net/name entry
 *	@sysfs_groups:	Space for optional device, statistics and wireless
 *			sysfs groups
 *
 *	@sysfs_rx_queue_group:	Space for optional per-rx queue attributes
 *	@rtnl_link_ops:	Rtnl_link_ops
 *
 *	@gso_max_size:	Maximum size of generic segmentation offload
 *	@gso_max_segs:	Maximum number of segments that can be passed to the
 *			NIC for GSO
 *	@gso_min_segs:	Minimum number of segments that can be passed to the
 *			NIC for GSO
 *
 *	@dcbnl_ops:	Data Center Bridging netlink ops
 *	@num_tc:	Number of traffic classes in the net device
 *	@tc_to_txq:	XXX: need comments on this one
 *	@prio_tc_map	XXX: need comments on this one
 *
 *	@fcoe_ddp_xid:	Max exchange id for FCoE LRO by ddp
 *
 *	@priomap:	XXX: need comments on this one
 *	@phydev:	Physical device may attach itself
 *			for hardware timestamping
 *
 *	@qdisc_tx_busylock:	XXX: need comments on this one
 *
 *	@proto_down:	protocol port state information can be sent to the
 *			switch driver and used to set the phys state of the
 *			switch port.
 *
 *	FIXME: cleanup struct net_device such that network protocol info
 *	moves out.
 */

struct net_device {
	char			name[IFNAMSIZ];
	struct hlist_node	name_hlist;
	char 			*ifalias;
	/*
	 *	I/O specific fields
	 *	FIXME: Merge these and struct ifmap into one
	 */
	unsigned long		mem_end;
	unsigned long		mem_start;
	unsigned long		base_addr;
	int			irq;

	atomic_t		carrier_changes;

	/*
	 *	Some hardware also needs these fields (state,dev_list,
	 *	napi_list,unreg_list,close_list) but they are not
	 *	part of the usual set specified in Space.c.
	 */

	unsigned long		state;

	struct list_head	dev_list;
	struct list_head	napi_list;
	struct list_head	unreg_list;
	struct list_head	close_list;
	struct list_head	ptype_all;
	struct list_head	ptype_specific;

	struct {
		struct list_head upper;
		struct list_head lower;
	} adj_list;

	struct {
		struct list_head upper;
		struct list_head lower;
	} all_adj_list;

	netdev_features_t	features;
	netdev_features_t	hw_features;
	netdev_features_t	wanted_features;
	netdev_features_t	vlan_features;
	netdev_features_t	hw_enc_features;
	netdev_features_t	mpls_features;

	int			ifindex;
	int			group;

	struct net_device_stats	stats;

	atomic_long_t		rx_dropped;
	atomic_long_t		tx_dropped;

#ifdef CONFIG_WIRELESS_EXT
	const struct iw_handler_def *	wireless_handlers;
	struct iw_public_data *	wireless_data;
#endif
	const struct net_device_ops *netdev_ops;
	const struct ethtool_ops *ethtool_ops;
#ifdef CONFIG_NET_SWITCHDEV
	const struct switchdev_ops *switchdev_ops;
#endif
#ifdef CONFIG_NET_L3_MASTER_DEV
	const struct l3mdev_ops	*l3mdev_ops;
#endif

	const struct header_ops *header_ops;

	unsigned int		flags;
	unsigned int		priv_flags;

	unsigned short		gflags;
	unsigned short		padded;

	unsigned char		operstate;
	unsigned char		link_mode;

	unsigned char		if_port;
	unsigned char		dma;

	unsigned int		mtu;
	unsigned short		type;
	unsigned short		hard_header_len;

	unsigned short		needed_headroom;
	unsigned short		needed_tailroom;

	/* Interface address info. */
	unsigned char		perm_addr[MAX_ADDR_LEN];
	unsigned char		addr_assign_type;
	unsigned char		addr_len;
	unsigned short		neigh_priv_len;
	unsigned short          dev_id;
	unsigned short          dev_port;
	spinlock_t		addr_list_lock;
	unsigned char		name_assign_type;
	bool			uc_promisc;
	struct netdev_hw_addr_list	uc;
	struct netdev_hw_addr_list	mc;
	struct netdev_hw_addr_list	dev_addrs;

#ifdef CONFIG_SYSFS
	struct kset		*queues_kset;
#endif
	unsigned int		promiscuity;
	unsigned int		allmulti;


	/* Protocol specific pointers */

#if IS_ENABLED(CONFIG_VLAN_8021Q)
	struct vlan_info __rcu	*vlan_info;
#endif
#if IS_ENABLED(CONFIG_NET_DSA)
	struct dsa_switch_tree	*dsa_ptr;
#endif
#if IS_ENABLED(CONFIG_TIPC)
	struct tipc_bearer __rcu *tipc_ptr;
#endif
	void 			*atalk_ptr;
	struct in_device __rcu	*ip_ptr;
	struct dn_dev __rcu     *dn_ptr;
	struct inet6_dev __rcu	*ip6_ptr;
	void			*ax25_ptr;
	struct wireless_dev	*ieee80211_ptr;
	struct wpan_dev		*ieee802154_ptr;
#if IS_ENABLED(CONFIG_MPLS_ROUTING)
	struct mpls_dev __rcu	*mpls_ptr;
#endif

/*
 * Cache lines mostly used on receive path (including eth_type_trans())
 */
	unsigned long		last_rx;

	/* Interface address info used in eth_type_trans() */
	unsigned char		*dev_addr;


#ifdef CONFIG_SYSFS
	struct netdev_rx_queue	*_rx;

	unsigned int		num_rx_queues;
	unsigned int		real_num_rx_queues;

#endif

	unsigned long		gro_flush_timeout;
	rx_handler_func_t __rcu	*rx_handler;
	void __rcu		*rx_handler_data;

#ifdef CONFIG_NET_CLS_ACT
	struct tcf_proto __rcu  *ingress_cl_list;
#endif
	struct netdev_queue __rcu *ingress_queue;
#ifdef CONFIG_NETFILTER_INGRESS
	struct list_head	nf_hooks_ingress;
#endif

	unsigned char		broadcast[MAX_ADDR_LEN];
#ifdef CONFIG_RFS_ACCEL
	struct cpu_rmap		*rx_cpu_rmap;
#endif
	struct hlist_node	index_hlist;

/*
 * Cache lines mostly used on transmit path
 */
	struct netdev_queue	*_tx ____cacheline_aligned_in_smp;
	unsigned int		num_tx_queues;
	unsigned int		real_num_tx_queues;
	struct Qdisc		*qdisc;
	unsigned long		tx_queue_len;
	spinlock_t		tx_global_lock;
	int			watchdog_timeo;

#ifdef CONFIG_XPS
	struct xps_dev_maps __rcu *xps_maps;
#endif
#ifdef CONFIG_NET_CLS_ACT
	struct tcf_proto __rcu  *egress_cl_list;
#endif
#ifdef CONFIG_NET_SWITCHDEV
	u32			offload_fwd_mark;
#endif

	/* These may be needed for future network-power-down code. */

	/*
	 * trans_start here is expensive for high speed devices on SMP,
	 * please use netdev_queue->trans_start instead.
	 */
	unsigned long		trans_start;

	struct timer_list	watchdog_timer;

	int __percpu		*pcpu_refcnt;
	struct list_head	todo_list;

	struct list_head	link_watch_list;

	enum { NETREG_UNINITIALIZED=0,
	       NETREG_REGISTERED,	/* completed register_netdevice */
	       NETREG_UNREGISTERING,	/* called unregister_netdevice */
	       NETREG_UNREGISTERED,	/* completed unregister todo */
	       NETREG_RELEASED,		/* called free_netdev */
	       NETREG_DUMMY,		/* dummy device for NAPI poll */
	} reg_state:8;

	bool dismantle;

	enum {
		RTNL_LINK_INITIALIZED,
		RTNL_LINK_INITIALIZING,
	} rtnl_link_state:16;

	void (*destructor)(struct net_device *dev);

#ifdef CONFIG_NETPOLL
	struct netpoll_info __rcu	*npinfo;
#endif

	possible_net_t			nd_net;

	/* mid-layer private */
	union {
		void					*ml_priv;
		struct pcpu_lstats __percpu		*lstats;
		struct pcpu_sw_netstats __percpu	*tstats;
		struct pcpu_dstats __percpu		*dstats;
		struct pcpu_vstats __percpu		*vstats;
	};

	struct garp_port __rcu	*garp_port;
	struct mrp_port __rcu	*mrp_port;

	struct device	dev;
	const struct attribute_group *sysfs_groups[4];
	const struct attribute_group *sysfs_rx_queue_group;

	const struct rtnl_link_ops *rtnl_link_ops;

	/* for setting kernel sock attribute on TCP connection setup */
#define GSO_MAX_SIZE		65536
	unsigned int		gso_max_size;
#define GSO_MAX_SEGS		65535
	u16			gso_max_segs;
	u16			gso_min_segs;
#ifdef CONFIG_DCB
	const struct dcbnl_rtnl_ops *dcbnl_ops;
#endif
	u8 num_tc;
	struct netdev_tc_txq tc_to_txq[TC_MAX_QUEUE];
	u8 prio_tc_map[TC_BITMASK + 1];

#if IS_ENABLED(CONFIG_FCOE)
	unsigned int		fcoe_ddp_xid;
#endif
#if IS_ENABLED(CONFIG_CGROUP_NET_PRIO)
	struct netprio_map __rcu *priomap;
#endif
	struct phy_device *phydev;
	struct lock_class_key *qdisc_tx_busylock;
	bool proto_down;
};
#define to_net_dev(d) container_of(d, struct net_device, dev)

#define	NETDEV_ALIGN		32

static inline
int netdev_get_prio_tc_map(const struct net_device *dev, u32 prio)
{
	return dev->prio_tc_map[prio & TC_BITMASK];
}

static inline
int netdev_set_prio_tc_map(struct net_device *dev, u8 prio, u8 tc)
{
	if (tc >= dev->num_tc)
		return -EINVAL;

	dev->prio_tc_map[prio & TC_BITMASK] = tc & TC_BITMASK;
	return 0;
}

static inline
void netdev_reset_tc(struct net_device *dev)
{
	dev->num_tc = 0;
	memset(dev->tc_to_txq, 0, sizeof(dev->tc_to_txq));
	memset(dev->prio_tc_map, 0, sizeof(dev->prio_tc_map));
}

static inline
int netdev_set_tc_queue(struct net_device *dev, u8 tc, u16 count, u16 offset)
{
	if (tc >= dev->num_tc)
		return -EINVAL;

	dev->tc_to_txq[tc].count = count;
	dev->tc_to_txq[tc].offset = offset;
	return 0;
}

static inline
int netdev_set_num_tc(struct net_device *dev, u8 num_tc)
{
	if (num_tc > TC_MAX_QUEUE)
		return -EINVAL;

	dev->num_tc = num_tc;
	return 0;
}

static inline
int netdev_get_num_tc(struct net_device *dev)
{
	return dev->num_tc;
}

static inline
struct netdev_queue *netdev_get_tx_queue(const struct net_device *dev,
					 unsigned int index)
{
	return &dev->_tx[index];
}

static inline struct netdev_queue *skb_get_tx_queue(const struct net_device *dev,
						    const struct sk_buff *skb)
{
	return netdev_get_tx_queue(dev, skb_get_queue_mapping(skb));
}

static inline void netdev_for_each_tx_queue(struct net_device *dev,
					    void (*f)(struct net_device *,
						      struct netdev_queue *,
						      void *),
					    void *arg)
{
	unsigned int i;

	for (i = 0; i < dev->num_tx_queues; i++)
		f(dev, &dev->_tx[i], arg);
}

struct netdev_queue *netdev_pick_tx(struct net_device *dev,
				    struct sk_buff *skb,
				    void *accel_priv);

/*
 * Net namespace inlines
 */
static inline
struct net *dev_net(const struct net_device *dev)
{
	return read_pnet(&dev->nd_net);
}

static inline
void dev_net_set(struct net_device *dev, struct net *net)
{
	write_pnet(&dev->nd_net, net);
}

static inline bool netdev_uses_dsa(struct net_device *dev)
{
#if IS_ENABLED(CONFIG_NET_DSA)
	if (dev->dsa_ptr != NULL)
		return dsa_uses_tagged_protocol(dev->dsa_ptr);
#endif
	return false;
}

/**
 *	netdev_priv - access network device private data
 *	@dev: network device
 *
 * Get network device private data
 */
static inline void *netdev_priv(const struct net_device *dev)
{
	return (char *)dev + ALIGN(sizeof(struct net_device), NETDEV_ALIGN);
}

/* Set the sysfs physical device reference for the network logical device
 * if set prior to registration will cause a symlink during initialization.
 */
#define SET_NETDEV_DEV(net, pdev)	((net)->dev.parent = (pdev))

/* Set the sysfs device type for the network logical device to allow
 * fine-grained identification of different network device types. For
 * example Ethernet, Wirelss LAN, Bluetooth, WiMAX etc.
 */
#define SET_NETDEV_DEVTYPE(net, devtype)	((net)->dev.type = (devtype))

/* Default NAPI poll() weight
 * Device drivers are strongly advised to not use bigger value
 */
#define NAPI_POLL_WEIGHT 64

/**
 *	netif_napi_add - initialize a napi context
 *	@dev:  network device
 *	@napi: napi context
 *	@poll: polling function
 *	@weight: default weight
 *
 * netif_napi_add() must be used to initialize a napi context prior to calling
 * *any* of the other napi related functions.
 */
void netif_napi_add(struct net_device *dev, struct napi_struct *napi,
		    int (*poll)(struct napi_struct *, int), int weight);

/**
 *	netif_tx_napi_add - initialize a napi context
 *	@dev:  network device
 *	@napi: napi context
 *	@poll: polling function
 *	@weight: default weight
 *
 * This variant of netif_napi_add() should be used from drivers using NAPI
 * to exclusively poll a TX queue.
 * This will avoid we add it into napi_hash[], thus polluting this hash table.
 */
static inline void netif_tx_napi_add(struct net_device *dev,
				     struct napi_struct *napi,
				     int (*poll)(struct napi_struct *, int),
				     int weight)
{
	set_bit(NAPI_STATE_NO_BUSY_POLL, &napi->state);
	netif_napi_add(dev, napi, poll, weight);
}

/**
 *  netif_napi_del - remove a napi context
 *  @napi: napi context
 *
 *  netif_napi_del() removes a napi context from the network device napi list
 */
void netif_napi_del(struct napi_struct *napi);

struct napi_gro_cb {
	/* Virtual address of skb_shinfo(skb)->frags[0].page + offset. */
	void *frag0;

	/* Length of frag0. */
	unsigned int frag0_len;

	/* This indicates where we are processing relative to skb->data. */
	int data_offset;

	/* This is non-zero if the packet cannot be merged with the new skb. */
	u16	flush;

	/* Save the IP ID here and check when we get to the transport layer */
	u16	flush_id;

	/* Number of segments aggregated. */
	u16	count;

	/* Start offset for remote checksum offload */
	u16	gro_remcsum_start;

	/* jiffies when first packet was created/queued */
	unsigned long age;

	/* Used in ipv6_gro_receive() and foo-over-udp */
	u16	proto;

	/* This is non-zero if the packet may be of the same flow. */
	u8	same_flow:1;

	/* Used in udp_gro_receive */
	u8	udp_mark:1;

	/* GRO checksum is valid */
	u8	csum_valid:1;

	/* Number of checksums via CHECKSUM_UNNECESSARY */
	u8	csum_cnt:3;

	/* Free the skb? */
	u8	free:2;
#define NAPI_GRO_FREE		  1
#define NAPI_GRO_FREE_STOLEN_HEAD 2

	/* Used in foo-over-udp, set in udp[46]_gro_receive */
	u8	is_ipv6:1;

	/* 7 bit hole */

	/* used to support CHECKSUM_COMPLETE for tunneling protocols */
	__wsum	csum;

	/* used in skb_gro_receive() slow path */
	struct sk_buff *last;
};

#define NAPI_GRO_CB(skb) ((struct napi_gro_cb *)(skb)->cb)

struct packet_type {
	__be16			type;	/* This is really htons(ether_type). */
	struct net_device	*dev;	/* NULL is wildcarded here	     */
	int			(*func) (struct sk_buff *,
					 struct net_device *,
					 struct packet_type *,
					 struct net_device *);
	bool			(*id_match)(struct packet_type *ptype,
					    struct sock *sk);
	void			*af_packet_priv;
	struct list_head	list;
};

struct offload_callbacks {
	struct sk_buff		*(*gso_segment)(struct sk_buff *skb,
						netdev_features_t features);
	struct sk_buff		**(*gro_receive)(struct sk_buff **head,
						 struct sk_buff *skb);
	int			(*gro_complete)(struct sk_buff *skb, int nhoff);
};

struct packet_offload {
	__be16			 type;	/* This is really htons(ether_type). */
	u16			 priority;
	struct offload_callbacks callbacks;
	struct list_head	 list;
};

struct udp_offload;

struct udp_offload_callbacks {
	struct sk_buff		**(*gro_receive)(struct sk_buff **head,
						 struct sk_buff *skb,
						 struct udp_offload *uoff);
	int			(*gro_complete)(struct sk_buff *skb,
						int nhoff,
						struct udp_offload *uoff);
};

struct udp_offload {
	__be16			 port;
	u8			 ipproto;
	struct udp_offload_callbacks callbacks;
};

/* often modified stats are per cpu, other are shared (netdev->stats) */
struct pcpu_sw_netstats {
	u64     rx_packets;
	u64     rx_bytes;
	u64     tx_packets;
	u64     tx_bytes;
	struct u64_stats_sync   syncp;
};

#define __netdev_alloc_pcpu_stats(type, gfp)				\
({									\
	typeof(type) __percpu *pcpu_stats = alloc_percpu_gfp(type, gfp);\
	if (pcpu_stats)	{						\
		int __cpu;						\
		for_each_possible_cpu(__cpu) {				\
			typeof(type) *stat;				\
			stat = per_cpu_ptr(pcpu_stats, __cpu);		\
			u64_stats_init(&stat->syncp);			\
		}							\
	}								\
	pcpu_stats;							\
})

#define netdev_alloc_pcpu_stats(type)					\
	__netdev_alloc_pcpu_stats(type, GFP_KERNEL)
<<<<<<< HEAD
=======

enum netdev_lag_tx_type {
	NETDEV_LAG_TX_TYPE_UNKNOWN,
	NETDEV_LAG_TX_TYPE_RANDOM,
	NETDEV_LAG_TX_TYPE_BROADCAST,
	NETDEV_LAG_TX_TYPE_ROUNDROBIN,
	NETDEV_LAG_TX_TYPE_ACTIVEBACKUP,
	NETDEV_LAG_TX_TYPE_HASH,
};

struct netdev_lag_upper_info {
	enum netdev_lag_tx_type tx_type;
};

struct netdev_lag_lower_state_info {
	u8 link_up : 1,
	   tx_enabled : 1;
};
>>>>>>> b562e44f

#include <linux/notifier.h>

/* netdevice notifier chain. Please remember to update the rtnetlink
 * notification exclusion list in rtnetlink_event() when adding new
 * types.
 */
#define NETDEV_UP	0x0001	/* For now you can't veto a device up/down */
#define NETDEV_DOWN	0x0002
#define NETDEV_REBOOT	0x0003	/* Tell a protocol stack a network interface
				   detected a hardware crash and restarted
				   - we can use this eg to kick tcp sessions
				   once done */
#define NETDEV_CHANGE	0x0004	/* Notify device state change */
#define NETDEV_REGISTER 0x0005
#define NETDEV_UNREGISTER	0x0006
#define NETDEV_CHANGEMTU	0x0007 /* notify after mtu change happened */
#define NETDEV_CHANGEADDR	0x0008
#define NETDEV_GOING_DOWN	0x0009
#define NETDEV_CHANGENAME	0x000A
#define NETDEV_FEAT_CHANGE	0x000B
#define NETDEV_BONDING_FAILOVER 0x000C
#define NETDEV_PRE_UP		0x000D
#define NETDEV_PRE_TYPE_CHANGE	0x000E
#define NETDEV_POST_TYPE_CHANGE	0x000F
#define NETDEV_POST_INIT	0x0010
#define NETDEV_UNREGISTER_FINAL 0x0011
#define NETDEV_RELEASE		0x0012
#define NETDEV_NOTIFY_PEERS	0x0013
#define NETDEV_JOIN		0x0014
#define NETDEV_CHANGEUPPER	0x0015
#define NETDEV_RESEND_IGMP	0x0016
#define NETDEV_PRECHANGEMTU	0x0017 /* notify before mtu change happened */
#define NETDEV_CHANGEINFODATA	0x0018
#define NETDEV_BONDING_INFO	0x0019
#define NETDEV_PRECHANGEUPPER	0x001A
#define NETDEV_CHANGELOWERSTATE	0x001B

int register_netdevice_notifier(struct notifier_block *nb);
int unregister_netdevice_notifier(struct notifier_block *nb);

struct netdev_notifier_info {
	struct net_device *dev;
};

struct netdev_notifier_change_info {
	struct netdev_notifier_info info; /* must be first */
	unsigned int flags_changed;
};

struct netdev_notifier_changeupper_info {
	struct netdev_notifier_info info; /* must be first */
	struct net_device *upper_dev; /* new upper dev */
	bool master; /* is upper dev master */
	bool linking; /* is the nofication for link or unlink */
	void *upper_info; /* upper dev info */
};

struct netdev_notifier_changelowerstate_info {
	struct netdev_notifier_info info; /* must be first */
	void *lower_state_info; /* is lower dev state */
};

static inline void netdev_notifier_info_init(struct netdev_notifier_info *info,
					     struct net_device *dev)
{
	info->dev = dev;
}

static inline struct net_device *
netdev_notifier_info_to_dev(const struct netdev_notifier_info *info)
{
	return info->dev;
}

int call_netdevice_notifiers(unsigned long val, struct net_device *dev);


extern rwlock_t				dev_base_lock;		/* Device list lock */

#define for_each_netdev(net, d)		\
		list_for_each_entry(d, &(net)->dev_base_head, dev_list)
#define for_each_netdev_reverse(net, d)	\
		list_for_each_entry_reverse(d, &(net)->dev_base_head, dev_list)
#define for_each_netdev_rcu(net, d)		\
		list_for_each_entry_rcu(d, &(net)->dev_base_head, dev_list)
#define for_each_netdev_safe(net, d, n)	\
		list_for_each_entry_safe(d, n, &(net)->dev_base_head, dev_list)
#define for_each_netdev_continue(net, d)		\
		list_for_each_entry_continue(d, &(net)->dev_base_head, dev_list)
#define for_each_netdev_continue_rcu(net, d)		\
	list_for_each_entry_continue_rcu(d, &(net)->dev_base_head, dev_list)
#define for_each_netdev_in_bond_rcu(bond, slave)	\
		for_each_netdev_rcu(&init_net, slave)	\
			if (netdev_master_upper_dev_get_rcu(slave) == (bond))
#define net_device_entry(lh)	list_entry(lh, struct net_device, dev_list)

static inline struct net_device *next_net_device(struct net_device *dev)
{
	struct list_head *lh;
	struct net *net;

	net = dev_net(dev);
	lh = dev->dev_list.next;
	return lh == &net->dev_base_head ? NULL : net_device_entry(lh);
}

static inline struct net_device *next_net_device_rcu(struct net_device *dev)
{
	struct list_head *lh;
	struct net *net;

	net = dev_net(dev);
	lh = rcu_dereference(list_next_rcu(&dev->dev_list));
	return lh == &net->dev_base_head ? NULL : net_device_entry(lh);
}

static inline struct net_device *first_net_device(struct net *net)
{
	return list_empty(&net->dev_base_head) ? NULL :
		net_device_entry(net->dev_base_head.next);
}

static inline struct net_device *first_net_device_rcu(struct net *net)
{
	struct list_head *lh = rcu_dereference(list_next_rcu(&net->dev_base_head));

	return lh == &net->dev_base_head ? NULL : net_device_entry(lh);
}

int netdev_boot_setup_check(struct net_device *dev);
unsigned long netdev_boot_base(const char *prefix, int unit);
struct net_device *dev_getbyhwaddr_rcu(struct net *net, unsigned short type,
				       const char *hwaddr);
struct net_device *dev_getfirstbyhwtype(struct net *net, unsigned short type);
struct net_device *__dev_getfirstbyhwtype(struct net *net, unsigned short type);
void dev_add_pack(struct packet_type *pt);
void dev_remove_pack(struct packet_type *pt);
void __dev_remove_pack(struct packet_type *pt);
void dev_add_offload(struct packet_offload *po);
void dev_remove_offload(struct packet_offload *po);

int dev_get_iflink(const struct net_device *dev);
int dev_fill_metadata_dst(struct net_device *dev, struct sk_buff *skb);
struct net_device *__dev_get_by_flags(struct net *net, unsigned short flags,
				      unsigned short mask);
struct net_device *dev_get_by_name(struct net *net, const char *name);
struct net_device *dev_get_by_name_rcu(struct net *net, const char *name);
struct net_device *__dev_get_by_name(struct net *net, const char *name);
int dev_alloc_name(struct net_device *dev, const char *name);
int dev_open(struct net_device *dev);
int dev_close(struct net_device *dev);
int dev_close_many(struct list_head *head, bool unlink);
void dev_disable_lro(struct net_device *dev);
int dev_loopback_xmit(struct net *net, struct sock *sk, struct sk_buff *newskb);
int dev_queue_xmit(struct sk_buff *skb);
int dev_queue_xmit_accel(struct sk_buff *skb, void *accel_priv);
int register_netdevice(struct net_device *dev);
void unregister_netdevice_queue(struct net_device *dev, struct list_head *head);
void unregister_netdevice_many(struct list_head *head);
static inline void unregister_netdevice(struct net_device *dev)
{
	unregister_netdevice_queue(dev, NULL);
}

int netdev_refcnt_read(const struct net_device *dev);
void free_netdev(struct net_device *dev);
void netdev_freemem(struct net_device *dev);
void synchronize_net(void);
int init_dummy_netdev(struct net_device *dev);

DECLARE_PER_CPU(int, xmit_recursion);
static inline int dev_recursion_level(void)
{
	return this_cpu_read(xmit_recursion);
}

struct net_device *dev_get_by_index(struct net *net, int ifindex);
struct net_device *__dev_get_by_index(struct net *net, int ifindex);
struct net_device *dev_get_by_index_rcu(struct net *net, int ifindex);
int netdev_get_name(struct net *net, char *name, int ifindex);
int dev_restart(struct net_device *dev);
int skb_gro_receive(struct sk_buff **head, struct sk_buff *skb);

static inline unsigned int skb_gro_offset(const struct sk_buff *skb)
{
	return NAPI_GRO_CB(skb)->data_offset;
}

static inline unsigned int skb_gro_len(const struct sk_buff *skb)
{
	return skb->len - NAPI_GRO_CB(skb)->data_offset;
}

static inline void skb_gro_pull(struct sk_buff *skb, unsigned int len)
{
	NAPI_GRO_CB(skb)->data_offset += len;
}

static inline void *skb_gro_header_fast(struct sk_buff *skb,
					unsigned int offset)
{
	return NAPI_GRO_CB(skb)->frag0 + offset;
}

static inline int skb_gro_header_hard(struct sk_buff *skb, unsigned int hlen)
{
	return NAPI_GRO_CB(skb)->frag0_len < hlen;
}

static inline void *skb_gro_header_slow(struct sk_buff *skb, unsigned int hlen,
					unsigned int offset)
{
	if (!pskb_may_pull(skb, hlen))
		return NULL;

	NAPI_GRO_CB(skb)->frag0 = NULL;
	NAPI_GRO_CB(skb)->frag0_len = 0;
	return skb->data + offset;
}

static inline void *skb_gro_network_header(struct sk_buff *skb)
{
	return (NAPI_GRO_CB(skb)->frag0 ?: skb->data) +
	       skb_network_offset(skb);
}

static inline void skb_gro_postpull_rcsum(struct sk_buff *skb,
					const void *start, unsigned int len)
{
	if (NAPI_GRO_CB(skb)->csum_valid)
		NAPI_GRO_CB(skb)->csum = csum_sub(NAPI_GRO_CB(skb)->csum,
						  csum_partial(start, len, 0));
}

/* GRO checksum functions. These are logical equivalents of the normal
 * checksum functions (in skbuff.h) except that they operate on the GRO
 * offsets and fields in sk_buff.
 */

__sum16 __skb_gro_checksum_complete(struct sk_buff *skb);

static inline bool skb_at_gro_remcsum_start(struct sk_buff *skb)
{
	return (NAPI_GRO_CB(skb)->gro_remcsum_start == skb_gro_offset(skb));
}

static inline bool __skb_gro_checksum_validate_needed(struct sk_buff *skb,
						      bool zero_okay,
						      __sum16 check)
{
	return ((skb->ip_summed != CHECKSUM_PARTIAL ||
		skb_checksum_start_offset(skb) <
		 skb_gro_offset(skb)) &&
		!skb_at_gro_remcsum_start(skb) &&
		NAPI_GRO_CB(skb)->csum_cnt == 0 &&
		(!zero_okay || check));
}

static inline __sum16 __skb_gro_checksum_validate_complete(struct sk_buff *skb,
							   __wsum psum)
{
	if (NAPI_GRO_CB(skb)->csum_valid &&
	    !csum_fold(csum_add(psum, NAPI_GRO_CB(skb)->csum)))
		return 0;

	NAPI_GRO_CB(skb)->csum = psum;

	return __skb_gro_checksum_complete(skb);
}

static inline void skb_gro_incr_csum_unnecessary(struct sk_buff *skb)
{
	if (NAPI_GRO_CB(skb)->csum_cnt > 0) {
		/* Consume a checksum from CHECKSUM_UNNECESSARY */
		NAPI_GRO_CB(skb)->csum_cnt--;
	} else {
		/* Update skb for CHECKSUM_UNNECESSARY and csum_level when we
		 * verified a new top level checksum or an encapsulated one
		 * during GRO. This saves work if we fallback to normal path.
		 */
		__skb_incr_checksum_unnecessary(skb);
	}
}

#define __skb_gro_checksum_validate(skb, proto, zero_okay, check,	\
				    compute_pseudo)			\
({									\
	__sum16 __ret = 0;						\
	if (__skb_gro_checksum_validate_needed(skb, zero_okay, check))	\
		__ret = __skb_gro_checksum_validate_complete(skb,	\
				compute_pseudo(skb, proto));		\
	if (__ret)							\
		__skb_mark_checksum_bad(skb);				\
	else								\
		skb_gro_incr_csum_unnecessary(skb);			\
	__ret;								\
})

#define skb_gro_checksum_validate(skb, proto, compute_pseudo)		\
	__skb_gro_checksum_validate(skb, proto, false, 0, compute_pseudo)

#define skb_gro_checksum_validate_zero_check(skb, proto, check,		\
					     compute_pseudo)		\
	__skb_gro_checksum_validate(skb, proto, true, check, compute_pseudo)

#define skb_gro_checksum_simple_validate(skb)				\
	__skb_gro_checksum_validate(skb, 0, false, 0, null_compute_pseudo)

static inline bool __skb_gro_checksum_convert_check(struct sk_buff *skb)
{
	return (NAPI_GRO_CB(skb)->csum_cnt == 0 &&
		!NAPI_GRO_CB(skb)->csum_valid);
}

static inline void __skb_gro_checksum_convert(struct sk_buff *skb,
					      __sum16 check, __wsum pseudo)
{
	NAPI_GRO_CB(skb)->csum = ~pseudo;
	NAPI_GRO_CB(skb)->csum_valid = 1;
}

#define skb_gro_checksum_try_convert(skb, proto, check, compute_pseudo)	\
do {									\
	if (__skb_gro_checksum_convert_check(skb))			\
		__skb_gro_checksum_convert(skb, check,			\
					   compute_pseudo(skb, proto));	\
} while (0)

struct gro_remcsum {
	int offset;
	__wsum delta;
};

static inline void skb_gro_remcsum_init(struct gro_remcsum *grc)
{
	grc->offset = 0;
	grc->delta = 0;
}

static inline void *skb_gro_remcsum_process(struct sk_buff *skb, void *ptr,
					    unsigned int off, size_t hdrlen,
					    int start, int offset,
					    struct gro_remcsum *grc,
					    bool nopartial)
{
	__wsum delta;
	size_t plen = hdrlen + max_t(size_t, offset + sizeof(u16), start);

	BUG_ON(!NAPI_GRO_CB(skb)->csum_valid);

	if (!nopartial) {
		NAPI_GRO_CB(skb)->gro_remcsum_start = off + hdrlen + start;
		return ptr;
	}

	ptr = skb_gro_header_fast(skb, off);
	if (skb_gro_header_hard(skb, off + plen)) {
		ptr = skb_gro_header_slow(skb, off + plen, off);
		if (!ptr)
			return NULL;
	}

	delta = remcsum_adjust(ptr + hdrlen, NAPI_GRO_CB(skb)->csum,
			       start, offset);

	/* Adjust skb->csum since we changed the packet */
	NAPI_GRO_CB(skb)->csum = csum_add(NAPI_GRO_CB(skb)->csum, delta);

	grc->offset = off + hdrlen + offset;
	grc->delta = delta;

	return ptr;
}

static inline void skb_gro_remcsum_cleanup(struct sk_buff *skb,
					   struct gro_remcsum *grc)
{
	void *ptr;
	size_t plen = grc->offset + sizeof(u16);

	if (!grc->delta)
		return;

	ptr = skb_gro_header_fast(skb, grc->offset);
	if (skb_gro_header_hard(skb, grc->offset + sizeof(u16))) {
		ptr = skb_gro_header_slow(skb, plen, grc->offset);
		if (!ptr)
			return;
	}

	remcsum_unadjust((__sum16 *)ptr, grc->delta);
}

struct skb_csum_offl_spec {
	__u16		ipv4_okay:1,
			ipv6_okay:1,
			encap_okay:1,
			ip_options_okay:1,
			ext_hdrs_okay:1,
			tcp_okay:1,
			udp_okay:1,
			sctp_okay:1,
			vlan_okay:1,
			no_encapped_ipv6:1,
			no_not_encapped:1;
};

bool __skb_csum_offload_chk(struct sk_buff *skb,
			    const struct skb_csum_offl_spec *spec,
			    bool *csum_encapped,
			    bool csum_help);

static inline bool skb_csum_offload_chk(struct sk_buff *skb,
					const struct skb_csum_offl_spec *spec,
					bool *csum_encapped,
					bool csum_help)
{
	if (skb->ip_summed != CHECKSUM_PARTIAL)
		return false;

	return __skb_csum_offload_chk(skb, spec, csum_encapped, csum_help);
}

static inline bool skb_csum_offload_chk_help(struct sk_buff *skb,
					     const struct skb_csum_offl_spec *spec)
{
	bool csum_encapped;

	return skb_csum_offload_chk(skb, spec, &csum_encapped, true);
}

static inline bool skb_csum_off_chk_help_cmn(struct sk_buff *skb)
{
	static const struct skb_csum_offl_spec csum_offl_spec = {
		.ipv4_okay = 1,
		.ip_options_okay = 1,
		.ipv6_okay = 1,
		.vlan_okay = 1,
		.tcp_okay = 1,
		.udp_okay = 1,
	};

	return skb_csum_offload_chk_help(skb, &csum_offl_spec);
}

static inline bool skb_csum_off_chk_help_cmn_v4_only(struct sk_buff *skb)
{
	static const struct skb_csum_offl_spec csum_offl_spec = {
		.ipv4_okay = 1,
		.ip_options_okay = 1,
		.tcp_okay = 1,
		.udp_okay = 1,
		.vlan_okay = 1,
	};

	return skb_csum_offload_chk_help(skb, &csum_offl_spec);
}

static inline int dev_hard_header(struct sk_buff *skb, struct net_device *dev,
				  unsigned short type,
				  const void *daddr, const void *saddr,
				  unsigned int len)
{
	if (!dev->header_ops || !dev->header_ops->create)
		return 0;

	return dev->header_ops->create(skb, dev, type, daddr, saddr, len);
}

static inline int dev_parse_header(const struct sk_buff *skb,
				   unsigned char *haddr)
{
	const struct net_device *dev = skb->dev;

	if (!dev->header_ops || !dev->header_ops->parse)
		return 0;
	return dev->header_ops->parse(skb, haddr);
}

typedef int gifconf_func_t(struct net_device * dev, char __user * bufptr, int len);
int register_gifconf(unsigned int family, gifconf_func_t *gifconf);
static inline int unregister_gifconf(unsigned int family)
{
	return register_gifconf(family, NULL);
}

#ifdef CONFIG_NET_FLOW_LIMIT
#define FLOW_LIMIT_HISTORY	(1 << 7)  /* must be ^2 and !overflow buckets */
struct sd_flow_limit {
	u64			count;
	unsigned int		num_buckets;
	unsigned int		history_head;
	u16			history[FLOW_LIMIT_HISTORY];
	u8			buckets[];
};

extern int netdev_flow_limit_table_len;
#endif /* CONFIG_NET_FLOW_LIMIT */

/*
 * Incoming packets are placed on per-cpu queues
 */
struct softnet_data {
	struct list_head	poll_list;
	struct sk_buff_head	process_queue;

	/* stats */
	unsigned int		processed;
	unsigned int		time_squeeze;
	unsigned int		cpu_collision;
	unsigned int		received_rps;
#ifdef CONFIG_RPS
	struct softnet_data	*rps_ipi_list;
#endif
#ifdef CONFIG_NET_FLOW_LIMIT
	struct sd_flow_limit __rcu *flow_limit;
#endif
	struct Qdisc		*output_queue;
	struct Qdisc		**output_queue_tailp;
	struct sk_buff		*completion_queue;

#ifdef CONFIG_RPS
	/* Elements below can be accessed between CPUs for RPS */
	struct call_single_data	csd ____cacheline_aligned_in_smp;
	struct softnet_data	*rps_ipi_next;
	unsigned int		cpu;
	unsigned int		input_queue_head;
	unsigned int		input_queue_tail;
#endif
	unsigned int		dropped;
	struct sk_buff_head	input_pkt_queue;
	struct napi_struct	backlog;

};

static inline void input_queue_head_incr(struct softnet_data *sd)
{
#ifdef CONFIG_RPS
	sd->input_queue_head++;
#endif
}

static inline void input_queue_tail_incr_save(struct softnet_data *sd,
					      unsigned int *qtail)
{
#ifdef CONFIG_RPS
	*qtail = ++sd->input_queue_tail;
#endif
}

DECLARE_PER_CPU_ALIGNED(struct softnet_data, softnet_data);

void __netif_schedule(struct Qdisc *q);
void netif_schedule_queue(struct netdev_queue *txq);

static inline void netif_tx_schedule_all(struct net_device *dev)
{
	unsigned int i;

	for (i = 0; i < dev->num_tx_queues; i++)
		netif_schedule_queue(netdev_get_tx_queue(dev, i));
}

static inline void netif_tx_start_queue(struct netdev_queue *dev_queue)
{
	clear_bit(__QUEUE_STATE_DRV_XOFF, &dev_queue->state);
}

/**
 *	netif_start_queue - allow transmit
 *	@dev: network device
 *
 *	Allow upper layers to call the device hard_start_xmit routine.
 */
static inline void netif_start_queue(struct net_device *dev)
{
	netif_tx_start_queue(netdev_get_tx_queue(dev, 0));
}

static inline void netif_tx_start_all_queues(struct net_device *dev)
{
	unsigned int i;

	for (i = 0; i < dev->num_tx_queues; i++) {
		struct netdev_queue *txq = netdev_get_tx_queue(dev, i);
		netif_tx_start_queue(txq);
	}
}

void netif_tx_wake_queue(struct netdev_queue *dev_queue);

/**
 *	netif_wake_queue - restart transmit
 *	@dev: network device
 *
 *	Allow upper layers to call the device hard_start_xmit routine.
 *	Used for flow control when transmit resources are available.
 */
static inline void netif_wake_queue(struct net_device *dev)
{
	netif_tx_wake_queue(netdev_get_tx_queue(dev, 0));
}

static inline void netif_tx_wake_all_queues(struct net_device *dev)
{
	unsigned int i;

	for (i = 0; i < dev->num_tx_queues; i++) {
		struct netdev_queue *txq = netdev_get_tx_queue(dev, i);
		netif_tx_wake_queue(txq);
	}
}

static inline void netif_tx_stop_queue(struct netdev_queue *dev_queue)
{
	set_bit(__QUEUE_STATE_DRV_XOFF, &dev_queue->state);
}

/**
 *	netif_stop_queue - stop transmitted packets
 *	@dev: network device
 *
 *	Stop upper layers calling the device hard_start_xmit routine.
 *	Used for flow control when transmit resources are unavailable.
 */
static inline void netif_stop_queue(struct net_device *dev)
{
	netif_tx_stop_queue(netdev_get_tx_queue(dev, 0));
}

void netif_tx_stop_all_queues(struct net_device *dev);

static inline bool netif_tx_queue_stopped(const struct netdev_queue *dev_queue)
{
	return test_bit(__QUEUE_STATE_DRV_XOFF, &dev_queue->state);
}

/**
 *	netif_queue_stopped - test if transmit queue is flowblocked
 *	@dev: network device
 *
 *	Test if transmit queue on device is currently unable to send.
 */
static inline bool netif_queue_stopped(const struct net_device *dev)
{
	return netif_tx_queue_stopped(netdev_get_tx_queue(dev, 0));
}

static inline bool netif_xmit_stopped(const struct netdev_queue *dev_queue)
{
	return dev_queue->state & QUEUE_STATE_ANY_XOFF;
}

static inline bool
netif_xmit_frozen_or_stopped(const struct netdev_queue *dev_queue)
{
	return dev_queue->state & QUEUE_STATE_ANY_XOFF_OR_FROZEN;
}

static inline bool
netif_xmit_frozen_or_drv_stopped(const struct netdev_queue *dev_queue)
{
	return dev_queue->state & QUEUE_STATE_DRV_XOFF_OR_FROZEN;
}

/**
 *	netdev_txq_bql_enqueue_prefetchw - prefetch bql data for write
 *	@dev_queue: pointer to transmit queue
 *
 * BQL enabled drivers might use this helper in their ndo_start_xmit(),
 * to give appropriate hint to the cpu.
 */
static inline void netdev_txq_bql_enqueue_prefetchw(struct netdev_queue *dev_queue)
{
#ifdef CONFIG_BQL
	prefetchw(&dev_queue->dql.num_queued);
#endif
}

/**
 *	netdev_txq_bql_complete_prefetchw - prefetch bql data for write
 *	@dev_queue: pointer to transmit queue
 *
 * BQL enabled drivers might use this helper in their TX completion path,
 * to give appropriate hint to the cpu.
 */
static inline void netdev_txq_bql_complete_prefetchw(struct netdev_queue *dev_queue)
{
#ifdef CONFIG_BQL
	prefetchw(&dev_queue->dql.limit);
#endif
}

static inline void netdev_tx_sent_queue(struct netdev_queue *dev_queue,
					unsigned int bytes)
{
#ifdef CONFIG_BQL
	dql_queued(&dev_queue->dql, bytes);

	if (likely(dql_avail(&dev_queue->dql) >= 0))
		return;

	set_bit(__QUEUE_STATE_STACK_XOFF, &dev_queue->state);

	/*
	 * The XOFF flag must be set before checking the dql_avail below,
	 * because in netdev_tx_completed_queue we update the dql_completed
	 * before checking the XOFF flag.
	 */
	smp_mb();

	/* check again in case another CPU has just made room avail */
	if (unlikely(dql_avail(&dev_queue->dql) >= 0))
		clear_bit(__QUEUE_STATE_STACK_XOFF, &dev_queue->state);
#endif
}

/**
 * 	netdev_sent_queue - report the number of bytes queued to hardware
 * 	@dev: network device
 * 	@bytes: number of bytes queued to the hardware device queue
 *
 * 	Report the number of bytes queued for sending/completion to the network
 * 	device hardware queue. @bytes should be a good approximation and should
 * 	exactly match netdev_completed_queue() @bytes
 */
static inline void netdev_sent_queue(struct net_device *dev, unsigned int bytes)
{
	netdev_tx_sent_queue(netdev_get_tx_queue(dev, 0), bytes);
}

static inline void netdev_tx_completed_queue(struct netdev_queue *dev_queue,
					     unsigned int pkts, unsigned int bytes)
{
#ifdef CONFIG_BQL
	if (unlikely(!bytes))
		return;

	dql_completed(&dev_queue->dql, bytes);

	/*
	 * Without the memory barrier there is a small possiblity that
	 * netdev_tx_sent_queue will miss the update and cause the queue to
	 * be stopped forever
	 */
	smp_mb();

	if (dql_avail(&dev_queue->dql) < 0)
		return;

	if (test_and_clear_bit(__QUEUE_STATE_STACK_XOFF, &dev_queue->state))
		netif_schedule_queue(dev_queue);
#endif
}

/**
 * 	netdev_completed_queue - report bytes and packets completed by device
 * 	@dev: network device
 * 	@pkts: actual number of packets sent over the medium
 * 	@bytes: actual number of bytes sent over the medium
 *
 * 	Report the number of bytes and packets transmitted by the network device
 * 	hardware queue over the physical medium, @bytes must exactly match the
 * 	@bytes amount passed to netdev_sent_queue()
 */
static inline void netdev_completed_queue(struct net_device *dev,
					  unsigned int pkts, unsigned int bytes)
{
	netdev_tx_completed_queue(netdev_get_tx_queue(dev, 0), pkts, bytes);
}

static inline void netdev_tx_reset_queue(struct netdev_queue *q)
{
#ifdef CONFIG_BQL
	clear_bit(__QUEUE_STATE_STACK_XOFF, &q->state);
	dql_reset(&q->dql);
#endif
}

/**
 * 	netdev_reset_queue - reset the packets and bytes count of a network device
 * 	@dev_queue: network device
 *
 * 	Reset the bytes and packet count of a network device and clear the
 * 	software flow control OFF bit for this network device
 */
static inline void netdev_reset_queue(struct net_device *dev_queue)
{
	netdev_tx_reset_queue(netdev_get_tx_queue(dev_queue, 0));
}

/**
 * 	netdev_cap_txqueue - check if selected tx queue exceeds device queues
 * 	@dev: network device
 * 	@queue_index: given tx queue index
 *
 * 	Returns 0 if given tx queue index >= number of device tx queues,
 * 	otherwise returns the originally passed tx queue index.
 */
static inline u16 netdev_cap_txqueue(struct net_device *dev, u16 queue_index)
{
	if (unlikely(queue_index >= dev->real_num_tx_queues)) {
		net_warn_ratelimited("%s selects TX queue %d, but real number of TX queues is %d\n",
				     dev->name, queue_index,
				     dev->real_num_tx_queues);
		return 0;
	}

	return queue_index;
}

/**
 *	netif_running - test if up
 *	@dev: network device
 *
 *	Test if the device has been brought up.
 */
static inline bool netif_running(const struct net_device *dev)
{
	return test_bit(__LINK_STATE_START, &dev->state);
}

/*
 * Routines to manage the subqueues on a device.  We only need start
 * stop, and a check if it's stopped.  All other device management is
 * done at the overall netdevice level.
 * Also test the device if we're multiqueue.
 */

/**
 *	netif_start_subqueue - allow sending packets on subqueue
 *	@dev: network device
 *	@queue_index: sub queue index
 *
 * Start individual transmit queue of a device with multiple transmit queues.
 */
static inline void netif_start_subqueue(struct net_device *dev, u16 queue_index)
{
	struct netdev_queue *txq = netdev_get_tx_queue(dev, queue_index);

	netif_tx_start_queue(txq);
}

/**
 *	netif_stop_subqueue - stop sending packets on subqueue
 *	@dev: network device
 *	@queue_index: sub queue index
 *
 * Stop individual transmit queue of a device with multiple transmit queues.
 */
static inline void netif_stop_subqueue(struct net_device *dev, u16 queue_index)
{
	struct netdev_queue *txq = netdev_get_tx_queue(dev, queue_index);
	netif_tx_stop_queue(txq);
}

/**
 *	netif_subqueue_stopped - test status of subqueue
 *	@dev: network device
 *	@queue_index: sub queue index
 *
 * Check individual transmit queue of a device with multiple transmit queues.
 */
static inline bool __netif_subqueue_stopped(const struct net_device *dev,
					    u16 queue_index)
{
	struct netdev_queue *txq = netdev_get_tx_queue(dev, queue_index);

	return netif_tx_queue_stopped(txq);
}

static inline bool netif_subqueue_stopped(const struct net_device *dev,
					  struct sk_buff *skb)
{
	return __netif_subqueue_stopped(dev, skb_get_queue_mapping(skb));
}

void netif_wake_subqueue(struct net_device *dev, u16 queue_index);

#ifdef CONFIG_XPS
int netif_set_xps_queue(struct net_device *dev, const struct cpumask *mask,
			u16 index);
#else
static inline int netif_set_xps_queue(struct net_device *dev,
				      const struct cpumask *mask,
				      u16 index)
{
	return 0;
}
#endif

u16 __skb_tx_hash(const struct net_device *dev, struct sk_buff *skb,
		  unsigned int num_tx_queues);

/*
 * Returns a Tx hash for the given packet when dev->real_num_tx_queues is used
 * as a distribution range limit for the returned value.
 */
static inline u16 skb_tx_hash(const struct net_device *dev,
			      struct sk_buff *skb)
{
	return __skb_tx_hash(dev, skb, dev->real_num_tx_queues);
}

/**
 *	netif_is_multiqueue - test if device has multiple transmit queues
 *	@dev: network device
 *
 * Check if device has multiple transmit queues
 */
static inline bool netif_is_multiqueue(const struct net_device *dev)
{
	return dev->num_tx_queues > 1;
}

int netif_set_real_num_tx_queues(struct net_device *dev, unsigned int txq);

#ifdef CONFIG_SYSFS
int netif_set_real_num_rx_queues(struct net_device *dev, unsigned int rxq);
#else
static inline int netif_set_real_num_rx_queues(struct net_device *dev,
						unsigned int rxq)
{
	return 0;
}
#endif

#ifdef CONFIG_SYSFS
static inline unsigned int get_netdev_rx_queue_index(
		struct netdev_rx_queue *queue)
{
	struct net_device *dev = queue->dev;
	int index = queue - dev->_rx;

	BUG_ON(index >= dev->num_rx_queues);
	return index;
}
#endif

#define DEFAULT_MAX_NUM_RSS_QUEUES	(8)
int netif_get_num_default_rss_queues(void);

enum skb_free_reason {
	SKB_REASON_CONSUMED,
	SKB_REASON_DROPPED,
};

void __dev_kfree_skb_irq(struct sk_buff *skb, enum skb_free_reason reason);
void __dev_kfree_skb_any(struct sk_buff *skb, enum skb_free_reason reason);

/*
 * It is not allowed to call kfree_skb() or consume_skb() from hardware
 * interrupt context or with hardware interrupts being disabled.
 * (in_irq() || irqs_disabled())
 *
 * We provide four helpers that can be used in following contexts :
 *
 * dev_kfree_skb_irq(skb) when caller drops a packet from irq context,
 *  replacing kfree_skb(skb)
 *
 * dev_consume_skb_irq(skb) when caller consumes a packet from irq context.
 *  Typically used in place of consume_skb(skb) in TX completion path
 *
 * dev_kfree_skb_any(skb) when caller doesn't know its current irq context,
 *  replacing kfree_skb(skb)
 *
 * dev_consume_skb_any(skb) when caller doesn't know its current irq context,
 *  and consumed a packet. Used in place of consume_skb(skb)
 */
static inline void dev_kfree_skb_irq(struct sk_buff *skb)
{
	__dev_kfree_skb_irq(skb, SKB_REASON_DROPPED);
}

static inline void dev_consume_skb_irq(struct sk_buff *skb)
{
	__dev_kfree_skb_irq(skb, SKB_REASON_CONSUMED);
}

static inline void dev_kfree_skb_any(struct sk_buff *skb)
{
	__dev_kfree_skb_any(skb, SKB_REASON_DROPPED);
}

static inline void dev_consume_skb_any(struct sk_buff *skb)
{
	__dev_kfree_skb_any(skb, SKB_REASON_CONSUMED);
}

int netif_rx(struct sk_buff *skb);
int netif_rx_ni(struct sk_buff *skb);
int netif_receive_skb(struct sk_buff *skb);
gro_result_t napi_gro_receive(struct napi_struct *napi, struct sk_buff *skb);
void napi_gro_flush(struct napi_struct *napi, bool flush_old);
struct sk_buff *napi_get_frags(struct napi_struct *napi);
gro_result_t napi_gro_frags(struct napi_struct *napi);
struct packet_offload *gro_find_receive_by_type(__be16 type);
struct packet_offload *gro_find_complete_by_type(__be16 type);

static inline void napi_free_frags(struct napi_struct *napi)
{
	kfree_skb(napi->skb);
	napi->skb = NULL;
}

int netdev_rx_handler_register(struct net_device *dev,
			       rx_handler_func_t *rx_handler,
			       void *rx_handler_data);
void netdev_rx_handler_unregister(struct net_device *dev);

bool dev_valid_name(const char *name);
int dev_ioctl(struct net *net, unsigned int cmd, void __user *);
int dev_ethtool(struct net *net, struct ifreq *);
unsigned int dev_get_flags(const struct net_device *);
int __dev_change_flags(struct net_device *, unsigned int flags);
int dev_change_flags(struct net_device *, unsigned int);
void __dev_notify_flags(struct net_device *, unsigned int old_flags,
			unsigned int gchanges);
int dev_change_name(struct net_device *, const char *);
int dev_set_alias(struct net_device *, const char *, size_t);
int dev_change_net_namespace(struct net_device *, struct net *, const char *);
int dev_set_mtu(struct net_device *, int);
void dev_set_group(struct net_device *, int);
int dev_set_mac_address(struct net_device *, struct sockaddr *);
int dev_change_carrier(struct net_device *, bool new_carrier);
int dev_get_phys_port_id(struct net_device *dev,
			 struct netdev_phys_item_id *ppid);
int dev_get_phys_port_name(struct net_device *dev,
			   char *name, size_t len);
int dev_change_proto_down(struct net_device *dev, bool proto_down);
struct sk_buff *validate_xmit_skb_list(struct sk_buff *skb, struct net_device *dev);
struct sk_buff *dev_hard_start_xmit(struct sk_buff *skb, struct net_device *dev,
				    struct netdev_queue *txq, int *ret);
int __dev_forward_skb(struct net_device *dev, struct sk_buff *skb);
int dev_forward_skb(struct net_device *dev, struct sk_buff *skb);
bool is_skb_forwardable(struct net_device *dev, struct sk_buff *skb);

extern int		netdev_budget;

/* Called by rtnetlink.c:rtnl_unlock() */
void netdev_run_todo(void);

/**
 *	dev_put - release reference to device
 *	@dev: network device
 *
 * Release reference to device to allow it to be freed.
 */
static inline void dev_put(struct net_device *dev)
{
	this_cpu_dec(*dev->pcpu_refcnt);
}

/**
 *	dev_hold - get reference to device
 *	@dev: network device
 *
 * Hold reference to device to keep it from being freed.
 */
static inline void dev_hold(struct net_device *dev)
{
	this_cpu_inc(*dev->pcpu_refcnt);
}

/* Carrier loss detection, dial on demand. The functions netif_carrier_on
 * and _off may be called from IRQ context, but it is caller
 * who is responsible for serialization of these calls.
 *
 * The name carrier is inappropriate, these functions should really be
 * called netif_lowerlayer_*() because they represent the state of any
 * kind of lower layer not just hardware media.
 */

void linkwatch_init_dev(struct net_device *dev);
void linkwatch_fire_event(struct net_device *dev);
void linkwatch_forget_dev(struct net_device *dev);

/**
 *	netif_carrier_ok - test if carrier present
 *	@dev: network device
 *
 * Check if carrier is present on device
 */
static inline bool netif_carrier_ok(const struct net_device *dev)
{
	return !test_bit(__LINK_STATE_NOCARRIER, &dev->state);
}

unsigned long dev_trans_start(struct net_device *dev);

void __netdev_watchdog_up(struct net_device *dev);

void netif_carrier_on(struct net_device *dev);

void netif_carrier_off(struct net_device *dev);

/**
 *	netif_dormant_on - mark device as dormant.
 *	@dev: network device
 *
 * Mark device as dormant (as per RFC2863).
 *
 * The dormant state indicates that the relevant interface is not
 * actually in a condition to pass packets (i.e., it is not 'up') but is
 * in a "pending" state, waiting for some external event.  For "on-
 * demand" interfaces, this new state identifies the situation where the
 * interface is waiting for events to place it in the up state.
 *
 */
static inline void netif_dormant_on(struct net_device *dev)
{
	if (!test_and_set_bit(__LINK_STATE_DORMANT, &dev->state))
		linkwatch_fire_event(dev);
}

/**
 *	netif_dormant_off - set device as not dormant.
 *	@dev: network device
 *
 * Device is not in dormant state.
 */
static inline void netif_dormant_off(struct net_device *dev)
{
	if (test_and_clear_bit(__LINK_STATE_DORMANT, &dev->state))
		linkwatch_fire_event(dev);
}

/**
 *	netif_dormant - test if carrier present
 *	@dev: network device
 *
 * Check if carrier is present on device
 */
static inline bool netif_dormant(const struct net_device *dev)
{
	return test_bit(__LINK_STATE_DORMANT, &dev->state);
}


/**
 *	netif_oper_up - test if device is operational
 *	@dev: network device
 *
 * Check if carrier is operational
 */
static inline bool netif_oper_up(const struct net_device *dev)
{
	return (dev->operstate == IF_OPER_UP ||
		dev->operstate == IF_OPER_UNKNOWN /* backward compat */);
}

/**
 *	netif_device_present - is device available or removed
 *	@dev: network device
 *
 * Check if device has not been removed from system.
 */
static inline bool netif_device_present(struct net_device *dev)
{
	return test_bit(__LINK_STATE_PRESENT, &dev->state);
}

void netif_device_detach(struct net_device *dev);

void netif_device_attach(struct net_device *dev);

/*
 * Network interface message level settings
 */

enum {
	NETIF_MSG_DRV		= 0x0001,
	NETIF_MSG_PROBE		= 0x0002,
	NETIF_MSG_LINK		= 0x0004,
	NETIF_MSG_TIMER		= 0x0008,
	NETIF_MSG_IFDOWN	= 0x0010,
	NETIF_MSG_IFUP		= 0x0020,
	NETIF_MSG_RX_ERR	= 0x0040,
	NETIF_MSG_TX_ERR	= 0x0080,
	NETIF_MSG_TX_QUEUED	= 0x0100,
	NETIF_MSG_INTR		= 0x0200,
	NETIF_MSG_TX_DONE	= 0x0400,
	NETIF_MSG_RX_STATUS	= 0x0800,
	NETIF_MSG_PKTDATA	= 0x1000,
	NETIF_MSG_HW		= 0x2000,
	NETIF_MSG_WOL		= 0x4000,
};

#define netif_msg_drv(p)	((p)->msg_enable & NETIF_MSG_DRV)
#define netif_msg_probe(p)	((p)->msg_enable & NETIF_MSG_PROBE)
#define netif_msg_link(p)	((p)->msg_enable & NETIF_MSG_LINK)
#define netif_msg_timer(p)	((p)->msg_enable & NETIF_MSG_TIMER)
#define netif_msg_ifdown(p)	((p)->msg_enable & NETIF_MSG_IFDOWN)
#define netif_msg_ifup(p)	((p)->msg_enable & NETIF_MSG_IFUP)
#define netif_msg_rx_err(p)	((p)->msg_enable & NETIF_MSG_RX_ERR)
#define netif_msg_tx_err(p)	((p)->msg_enable & NETIF_MSG_TX_ERR)
#define netif_msg_tx_queued(p)	((p)->msg_enable & NETIF_MSG_TX_QUEUED)
#define netif_msg_intr(p)	((p)->msg_enable & NETIF_MSG_INTR)
#define netif_msg_tx_done(p)	((p)->msg_enable & NETIF_MSG_TX_DONE)
#define netif_msg_rx_status(p)	((p)->msg_enable & NETIF_MSG_RX_STATUS)
#define netif_msg_pktdata(p)	((p)->msg_enable & NETIF_MSG_PKTDATA)
#define netif_msg_hw(p)		((p)->msg_enable & NETIF_MSG_HW)
#define netif_msg_wol(p)	((p)->msg_enable & NETIF_MSG_WOL)

static inline u32 netif_msg_init(int debug_value, int default_msg_enable_bits)
{
	/* use default */
	if (debug_value < 0 || debug_value >= (sizeof(u32) * 8))
		return default_msg_enable_bits;
	if (debug_value == 0)	/* no output */
		return 0;
	/* set low N bits */
	return (1 << debug_value) - 1;
}

static inline void __netif_tx_lock(struct netdev_queue *txq, int cpu)
{
	spin_lock(&txq->_xmit_lock);
	txq->xmit_lock_owner = cpu;
}

static inline void __netif_tx_lock_bh(struct netdev_queue *txq)
{
	spin_lock_bh(&txq->_xmit_lock);
	txq->xmit_lock_owner = smp_processor_id();
}

static inline bool __netif_tx_trylock(struct netdev_queue *txq)
{
	bool ok = spin_trylock(&txq->_xmit_lock);
	if (likely(ok))
		txq->xmit_lock_owner = smp_processor_id();
	return ok;
}

static inline void __netif_tx_unlock(struct netdev_queue *txq)
{
	txq->xmit_lock_owner = -1;
	spin_unlock(&txq->_xmit_lock);
}

static inline void __netif_tx_unlock_bh(struct netdev_queue *txq)
{
	txq->xmit_lock_owner = -1;
	spin_unlock_bh(&txq->_xmit_lock);
}

static inline void txq_trans_update(struct netdev_queue *txq)
{
	if (txq->xmit_lock_owner != -1)
		txq->trans_start = jiffies;
}

/**
 *	netif_tx_lock - grab network device transmit lock
 *	@dev: network device
 *
 * Get network device transmit lock
 */
static inline void netif_tx_lock(struct net_device *dev)
{
	unsigned int i;
	int cpu;

	spin_lock(&dev->tx_global_lock);
	cpu = smp_processor_id();
	for (i = 0; i < dev->num_tx_queues; i++) {
		struct netdev_queue *txq = netdev_get_tx_queue(dev, i);

		/* We are the only thread of execution doing a
		 * freeze, but we have to grab the _xmit_lock in
		 * order to synchronize with threads which are in
		 * the ->hard_start_xmit() handler and already
		 * checked the frozen bit.
		 */
		__netif_tx_lock(txq, cpu);
		set_bit(__QUEUE_STATE_FROZEN, &txq->state);
		__netif_tx_unlock(txq);
	}
}

static inline void netif_tx_lock_bh(struct net_device *dev)
{
	local_bh_disable();
	netif_tx_lock(dev);
}

static inline void netif_tx_unlock(struct net_device *dev)
{
	unsigned int i;

	for (i = 0; i < dev->num_tx_queues; i++) {
		struct netdev_queue *txq = netdev_get_tx_queue(dev, i);

		/* No need to grab the _xmit_lock here.  If the
		 * queue is not stopped for another reason, we
		 * force a schedule.
		 */
		clear_bit(__QUEUE_STATE_FROZEN, &txq->state);
		netif_schedule_queue(txq);
	}
	spin_unlock(&dev->tx_global_lock);
}

static inline void netif_tx_unlock_bh(struct net_device *dev)
{
	netif_tx_unlock(dev);
	local_bh_enable();
}

#define HARD_TX_LOCK(dev, txq, cpu) {			\
	if ((dev->features & NETIF_F_LLTX) == 0) {	\
		__netif_tx_lock(txq, cpu);		\
	}						\
}

#define HARD_TX_TRYLOCK(dev, txq)			\
	(((dev->features & NETIF_F_LLTX) == 0) ?	\
		__netif_tx_trylock(txq) :		\
		true )

#define HARD_TX_UNLOCK(dev, txq) {			\
	if ((dev->features & NETIF_F_LLTX) == 0) {	\
		__netif_tx_unlock(txq);			\
	}						\
}

static inline void netif_tx_disable(struct net_device *dev)
{
	unsigned int i;
	int cpu;

	local_bh_disable();
	cpu = smp_processor_id();
	for (i = 0; i < dev->num_tx_queues; i++) {
		struct netdev_queue *txq = netdev_get_tx_queue(dev, i);

		__netif_tx_lock(txq, cpu);
		netif_tx_stop_queue(txq);
		__netif_tx_unlock(txq);
	}
	local_bh_enable();
}

static inline void netif_addr_lock(struct net_device *dev)
{
	spin_lock(&dev->addr_list_lock);
}

static inline void netif_addr_lock_nested(struct net_device *dev)
{
	int subclass = SINGLE_DEPTH_NESTING;

	if (dev->netdev_ops->ndo_get_lock_subclass)
		subclass = dev->netdev_ops->ndo_get_lock_subclass(dev);

	spin_lock_nested(&dev->addr_list_lock, subclass);
}

static inline void netif_addr_lock_bh(struct net_device *dev)
{
	spin_lock_bh(&dev->addr_list_lock);
}

static inline void netif_addr_unlock(struct net_device *dev)
{
	spin_unlock(&dev->addr_list_lock);
}

static inline void netif_addr_unlock_bh(struct net_device *dev)
{
	spin_unlock_bh(&dev->addr_list_lock);
}

/*
 * dev_addrs walker. Should be used only for read access. Call with
 * rcu_read_lock held.
 */
#define for_each_dev_addr(dev, ha) \
		list_for_each_entry_rcu(ha, &dev->dev_addrs.list, list)

/* These functions live elsewhere (drivers/net/net_init.c, but related) */

void ether_setup(struct net_device *dev);

/* Support for loadable net-drivers */
struct net_device *alloc_netdev_mqs(int sizeof_priv, const char *name,
				    unsigned char name_assign_type,
				    void (*setup)(struct net_device *),
				    unsigned int txqs, unsigned int rxqs);
#define alloc_netdev(sizeof_priv, name, name_assign_type, setup) \
	alloc_netdev_mqs(sizeof_priv, name, name_assign_type, setup, 1, 1)

#define alloc_netdev_mq(sizeof_priv, name, name_assign_type, setup, count) \
	alloc_netdev_mqs(sizeof_priv, name, name_assign_type, setup, count, \
			 count)

int register_netdev(struct net_device *dev);
void unregister_netdev(struct net_device *dev);

/* General hardware address lists handling functions */
int __hw_addr_sync(struct netdev_hw_addr_list *to_list,
		   struct netdev_hw_addr_list *from_list, int addr_len);
void __hw_addr_unsync(struct netdev_hw_addr_list *to_list,
		      struct netdev_hw_addr_list *from_list, int addr_len);
int __hw_addr_sync_dev(struct netdev_hw_addr_list *list,
		       struct net_device *dev,
		       int (*sync)(struct net_device *, const unsigned char *),
		       int (*unsync)(struct net_device *,
				     const unsigned char *));
void __hw_addr_unsync_dev(struct netdev_hw_addr_list *list,
			  struct net_device *dev,
			  int (*unsync)(struct net_device *,
					const unsigned char *));
void __hw_addr_init(struct netdev_hw_addr_list *list);

/* Functions used for device addresses handling */
int dev_addr_add(struct net_device *dev, const unsigned char *addr,
		 unsigned char addr_type);
int dev_addr_del(struct net_device *dev, const unsigned char *addr,
		 unsigned char addr_type);
void dev_addr_flush(struct net_device *dev);
int dev_addr_init(struct net_device *dev);

/* Functions used for unicast addresses handling */
int dev_uc_add(struct net_device *dev, const unsigned char *addr);
int dev_uc_add_excl(struct net_device *dev, const unsigned char *addr);
int dev_uc_del(struct net_device *dev, const unsigned char *addr);
int dev_uc_sync(struct net_device *to, struct net_device *from);
int dev_uc_sync_multiple(struct net_device *to, struct net_device *from);
void dev_uc_unsync(struct net_device *to, struct net_device *from);
void dev_uc_flush(struct net_device *dev);
void dev_uc_init(struct net_device *dev);

/**
 *  __dev_uc_sync - Synchonize device's unicast list
 *  @dev:  device to sync
 *  @sync: function to call if address should be added
 *  @unsync: function to call if address should be removed
 *
 *  Add newly added addresses to the interface, and release
 *  addresses that have been deleted.
 **/
static inline int __dev_uc_sync(struct net_device *dev,
				int (*sync)(struct net_device *,
					    const unsigned char *),
				int (*unsync)(struct net_device *,
					      const unsigned char *))
{
	return __hw_addr_sync_dev(&dev->uc, dev, sync, unsync);
}

/**
 *  __dev_uc_unsync - Remove synchronized addresses from device
 *  @dev:  device to sync
 *  @unsync: function to call if address should be removed
 *
 *  Remove all addresses that were added to the device by dev_uc_sync().
 **/
static inline void __dev_uc_unsync(struct net_device *dev,
				   int (*unsync)(struct net_device *,
						 const unsigned char *))
{
	__hw_addr_unsync_dev(&dev->uc, dev, unsync);
}

/* Functions used for multicast addresses handling */
int dev_mc_add(struct net_device *dev, const unsigned char *addr);
int dev_mc_add_global(struct net_device *dev, const unsigned char *addr);
int dev_mc_add_excl(struct net_device *dev, const unsigned char *addr);
int dev_mc_del(struct net_device *dev, const unsigned char *addr);
int dev_mc_del_global(struct net_device *dev, const unsigned char *addr);
int dev_mc_sync(struct net_device *to, struct net_device *from);
int dev_mc_sync_multiple(struct net_device *to, struct net_device *from);
void dev_mc_unsync(struct net_device *to, struct net_device *from);
void dev_mc_flush(struct net_device *dev);
void dev_mc_init(struct net_device *dev);

/**
 *  __dev_mc_sync - Synchonize device's multicast list
 *  @dev:  device to sync
 *  @sync: function to call if address should be added
 *  @unsync: function to call if address should be removed
 *
 *  Add newly added addresses to the interface, and release
 *  addresses that have been deleted.
 **/
static inline int __dev_mc_sync(struct net_device *dev,
				int (*sync)(struct net_device *,
					    const unsigned char *),
				int (*unsync)(struct net_device *,
					      const unsigned char *))
{
	return __hw_addr_sync_dev(&dev->mc, dev, sync, unsync);
}

/**
 *  __dev_mc_unsync - Remove synchronized addresses from device
 *  @dev:  device to sync
 *  @unsync: function to call if address should be removed
 *
 *  Remove all addresses that were added to the device by dev_mc_sync().
 **/
static inline void __dev_mc_unsync(struct net_device *dev,
				   int (*unsync)(struct net_device *,
						 const unsigned char *))
{
	__hw_addr_unsync_dev(&dev->mc, dev, unsync);
}

/* Functions used for secondary unicast and multicast support */
void dev_set_rx_mode(struct net_device *dev);
void __dev_set_rx_mode(struct net_device *dev);
int dev_set_promiscuity(struct net_device *dev, int inc);
int dev_set_allmulti(struct net_device *dev, int inc);
void netdev_state_change(struct net_device *dev);
void netdev_notify_peers(struct net_device *dev);
void netdev_features_change(struct net_device *dev);
/* Load a device via the kmod */
void dev_load(struct net *net, const char *name);
struct rtnl_link_stats64 *dev_get_stats(struct net_device *dev,
					struct rtnl_link_stats64 *storage);
void netdev_stats_to_stats64(struct rtnl_link_stats64 *stats64,
			     const struct net_device_stats *netdev_stats);

extern int		netdev_max_backlog;
extern int		netdev_tstamp_prequeue;
extern int		weight_p;
extern int		bpf_jit_enable;

bool netdev_has_upper_dev(struct net_device *dev, struct net_device *upper_dev);
struct net_device *netdev_upper_get_next_dev_rcu(struct net_device *dev,
						     struct list_head **iter);
struct net_device *netdev_all_upper_get_next_dev_rcu(struct net_device *dev,
						     struct list_head **iter);

/* iterate through upper list, must be called under RCU read lock */
#define netdev_for_each_upper_dev_rcu(dev, updev, iter) \
	for (iter = &(dev)->adj_list.upper, \
	     updev = netdev_upper_get_next_dev_rcu(dev, &(iter)); \
	     updev; \
	     updev = netdev_upper_get_next_dev_rcu(dev, &(iter)))

/* iterate through upper list, must be called under RCU read lock */
#define netdev_for_each_all_upper_dev_rcu(dev, updev, iter) \
	for (iter = &(dev)->all_adj_list.upper, \
	     updev = netdev_all_upper_get_next_dev_rcu(dev, &(iter)); \
	     updev; \
	     updev = netdev_all_upper_get_next_dev_rcu(dev, &(iter)))

void *netdev_lower_get_next_private(struct net_device *dev,
				    struct list_head **iter);
void *netdev_lower_get_next_private_rcu(struct net_device *dev,
					struct list_head **iter);

#define netdev_for_each_lower_private(dev, priv, iter) \
	for (iter = (dev)->adj_list.lower.next, \
	     priv = netdev_lower_get_next_private(dev, &(iter)); \
	     priv; \
	     priv = netdev_lower_get_next_private(dev, &(iter)))

#define netdev_for_each_lower_private_rcu(dev, priv, iter) \
	for (iter = &(dev)->adj_list.lower, \
	     priv = netdev_lower_get_next_private_rcu(dev, &(iter)); \
	     priv; \
	     priv = netdev_lower_get_next_private_rcu(dev, &(iter)))

void *netdev_lower_get_next(struct net_device *dev,
				struct list_head **iter);
#define netdev_for_each_lower_dev(dev, ldev, iter) \
	for (iter = (dev)->adj_list.lower.next, \
	     ldev = netdev_lower_get_next(dev, &(iter)); \
	     ldev; \
	     ldev = netdev_lower_get_next(dev, &(iter)))

void *netdev_adjacent_get_private(struct list_head *adj_list);
void *netdev_lower_get_first_private_rcu(struct net_device *dev);
struct net_device *netdev_master_upper_dev_get(struct net_device *dev);
struct net_device *netdev_master_upper_dev_get_rcu(struct net_device *dev);
int netdev_upper_dev_link(struct net_device *dev, struct net_device *upper_dev);
int netdev_master_upper_dev_link(struct net_device *dev,
				 struct net_device *upper_dev,
				 void *upper_priv, void *upper_info);
void netdev_upper_dev_unlink(struct net_device *dev,
			     struct net_device *upper_dev);
void netdev_adjacent_rename_links(struct net_device *dev, char *oldname);
void *netdev_lower_dev_get_private(struct net_device *dev,
				   struct net_device *lower_dev);
void netdev_lower_state_changed(struct net_device *lower_dev,
				void *lower_state_info);

/* RSS keys are 40 or 52 bytes long */
#define NETDEV_RSS_KEY_LEN 52
extern u8 netdev_rss_key[NETDEV_RSS_KEY_LEN];
void netdev_rss_key_fill(void *buffer, size_t len);

int dev_get_nest_level(struct net_device *dev,
		       bool (*type_check)(const struct net_device *dev));
int skb_checksum_help(struct sk_buff *skb);
struct sk_buff *__skb_gso_segment(struct sk_buff *skb,
				  netdev_features_t features, bool tx_path);
struct sk_buff *skb_mac_gso_segment(struct sk_buff *skb,
				    netdev_features_t features);

struct netdev_bonding_info {
	ifslave	slave;
	ifbond	master;
};

struct netdev_notifier_bonding_info {
	struct netdev_notifier_info info; /* must be first */
	struct netdev_bonding_info  bonding_info;
};

void netdev_bonding_info_change(struct net_device *dev,
				struct netdev_bonding_info *bonding_info);

static inline
struct sk_buff *skb_gso_segment(struct sk_buff *skb, netdev_features_t features)
{
	return __skb_gso_segment(skb, features, true);
}
__be16 skb_network_protocol(struct sk_buff *skb, int *depth);

static inline bool can_checksum_protocol(netdev_features_t features,
					 __be16 protocol)
{
	if (protocol == htons(ETH_P_FCOE))
		return !!(features & NETIF_F_FCOE_CRC);

	/* Assume this is an IP checksum (not SCTP CRC) */

	if (features & NETIF_F_HW_CSUM) {
		/* Can checksum everything */
		return true;
	}

	switch (protocol) {
	case htons(ETH_P_IP):
		return !!(features & NETIF_F_IP_CSUM);
	case htons(ETH_P_IPV6):
		return !!(features & NETIF_F_IPV6_CSUM);
	default:
		return false;
	}
}

/* Map an ethertype into IP protocol if possible */
static inline int eproto_to_ipproto(int eproto)
{
	switch (eproto) {
	case htons(ETH_P_IP):
		return IPPROTO_IP;
	case htons(ETH_P_IPV6):
		return IPPROTO_IPV6;
	default:
		return -1;
	}
}

#ifdef CONFIG_BUG
void netdev_rx_csum_fault(struct net_device *dev);
#else
static inline void netdev_rx_csum_fault(struct net_device *dev)
{
}
#endif
/* rx skb timestamps */
void net_enable_timestamp(void);
void net_disable_timestamp(void);

#ifdef CONFIG_PROC_FS
int __init dev_proc_init(void);
#else
#define dev_proc_init() 0
#endif

static inline netdev_tx_t __netdev_start_xmit(const struct net_device_ops *ops,
					      struct sk_buff *skb, struct net_device *dev,
					      bool more)
{
	skb->xmit_more = more ? 1 : 0;
	return ops->ndo_start_xmit(skb, dev);
}

static inline netdev_tx_t netdev_start_xmit(struct sk_buff *skb, struct net_device *dev,
					    struct netdev_queue *txq, bool more)
{
	const struct net_device_ops *ops = dev->netdev_ops;
	int rc;

	rc = __netdev_start_xmit(ops, skb, dev, more);
	if (rc == NETDEV_TX_OK)
		txq_trans_update(txq);

	return rc;
}

int netdev_class_create_file_ns(struct class_attribute *class_attr,
				const void *ns);
void netdev_class_remove_file_ns(struct class_attribute *class_attr,
				 const void *ns);

static inline int netdev_class_create_file(struct class_attribute *class_attr)
{
	return netdev_class_create_file_ns(class_attr, NULL);
}

static inline void netdev_class_remove_file(struct class_attribute *class_attr)
{
	netdev_class_remove_file_ns(class_attr, NULL);
}

extern struct kobj_ns_type_operations net_ns_type_operations;

const char *netdev_drivername(const struct net_device *dev);

void linkwatch_run_queue(void);

static inline netdev_features_t netdev_intersect_features(netdev_features_t f1,
							  netdev_features_t f2)
{
	if ((f1 ^ f2) & NETIF_F_HW_CSUM) {
		if (f1 & NETIF_F_HW_CSUM)
			f1 |= (NETIF_F_IP_CSUM|NETIF_F_IPV6_CSUM);
		else
			f2 |= (NETIF_F_IP_CSUM|NETIF_F_IPV6_CSUM);
	}

	return f1 & f2;
}

static inline netdev_features_t netdev_get_wanted_features(
	struct net_device *dev)
{
	return (dev->features & ~dev->hw_features) | dev->wanted_features;
}
netdev_features_t netdev_increment_features(netdev_features_t all,
	netdev_features_t one, netdev_features_t mask);

/* Allow TSO being used on stacked device :
 * Performing the GSO segmentation before last device
 * is a performance improvement.
 */
static inline netdev_features_t netdev_add_tso_features(netdev_features_t features,
							netdev_features_t mask)
{
	return netdev_increment_features(features, NETIF_F_ALL_TSO, mask);
}

int __netdev_update_features(struct net_device *dev);
void netdev_update_features(struct net_device *dev);
void netdev_change_features(struct net_device *dev);

void netif_stacked_transfer_operstate(const struct net_device *rootdev,
					struct net_device *dev);

netdev_features_t passthru_features_check(struct sk_buff *skb,
					  struct net_device *dev,
					  netdev_features_t features);
netdev_features_t netif_skb_features(struct sk_buff *skb);

static inline bool net_gso_ok(netdev_features_t features, int gso_type)
{
	netdev_features_t feature = gso_type << NETIF_F_GSO_SHIFT;

	/* check flags correspondence */
	BUILD_BUG_ON(SKB_GSO_TCPV4   != (NETIF_F_TSO >> NETIF_F_GSO_SHIFT));
	BUILD_BUG_ON(SKB_GSO_UDP     != (NETIF_F_UFO >> NETIF_F_GSO_SHIFT));
	BUILD_BUG_ON(SKB_GSO_DODGY   != (NETIF_F_GSO_ROBUST >> NETIF_F_GSO_SHIFT));
	BUILD_BUG_ON(SKB_GSO_TCP_ECN != (NETIF_F_TSO_ECN >> NETIF_F_GSO_SHIFT));
	BUILD_BUG_ON(SKB_GSO_TCPV6   != (NETIF_F_TSO6 >> NETIF_F_GSO_SHIFT));
	BUILD_BUG_ON(SKB_GSO_FCOE    != (NETIF_F_FSO >> NETIF_F_GSO_SHIFT));
	BUILD_BUG_ON(SKB_GSO_GRE     != (NETIF_F_GSO_GRE >> NETIF_F_GSO_SHIFT));
	BUILD_BUG_ON(SKB_GSO_GRE_CSUM != (NETIF_F_GSO_GRE_CSUM >> NETIF_F_GSO_SHIFT));
	BUILD_BUG_ON(SKB_GSO_IPIP    != (NETIF_F_GSO_IPIP >> NETIF_F_GSO_SHIFT));
	BUILD_BUG_ON(SKB_GSO_SIT     != (NETIF_F_GSO_SIT >> NETIF_F_GSO_SHIFT));
	BUILD_BUG_ON(SKB_GSO_UDP_TUNNEL != (NETIF_F_GSO_UDP_TUNNEL >> NETIF_F_GSO_SHIFT));
	BUILD_BUG_ON(SKB_GSO_UDP_TUNNEL_CSUM != (NETIF_F_GSO_UDP_TUNNEL_CSUM >> NETIF_F_GSO_SHIFT));
	BUILD_BUG_ON(SKB_GSO_TUNNEL_REMCSUM != (NETIF_F_GSO_TUNNEL_REMCSUM >> NETIF_F_GSO_SHIFT));

	return (features & feature) == feature;
}

static inline bool skb_gso_ok(struct sk_buff *skb, netdev_features_t features)
{
	return net_gso_ok(features, skb_shinfo(skb)->gso_type) &&
	       (!skb_has_frag_list(skb) || (features & NETIF_F_FRAGLIST));
}

static inline bool netif_needs_gso(struct sk_buff *skb,
				   netdev_features_t features)
{
	return skb_is_gso(skb) && (!skb_gso_ok(skb, features) ||
		unlikely((skb->ip_summed != CHECKSUM_PARTIAL) &&
			 (skb->ip_summed != CHECKSUM_UNNECESSARY)));
}

static inline void netif_set_gso_max_size(struct net_device *dev,
					  unsigned int size)
{
	dev->gso_max_size = size;
}

static inline void skb_gso_error_unwind(struct sk_buff *skb, __be16 protocol,
					int pulled_hlen, u16 mac_offset,
					int mac_len)
{
	skb->protocol = protocol;
	skb->encapsulation = 1;
	skb_push(skb, pulled_hlen);
	skb_reset_transport_header(skb);
	skb->mac_header = mac_offset;
	skb->network_header = skb->mac_header + mac_len;
	skb->mac_len = mac_len;
}

static inline bool netif_is_macvlan(const struct net_device *dev)
{
	return dev->priv_flags & IFF_MACVLAN;
}

static inline bool netif_is_macvlan_port(const struct net_device *dev)
{
	return dev->priv_flags & IFF_MACVLAN_PORT;
}

static inline bool netif_is_ipvlan(const struct net_device *dev)
{
	return dev->priv_flags & IFF_IPVLAN_SLAVE;
}

static inline bool netif_is_ipvlan_port(const struct net_device *dev)
{
	return dev->priv_flags & IFF_IPVLAN_MASTER;
}

static inline bool netif_is_bond_master(const struct net_device *dev)
{
	return dev->flags & IFF_MASTER && dev->priv_flags & IFF_BONDING;
}

static inline bool netif_is_bond_slave(const struct net_device *dev)
{
	return dev->flags & IFF_SLAVE && dev->priv_flags & IFF_BONDING;
}

static inline bool netif_supports_nofcs(struct net_device *dev)
{
	return dev->priv_flags & IFF_SUPP_NOFCS;
}

static inline bool netif_is_l3_master(const struct net_device *dev)
{
	return dev->priv_flags & IFF_L3MDEV_MASTER;
}

static inline bool netif_is_l3_slave(const struct net_device *dev)
{
	return dev->priv_flags & IFF_L3MDEV_SLAVE;
}

static inline bool netif_is_bridge_master(const struct net_device *dev)
{
	return dev->priv_flags & IFF_EBRIDGE;
}

static inline bool netif_is_bridge_port(const struct net_device *dev)
{
	return dev->priv_flags & IFF_BRIDGE_PORT;
}

static inline bool netif_is_ovs_master(const struct net_device *dev)
{
	return dev->priv_flags & IFF_OPENVSWITCH;
}

static inline bool netif_is_team_master(const struct net_device *dev)
{
	return dev->priv_flags & IFF_TEAM;
}

static inline bool netif_is_team_port(const struct net_device *dev)
{
	return dev->priv_flags & IFF_TEAM_PORT;
}

static inline bool netif_is_lag_master(const struct net_device *dev)
{
	return netif_is_bond_master(dev) || netif_is_team_master(dev);
}

static inline bool netif_is_lag_port(const struct net_device *dev)
{
	return netif_is_bond_slave(dev) || netif_is_team_port(dev);
}

/* This device needs to keep skb dst for qdisc enqueue or ndo_start_xmit() */
static inline void netif_keep_dst(struct net_device *dev)
{
	dev->priv_flags &= ~(IFF_XMIT_DST_RELEASE | IFF_XMIT_DST_RELEASE_PERM);
}

extern struct pernet_operations __net_initdata loopback_net_ops;

/* Logging, debugging and troubleshooting/diagnostic helpers. */

/* netdev_printk helpers, similar to dev_printk */

static inline const char *netdev_name(const struct net_device *dev)
{
	if (!dev->name[0] || strchr(dev->name, '%'))
		return "(unnamed net_device)";
	return dev->name;
}

static inline const char *netdev_reg_state(const struct net_device *dev)
{
	switch (dev->reg_state) {
	case NETREG_UNINITIALIZED: return " (uninitialized)";
	case NETREG_REGISTERED: return "";
	case NETREG_UNREGISTERING: return " (unregistering)";
	case NETREG_UNREGISTERED: return " (unregistered)";
	case NETREG_RELEASED: return " (released)";
	case NETREG_DUMMY: return " (dummy)";
	}

	WARN_ONCE(1, "%s: unknown reg_state %d\n", dev->name, dev->reg_state);
	return " (unknown)";
}

__printf(3, 4)
void netdev_printk(const char *level, const struct net_device *dev,
		   const char *format, ...);
__printf(2, 3)
void netdev_emerg(const struct net_device *dev, const char *format, ...);
__printf(2, 3)
void netdev_alert(const struct net_device *dev, const char *format, ...);
__printf(2, 3)
void netdev_crit(const struct net_device *dev, const char *format, ...);
__printf(2, 3)
void netdev_err(const struct net_device *dev, const char *format, ...);
__printf(2, 3)
void netdev_warn(const struct net_device *dev, const char *format, ...);
__printf(2, 3)
void netdev_notice(const struct net_device *dev, const char *format, ...);
__printf(2, 3)
void netdev_info(const struct net_device *dev, const char *format, ...);

#define MODULE_ALIAS_NETDEV(device) \
	MODULE_ALIAS("netdev-" device)

#if defined(CONFIG_DYNAMIC_DEBUG)
#define netdev_dbg(__dev, format, args...)			\
do {								\
	dynamic_netdev_dbg(__dev, format, ##args);		\
} while (0)
#elif defined(DEBUG)
#define netdev_dbg(__dev, format, args...)			\
	netdev_printk(KERN_DEBUG, __dev, format, ##args)
#else
#define netdev_dbg(__dev, format, args...)			\
({								\
	if (0)							\
		netdev_printk(KERN_DEBUG, __dev, format, ##args); \
})
#endif

#if defined(VERBOSE_DEBUG)
#define netdev_vdbg	netdev_dbg
#else

#define netdev_vdbg(dev, format, args...)			\
({								\
	if (0)							\
		netdev_printk(KERN_DEBUG, dev, format, ##args);	\
	0;							\
})
#endif

/*
 * netdev_WARN() acts like dev_printk(), but with the key difference
 * of using a WARN/WARN_ON to get the message out, including the
 * file/line information and a backtrace.
 */
#define netdev_WARN(dev, format, args...)			\
	WARN(1, "netdevice: %s%s\n" format, netdev_name(dev),	\
	     netdev_reg_state(dev), ##args)

/* netif printk helpers, similar to netdev_printk */

#define netif_printk(priv, type, level, dev, fmt, args...)	\
do {					  			\
	if (netif_msg_##type(priv))				\
		netdev_printk(level, (dev), fmt, ##args);	\
} while (0)

#define netif_level(level, priv, type, dev, fmt, args...)	\
do {								\
	if (netif_msg_##type(priv))				\
		netdev_##level(dev, fmt, ##args);		\
} while (0)

#define netif_emerg(priv, type, dev, fmt, args...)		\
	netif_level(emerg, priv, type, dev, fmt, ##args)
#define netif_alert(priv, type, dev, fmt, args...)		\
	netif_level(alert, priv, type, dev, fmt, ##args)
#define netif_crit(priv, type, dev, fmt, args...)		\
	netif_level(crit, priv, type, dev, fmt, ##args)
#define netif_err(priv, type, dev, fmt, args...)		\
	netif_level(err, priv, type, dev, fmt, ##args)
#define netif_warn(priv, type, dev, fmt, args...)		\
	netif_level(warn, priv, type, dev, fmt, ##args)
#define netif_notice(priv, type, dev, fmt, args...)		\
	netif_level(notice, priv, type, dev, fmt, ##args)
#define netif_info(priv, type, dev, fmt, args...)		\
	netif_level(info, priv, type, dev, fmt, ##args)

#if defined(CONFIG_DYNAMIC_DEBUG)
#define netif_dbg(priv, type, netdev, format, args...)		\
do {								\
	if (netif_msg_##type(priv))				\
		dynamic_netdev_dbg(netdev, format, ##args);	\
} while (0)
#elif defined(DEBUG)
#define netif_dbg(priv, type, dev, format, args...)		\
	netif_printk(priv, type, KERN_DEBUG, dev, format, ##args)
#else
#define netif_dbg(priv, type, dev, format, args...)			\
({									\
	if (0)								\
		netif_printk(priv, type, KERN_DEBUG, dev, format, ##args); \
	0;								\
})
#endif

#if defined(VERBOSE_DEBUG)
#define netif_vdbg	netif_dbg
#else
#define netif_vdbg(priv, type, dev, format, args...)		\
({								\
	if (0)							\
		netif_printk(priv, type, KERN_DEBUG, dev, format, ##args); \
	0;							\
})
#endif

/*
 *	The list of packet types we will receive (as opposed to discard)
 *	and the routines to invoke.
 *
 *	Why 16. Because with 16 the only overlap we get on a hash of the
 *	low nibble of the protocol value is RARP/SNAP/X.25.
 *
 *      NOTE:  That is no longer true with the addition of VLAN tags.  Not
 *             sure which should go first, but I bet it won't make much
 *             difference if we are running VLANs.  The good news is that
 *             this protocol won't be in the list unless compiled in, so
 *             the average user (w/out VLANs) will not be adversely affected.
 *             --BLG
 *
 *		0800	IP
 *		8100    802.1Q VLAN
 *		0001	802.3
 *		0002	AX.25
 *		0004	802.2
 *		8035	RARP
 *		0005	SNAP
 *		0805	X.25
 *		0806	ARP
 *		8137	IPX
 *		0009	Localtalk
 *		86DD	IPv6
 */
#define PTYPE_HASH_SIZE	(16)
#define PTYPE_HASH_MASK	(PTYPE_HASH_SIZE - 1)

#endif	/* _LINUX_NETDEVICE_H */<|MERGE_RESOLUTION|>--- conflicted
+++ resolved
@@ -2129,8 +2129,6 @@
 
 #define netdev_alloc_pcpu_stats(type)					\
 	__netdev_alloc_pcpu_stats(type, GFP_KERNEL)
-<<<<<<< HEAD
-=======
 
 enum netdev_lag_tx_type {
 	NETDEV_LAG_TX_TYPE_UNKNOWN,
@@ -2149,7 +2147,6 @@
 	u8 link_up : 1,
 	   tx_enabled : 1;
 };
->>>>>>> b562e44f
 
 #include <linux/notifier.h>
 
