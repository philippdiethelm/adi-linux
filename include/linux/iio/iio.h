--- conflicted
+++ resolved
@@ -550,12 +550,8 @@
 	int				currentmode;
 	struct device			dev;
 
-<<<<<<< HEAD
-	struct iio_event_interface	*event_interface;
-
 	enum iio_device_direction	direction;
-=======
->>>>>>> 256af411
+
 	struct iio_buffer		*buffer;
 	int				scan_bytes;
 	struct mutex			mlock;
@@ -585,16 +581,7 @@
 	int				groupcounter;
 
 	unsigned long			flags;
-<<<<<<< HEAD
-#if defined(CONFIG_DEBUG_FS)
-	struct dentry			*debugfs_dentry;
-	unsigned			cached_reg_addr;
-	char				read_buf[20];
-	unsigned int			read_buf_len;
-#endif
-=======
 	void				*priv;
->>>>>>> 256af411
 };
 
 const struct iio_chan_spec
@@ -729,16 +716,10 @@
 }
 
 void iio_device_free(struct iio_dev *indio_dev);
-<<<<<<< HEAD
-struct iio_dev *devm_iio_device_alloc(struct device *dev, int sizeof_priv);
-struct iio_trigger *devm_iio_trigger_alloc(struct device *dev,
-						const char *fmt, ...);
-=======
 struct iio_dev *devm_iio_device_alloc(struct device *parent, int sizeof_priv);
 __printf(2, 3)
 struct iio_trigger *devm_iio_trigger_alloc(struct device *dev,
 					   const char *fmt, ...);
->>>>>>> 256af411
 /**
  * iio_buffer_enabled() - helper function to test if the buffer is enabled
  * @indio_dev:		IIO device structure for device
