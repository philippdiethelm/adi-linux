--- conflicted
+++ resolved
@@ -850,8 +850,6 @@
 };
 
 /**
-<<<<<<< HEAD
-=======
  * struct phy_led: An LED driven by the PHY
  *
  * @list: List of LEDs
@@ -869,7 +867,6 @@
 #define to_phy_led(d) container_of(d, struct phy_led, led_cdev)
 
 /**
->>>>>>> 08485d4c
  * struct phy_driver - Driver structure for a particular PHY type
  *
  * @mdiodrv: Data common to all MDIO devices
@@ -1091,8 +1088,6 @@
 	/** @get_plca_status: Return the current PLCA status info */
 	int (*get_plca_status)(struct phy_device *dev,
 			       struct phy_plca_status *plca_st);
-<<<<<<< HEAD
-=======
 
 	/**
 	 * @led_brightness_set: Set a PHY LED brightness. Index
@@ -1147,7 +1142,6 @@
 	int (*led_hw_control_get)(struct phy_device *dev, u8 index,
 				  unsigned long *rules);
 
->>>>>>> 08485d4c
 };
 #define to_phy_driver(d) container_of(to_mdio_common_driver(d),		\
 				      struct phy_driver, mdiodrv)
