--- conflicted
+++ resolved
@@ -185,31 +185,6 @@
 	 */
 #define SPI_MODE_KERNEL_MASK	(~(BIT(30) - 1))
 	u32			mode;
-<<<<<<< HEAD
-#define	SPI_CPHA	0x01			/* clock phase */
-#define	SPI_CPOL	0x02			/* clock polarity */
-#define	SPI_MODE_0	(0|0)			/* (original MicroWire) */
-#define	SPI_MODE_1	(0|SPI_CPHA)
-#define	SPI_MODE_2	(SPI_CPOL|0)
-#define	SPI_MODE_3	(SPI_CPOL|SPI_CPHA)
-#define	SPI_CS_HIGH	0x04			/* chipselect active high? */
-#define	SPI_LSB_FIRST	0x08			/* per-word bits-on-wire */
-#define	SPI_3WIRE	0x10			/* SI/SO signals shared */
-#define	SPI_LOOP	0x20			/* loopback mode */
-#define	SPI_NO_CS	0x40			/* 1 dev/bus, no chipselect */
-#define	SPI_READY	0x80			/* slave pulls low to pause */
-#define	SPI_TX_DUAL	0x100			/* transmit with 2 wires */
-#define	SPI_TX_QUAD	0x200			/* transmit with 4 wires */
-#define	SPI_RX_DUAL	0x400			/* receive with 2 wires */
-#define	SPI_RX_QUAD	0x800			/* receive with 4 wires */
-#define	SPI_CS_WORD	0x1000			/* toggle cs after each word */
-#define	SPI_TX_OCTAL	0x2000			/* transmit with 8 wires */
-#define	SPI_RX_OCTAL	0x4000			/* receive with 8 wires */
-#define	SPI_3WIRE_HIZ	0x8000			/* high impedance turnaround */
-#define	SPI_NO_MOSI	0x10000			/* no transmit wire */
-#define	SPI_NO_MISO	0x20000			/* no receive wire */
-=======
->>>>>>> e2662117
 	int			irq;
 	void			*controller_state;
 	void			*controller_data;
@@ -383,8 +358,6 @@
  * @bus_lock_spinlock: spinlock for SPI bus locking
  * @bus_lock_mutex: mutex for exclusion of multiple callers
  * @bus_lock_flag: indicates that the SPI bus is locked for exclusive use
- * @add_lock: protects against concurrent registration of slaves with the same
- *	chip_select.
  * @setup: updates the device mode and clocking records used by a
  *	device's SPI controller; protocol code may call this.  This
  *	must fail if an unrecognized or unsupported mode is requested.
@@ -582,8 +555,6 @@
 
 	/* flag indicating that the SPI bus is locked for exclusive use */
 	bool			bus_lock_flag;
-
-	struct mutex		add_lock;
 
 	/* Setup mode and clock, etc (spi driver may call many times).
 	 *
