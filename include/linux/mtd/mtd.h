--- conflicted
+++ resolved
@@ -79,12 +79,6 @@
 	struct mtd_req_stats *stats;
 };
 
-<<<<<<< HEAD
-#define MTD_MAX_OOBFREE_ENTRIES_LARGE	32
-#define MTD_MAX_ECCPOS_ENTRIES_LARGE	1260
-
-=======
->>>>>>> d82b0891
 /**
  * struct mtd_oob_region - oob region definition
  * @offset: region offset
