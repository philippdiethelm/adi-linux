--- conflicted
+++ resolved
@@ -93,9 +93,8 @@
 #define SPINOR_OP_WRDI		0x04	/* Write disable */
 #define SPINOR_OP_AAI_WP	0xad	/* Auto address increment word program */
 
-<<<<<<< HEAD
 #define GLOBAL_BLKPROT_UNLK	0x98	/* Clear global write protection bits */
-=======
+
 /* Used for S3AN flashes only */
 #define SPINOR_OP_XSE		0x50	/* Sector erase */
 #define SPINOR_OP_XPP		0x82	/* Page program */
@@ -104,19 +103,14 @@
 #define XSR_PAGESIZE		BIT(0)	/* Page size in Po2 or Linear */
 #define XSR_RDY			BIT(7)	/* Ready */
 
->>>>>>> bebc6082
-
 /* Used for Macronix and Winbond flashes. */
 #define SPINOR_OP_EN4B		0xb7	/* Enter 4-byte mode */
 #define SPINOR_OP_EX4B		0xe9	/* Exit 4-byte mode */
 
 /* Used for Spansion flashes only. */
 #define SPINOR_OP_BRWR		0x17	/* Bank register write */
-<<<<<<< HEAD
 #define	SPINOR_OP_BRRD		0x16	/* Bank register read */
-=======
 #define SPINOR_OP_CLSR		0x30	/* Clear status register 1 */
->>>>>>> bebc6082
 
 /* Used for Micron flashes only. */
 #define SPINOR_OP_RD_EVCR      0x65    /* Read EVCR register */
@@ -134,17 +128,15 @@
 
 #define SR_TB			BIT(5)	/* Top/Bottom protect */
 #define SR_SRWD			BIT(7)	/* SR write protect */
-<<<<<<< HEAD
 #define SR_BP3			0x40
 /* Bit to determine whether protection starts from top or bottom */
 #define SR_BP_TB		0x20
 #define BP_BITS_FROM_SR(sr)	(((sr) & SR_BP_BIT_MASK) >> SR_BP_BIT_OFFSET)
 #define M25P_MAX_LOCKABLE_SECTORS	64
-=======
+
 /* Spansion/Cypress specific status bits */
 #define SR_E_ERR		BIT(5)
 #define SR_P_ERR		BIT(6)
->>>>>>> bebc6082
 
 #define SR_QUAD_EN_MX		BIT(6)	/* Macronix Quad I/O */
 
@@ -157,7 +149,6 @@
 /* Configuration Register bits. */
 #define CR_QUAD_EN_SPAN		BIT(1)	/* Spansion Quad I/O */
 
-<<<<<<< HEAD
 /* Extended/Bank Address Register bits */
 #define EAR_SEGMENT_MASK	0x7 /* 128 Mb segment mask */
 
@@ -166,7 +157,8 @@
 	SPI_NOR_FAST,
 	SPI_NOR_DUAL,
 	SPI_NOR_QUAD,
-=======
+};
+
 /* Status Register 2 bits. */
 #define SR2_QUAD_EN_BIT7	BIT(7)
 
@@ -215,7 +207,6 @@
 	SNOR_PROTO_1_2_2_DTR = SNOR_PROTO_DTR(1, 2, 2),
 	SNOR_PROTO_1_4_4_DTR = SNOR_PROTO_DTR(1, 4, 4),
 	SNOR_PROTO_1_8_8_DTR = SNOR_PROTO_DTR(1, 8, 8),
->>>>>>> bebc6082
 };
 
 static inline bool spi_nor_protocol_is_dtr(enum spi_nor_protocol proto)
@@ -309,17 +300,14 @@
 	u8			read_opcode;
 	u8			read_dummy;
 	u8			program_opcode;
-<<<<<<< HEAD
 	enum read_mode		flash_read;
 	u32			jedec_id;
 	u16			curbank;
 	u16			n_sectors;
 	u32			sector_size;
-=======
 	enum spi_nor_protocol	read_proto;
 	enum spi_nor_protocol	write_proto;
 	enum spi_nor_protocol	reg_proto;
->>>>>>> bebc6082
 	bool			sst_write_second;
 	bool			shift;
 	bool			isparallel;
