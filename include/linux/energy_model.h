/* SPDX-License-Identifier: GPL-2.0 */
#ifndef _LINUX_ENERGY_MODEL_H
#define _LINUX_ENERGY_MODEL_H
#include <linux/cpumask.h>
#include <linux/device.h>
#include <linux/jump_label.h>
#include <linux/kobject.h>
#include <linux/kref.h>
#include <linux/rcupdate.h>
#include <linux/sched/cpufreq.h>
#include <linux/sched/topology.h>
#include <linux/types.h>

/**
 * struct em_perf_state - Performance state of a performance domain
 * @performance:	CPU performance (capacity) at a given frequency
 * @frequency:	The frequency in KHz, for consistency with CPUFreq
 * @power:	The power consumed at this level (by 1 CPU or by a registered
 *		device). It can be a total power: static and dynamic.
 * @cost:	The cost coefficient associated with this level, used during
 *		energy calculation. Equal to: power * max_frequency / frequency
 * @flags:	see "em_perf_state flags" description below.
 */
struct em_perf_state {
	unsigned long performance;
	unsigned long frequency;
	unsigned long power;
	unsigned long cost;
	unsigned long flags;
};

/*
 * em_perf_state flags:
 *
 * EM_PERF_STATE_INEFFICIENT: The performance state is inefficient. There is
 * in this em_perf_domain, another performance state with a higher frequency
 * but a lower or equal power cost. Such inefficient states are ignored when
 * using em_pd_get_efficient_*() functions.
 */
#define EM_PERF_STATE_INEFFICIENT BIT(0)

/**
 * struct em_perf_table - Performance states table
 * @rcu:	RCU used for safe access and destruction
 * @kref:	Reference counter to track the users
 * @state:	List of performance states, in ascending order
 */
struct em_perf_table {
	struct rcu_head rcu;
	struct kref kref;
	struct em_perf_state state[];
};

/**
 * struct em_perf_domain - Performance domain
 * @em_table:		Pointer to the runtime modifiable em_perf_table
 * @nr_perf_states:	Number of performance states
 * @flags:		See "em_perf_domain flags"
 * @cpus:		Cpumask covering the CPUs of the domain. It's here
 *			for performance reasons to avoid potential cache
 *			misses during energy calculations in the scheduler
 *			and simplifies allocating/freeing that memory region.
 *
 * In case of CPU device, a "performance domain" represents a group of CPUs
 * whose performance is scaled together. All CPUs of a performance domain
 * must have the same micro-architecture. Performance domains often have
 * a 1-to-1 mapping with CPUFreq policies. In case of other devices the @cpus
 * field is unused.
 */
struct em_perf_domain {
	struct em_perf_table __rcu *em_table;
	int nr_perf_states;
	unsigned long flags;
	unsigned long cpus[];
};

/*
 *  em_perf_domain flags:
 *
 *  EM_PERF_DOMAIN_MICROWATTS: The power values are in micro-Watts or some
 *  other scale.
 *
 *  EM_PERF_DOMAIN_SKIP_INEFFICIENCIES: Skip inefficient states when estimating
 *  energy consumption.
 *
 *  EM_PERF_DOMAIN_ARTIFICIAL: The power values are artificial and might be
 *  created by platform missing real power information
 */
#define EM_PERF_DOMAIN_MICROWATTS BIT(0)
#define EM_PERF_DOMAIN_SKIP_INEFFICIENCIES BIT(1)
#define EM_PERF_DOMAIN_ARTIFICIAL BIT(2)

#define em_span_cpus(em) (to_cpumask((em)->cpus))
#define em_is_artificial(em) ((em)->flags & EM_PERF_DOMAIN_ARTIFICIAL)

#ifdef CONFIG_ENERGY_MODEL
/*
 * The max power value in micro-Watts. The limit of 64 Watts is set as
 * a safety net to not overflow multiplications on 32bit platforms. The
 * 32bit value limit for total Perf Domain power implies a limit of
 * maximum CPUs in such domain to 64.
 */
#define EM_MAX_POWER (64000000) /* 64 Watts */

/*
 * To avoid possible energy estimation overflow on 32bit machines add
 * limits to number of CPUs in the Perf. Domain.
 * We are safe on 64bit machine, thus some big number.
 */
#ifdef CONFIG_64BIT
#define EM_MAX_NUM_CPUS 4096
#else
#define EM_MAX_NUM_CPUS 16
#endif

struct em_data_callback {
	/**
	 * active_power() - Provide power at the next performance state of
	 *		a device
	 * @dev		: Device for which we do this operation (can be a CPU)
	 * @power	: Active power at the performance state
	 *		(modified)
	 * @freq	: Frequency at the performance state in kHz
	 *		(modified)
	 *
	 * active_power() must find the lowest performance state of 'dev' above
	 * 'freq' and update 'power' and 'freq' to the matching active power
	 * and frequency.
	 *
	 * In case of CPUs, the power is the one of a single CPU in the domain,
	 * expressed in micro-Watts or an abstract scale. It is expected to
	 * fit in the [0, EM_MAX_POWER] range.
	 *
	 * Return 0 on success.
	 */
	int (*active_power)(struct device *dev, unsigned long *power,
			    unsigned long *freq);

	/**
	 * get_cost() - Provide the cost at the given performance state of
	 *		a device
	 * @dev		: Device for which we do this operation (can be a CPU)
	 * @freq	: Frequency at the performance state in kHz
	 * @cost	: The cost value for the performance state
	 *		(modified)
	 *
	 * In case of CPUs, the cost is the one of a single CPU in the domain.
	 * It is expected to fit in the [0, EM_MAX_POWER] range due to internal
	 * usage in EAS calculation.
	 *
	 * Return 0 on success, or appropriate error value in case of failure.
	 */
	int (*get_cost)(struct device *dev, unsigned long freq,
			unsigned long *cost);
};
#define EM_SET_ACTIVE_POWER_CB(em_cb, cb) ((em_cb).active_power = cb)
#define EM_ADV_DATA_CB(_active_power_cb, _cost_cb)	\
	{ .active_power = _active_power_cb,		\
	  .get_cost = _cost_cb }
#define EM_DATA_CB(_active_power_cb)			\
		EM_ADV_DATA_CB(_active_power_cb, NULL)

struct em_perf_domain *em_cpu_get(int cpu);
struct em_perf_domain *em_pd_get(struct device *dev);
int em_dev_update_perf_domain(struct device *dev,
			      struct em_perf_table __rcu *new_table);
int em_dev_register_perf_domain(struct device *dev, unsigned int nr_states,
				struct em_data_callback *cb, cpumask_t *span,
				bool microwatts);
void em_dev_unregister_perf_domain(struct device *dev);
struct em_perf_table __rcu *em_table_alloc(struct em_perf_domain *pd);
void em_table_free(struct em_perf_table __rcu *table);
int em_dev_compute_costs(struct device *dev, struct em_perf_state *table,
			 int nr_states);
<<<<<<< HEAD
=======
int em_dev_update_chip_binning(struct device *dev);
>>>>>>> 0c383648

/**
 * em_pd_get_efficient_state() - Get an efficient performance state from the EM
 * @table:		List of performance states, in ascending order
 * @nr_perf_states:	Number of performance states
 * @max_util:		Max utilization to map with the EM
 * @pd_flags:		Performance Domain flags
 *
 * It is called from the scheduler code quite frequently and as a consequence
 * doesn't implement any check.
 *
 * Return: An efficient performance state id, high enough to meet @max_util
 * requirement.
 */
static inline int
em_pd_get_efficient_state(struct em_perf_state *table, int nr_perf_states,
			  unsigned long max_util, unsigned long pd_flags)
{
	struct em_perf_state *ps;
	int i;

	for (i = 0; i < nr_perf_states; i++) {
		ps = &table[i];
		if (ps->performance >= max_util) {
			if (pd_flags & EM_PERF_DOMAIN_SKIP_INEFFICIENCIES &&
			    ps->flags & EM_PERF_STATE_INEFFICIENT)
				continue;
			return i;
		}
	}

	return nr_perf_states - 1;
}

/**
 * em_cpu_energy() - Estimates the energy consumed by the CPUs of a
 *		performance domain
 * @pd		: performance domain for which energy has to be estimated
 * @max_util	: highest utilization among CPUs of the domain
 * @sum_util	: sum of the utilization of all CPUs in the domain
 * @allowed_cpu_cap	: maximum allowed CPU capacity for the @pd, which
 *			  might reflect reduced frequency (due to thermal)
 *
 * This function must be used only for CPU devices. There is no validation,
 * i.e. if the EM is a CPU type and has cpumask allocated. It is called from
 * the scheduler code quite frequently and that is why there is not checks.
 *
 * Return: the sum of the energy consumed by the CPUs of the domain assuming
 * a capacity state satisfying the max utilization of the domain.
 */
static inline unsigned long em_cpu_energy(struct em_perf_domain *pd,
				unsigned long max_util, unsigned long sum_util,
				unsigned long allowed_cpu_cap)
{
	struct em_perf_table *em_table;
	struct em_perf_state *ps;
	int i;

#ifdef CONFIG_SCHED_DEBUG
	WARN_ONCE(!rcu_read_lock_held(), "EM: rcu read lock needed\n");
#endif

	if (!sum_util)
		return 0;

	/*
	 * In order to predict the performance state, map the utilization of
	 * the most utilized CPU of the performance domain to a requested
	 * performance, like schedutil. Take also into account that the real
	 * performance might be set lower (due to thermal capping). Thus, clamp
	 * max utilization to the allowed CPU capacity before calculating
	 * effective performance.
	 */
	max_util = min(max_util, allowed_cpu_cap);

	/*
	 * Find the lowest performance state of the Energy Model above the
	 * requested performance.
	 */
	em_table = rcu_dereference(pd->em_table);
	i = em_pd_get_efficient_state(em_table->state, pd->nr_perf_states,
				      max_util, pd->flags);
	ps = &em_table->state[i];

	/*
	 * The performance (capacity) of a CPU in the domain at the performance
	 * state (ps) can be computed as:
	 *
	 *                     ps->freq * scale_cpu
	 *   ps->performance = --------------------                  (1)
	 *                         cpu_max_freq
	 *
	 * So, ignoring the costs of idle states (which are not available in
	 * the EM), the energy consumed by this CPU at that performance state
	 * is estimated as:
	 *
	 *             ps->power * cpu_util
	 *   cpu_nrg = --------------------                          (2)
	 *               ps->performance
	 *
	 * since 'cpu_util / ps->performance' represents its percentage of busy
	 * time.
	 *
	 *   NOTE: Although the result of this computation actually is in
	 *         units of power, it can be manipulated as an energy value
	 *         over a scheduling period, since it is assumed to be
	 *         constant during that interval.
	 *
	 * By injecting (1) in (2), 'cpu_nrg' can be re-expressed as a product
	 * of two terms:
	 *
	 *             ps->power * cpu_max_freq
	 *   cpu_nrg = ------------------------ * cpu_util           (3)
	 *               ps->freq * scale_cpu
	 *
	 * The first term is static, and is stored in the em_perf_state struct
	 * as 'ps->cost'.
	 *
	 * Since all CPUs of the domain have the same micro-architecture, they
	 * share the same 'ps->cost', and the same CPU capacity. Hence, the
	 * total energy of the domain (which is the simple sum of the energy of
	 * all of its CPUs) can be factorized as:
	 *
	 *   pd_nrg = ps->cost * \Sum cpu_util                       (4)
	 */
	return ps->cost * sum_util;
}

/**
 * em_pd_nr_perf_states() - Get the number of performance states of a perf.
 *				domain
 * @pd		: performance domain for which this must be done
 *
 * Return: the number of performance states in the performance domain table
 */
static inline int em_pd_nr_perf_states(struct em_perf_domain *pd)
{
	return pd->nr_perf_states;
}

/**
 * em_perf_state_from_pd() - Get the performance states table of perf.
 *				domain
 * @pd		: performance domain for which this must be done
 *
 * To use this function the rcu_read_lock() should be hold. After the usage
 * of the performance states table is finished, the rcu_read_unlock() should
 * be called.
 *
 * Return: the pointer to performance states table of the performance domain
 */
static inline
struct em_perf_state *em_perf_state_from_pd(struct em_perf_domain *pd)
{
	return rcu_dereference(pd->em_table)->state;
}

#else
struct em_data_callback {};
#define EM_ADV_DATA_CB(_active_power_cb, _cost_cb) { }
#define EM_DATA_CB(_active_power_cb) { }
#define EM_SET_ACTIVE_POWER_CB(em_cb, cb) do { } while (0)

static inline
int em_dev_register_perf_domain(struct device *dev, unsigned int nr_states,
				struct em_data_callback *cb, cpumask_t *span,
				bool microwatts)
{
	return -EINVAL;
}
static inline void em_dev_unregister_perf_domain(struct device *dev)
{
}
static inline struct em_perf_domain *em_cpu_get(int cpu)
{
	return NULL;
}
static inline struct em_perf_domain *em_pd_get(struct device *dev)
{
	return NULL;
}
static inline unsigned long em_cpu_energy(struct em_perf_domain *pd,
			unsigned long max_util, unsigned long sum_util,
			unsigned long allowed_cpu_cap)
{
	return 0;
}
static inline int em_pd_nr_perf_states(struct em_perf_domain *pd)
{
	return 0;
}
static inline
struct em_perf_table __rcu *em_table_alloc(struct em_perf_domain *pd)
{
	return NULL;
}
static inline void em_table_free(struct em_perf_table __rcu *table) {}
static inline
int em_dev_update_perf_domain(struct device *dev,
			      struct em_perf_table __rcu *new_table)
{
	return -EINVAL;
}
static inline
struct em_perf_state *em_perf_state_from_pd(struct em_perf_domain *pd)
{
	return NULL;
}
static inline
int em_dev_compute_costs(struct device *dev, struct em_perf_state *table,
			 int nr_states)
{
	return -EINVAL;
}
<<<<<<< HEAD
=======
static inline int em_dev_update_chip_binning(struct device *dev)
{
	return -EINVAL;
}
>>>>>>> 0c383648
#endif

#endif<|MERGE_RESOLUTION|>--- conflicted
+++ resolved
@@ -172,10 +172,7 @@
 void em_table_free(struct em_perf_table __rcu *table);
 int em_dev_compute_costs(struct device *dev, struct em_perf_state *table,
 			 int nr_states);
-<<<<<<< HEAD
-=======
 int em_dev_update_chip_binning(struct device *dev);
->>>>>>> 0c383648
 
 /**
  * em_pd_get_efficient_state() - Get an efficient performance state from the EM
@@ -390,13 +387,10 @@
 {
 	return -EINVAL;
 }
-<<<<<<< HEAD
-=======
 static inline int em_dev_update_chip_binning(struct device *dev)
 {
 	return -EINVAL;
 }
->>>>>>> 0c383648
 #endif
 
 #endif