/*
 * Copyright(c) 2004 - 2006 Intel Corporation. All rights reserved.
 *
 * This program is free software; you can redistribute it and/or modify it
 * under the terms of the GNU General Public License as published by the Free
 * Software Foundation; either version 2 of the License, or (at your option)
 * any later version.
 *
 * This program is distributed in the hope that it will be useful, but WITHOUT
 * ANY WARRANTY; without even the implied warranty of MERCHANTABILITY or
 * FITNESS FOR A PARTICULAR PURPOSE.  See the GNU General Public License for
 * more details.
 *
 * You should have received a copy of the GNU General Public License along with
 * this program; if not, write to the Free Software Foundation, Inc., 59
 * Temple Place - Suite 330, Boston, MA  02111-1307, USA.
 *
 * The full GNU General Public License is included in this distribution in the
 * file called COPYING.
 */
#ifndef LINUX_DMAENGINE_H
#define LINUX_DMAENGINE_H

#include <linux/device.h>
#include <linux/uio.h>
#include <linux/bug.h>
#include <linux/scatterlist.h>
#include <linux/bitmap.h>
#include <linux/types.h>
#include <asm/page.h>

/**
 * typedef dma_cookie_t - an opaque DMA cookie
 *
 * if dma_cookie_t is >0 it's a DMA request cookie, <0 it's an error code
 */
typedef s32 dma_cookie_t;
#define DMA_MIN_COOKIE	1
#define DMA_MAX_COOKIE	INT_MAX

#define dma_submit_error(cookie) ((cookie) < 0 ? 1 : 0)

/**
 * enum dma_status - DMA transaction status
 * @DMA_SUCCESS: transaction completed successfully
 * @DMA_IN_PROGRESS: transaction not yet processed
 * @DMA_PAUSED: transaction is paused
 * @DMA_ERROR: transaction failed
 */
enum dma_status {
	DMA_SUCCESS,
	DMA_IN_PROGRESS,
	DMA_PAUSED,
	DMA_ERROR,
};

/**
 * enum dma_transaction_type - DMA transaction types/indexes
 *
 * Note: The DMA_ASYNC_TX capability is not to be set by drivers.  It is
 * automatically set as dma devices are registered.
 */
enum dma_transaction_type {
	DMA_MEMCPY,
	DMA_XOR,
	DMA_PQ,
	DMA_XOR_VAL,
	DMA_PQ_VAL,
	DMA_MEMSET,
	DMA_INTERRUPT,
	DMA_SG,
	DMA_PRIVATE,
	DMA_ASYNC_TX,
	DMA_SLAVE,
	DMA_CYCLIC,
	DMA_INTERLEAVE,
	DMA_PAUSE_RESUME,
/* last transaction type for creation of the capabilities mask */
	DMA_TX_TYPE_END,
};

/**
 * enum dma_transfer_direction - dma transfer mode and direction indicator
 * @DMA_MEM_TO_MEM: Async/Memcpy mode
 * @DMA_MEM_TO_DEV: Slave mode & From Memory to Device
 * @DMA_DEV_TO_MEM: Slave mode & From Device to Memory
 * @DMA_DEV_TO_DEV: Slave mode & From Device to Device
 */
enum dma_transfer_direction {
	DMA_MEM_TO_MEM,
	DMA_MEM_TO_DEV,
	DMA_DEV_TO_MEM,
	DMA_DEV_TO_DEV,
	DMA_TRANS_NONE,
};

/**
 * Interleaved Transfer Request
 * ----------------------------
 * A chunk is collection of contiguous bytes to be transfered.
 * The gap(in bytes) between two chunks is called inter-chunk-gap(ICG).
 * ICGs may or maynot change between chunks.
 * A FRAME is the smallest series of contiguous {chunk,icg} pairs,
 *  that when repeated an integral number of times, specifies the transfer.
 * A transfer template is specification of a Frame, the number of times
 *  it is to be repeated and other per-transfer attributes.
 *
 * Practically, a client driver would have ready a template for each
 *  type of transfer it is going to need during its lifetime and
 *  set only 'src_start' and 'dst_start' before submitting the requests.
 *
 *
 *  |      Frame-1        |       Frame-2       | ~ |       Frame-'numf'  |
 *  |====....==.===...=...|====....==.===...=...| ~ |====....==.===...=...|
 *
 *    ==  Chunk size
 *    ... ICG
 */

/**
 * struct data_chunk - Element of scatter-gather list that makes a frame.
 * @size: Number of bytes to read from source.
 *	  size_dst := fn(op, size_src), so doesn't mean much for destination.
 * @icg: Number of bytes to jump after last src/dst address of this
 *	 chunk and before first src/dst address for next chunk.
 *	 Ignored for dst(assumed 0), if dst_inc is true and dst_sgl is false.
 *	 Ignored for src(assumed 0), if src_inc is true and src_sgl is false.
 */
struct data_chunk {
	size_t size;
	size_t icg;
};

/**
 * struct dma_interleaved_template - Template to convey DMAC the transfer pattern
 *	 and attributes.
 * @src_start: Bus address of source for the first chunk.
 * @dst_start: Bus address of destination for the first chunk.
 * @dir: Specifies the type of Source and Destination.
 * @src_inc: If the source address increments after reading from it.
 * @dst_inc: If the destination address increments after writing to it.
 * @src_sgl: If the 'icg' of sgl[] applies to Source (scattered read).
 *		Otherwise, source is read contiguously (icg ignored).
 *		Ignored if src_inc is false.
 * @dst_sgl: If the 'icg' of sgl[] applies to Destination (scattered write).
 *		Otherwise, destination is filled contiguously (icg ignored).
 *		Ignored if dst_inc is false.
 * @numf: Number of frames in this template.
 * @frame_size: Number of chunks in a frame i.e, size of sgl[].
 * @sgl: Array of {chunk,icg} pairs that make up a frame.
 */
struct dma_interleaved_template {
	dma_addr_t src_start;
	dma_addr_t dst_start;
	enum dma_transfer_direction dir;
	bool src_inc;
	bool dst_inc;
	bool src_sgl;
	bool dst_sgl;
	size_t numf;
	size_t frame_size;
	struct data_chunk sgl[0];
};

/**
 * enum dma_ctrl_flags - DMA flags to augment operation preparation,
 *  control completion, and communicate status.
 * @DMA_PREP_INTERRUPT - trigger an interrupt (callback) upon completion of
 *  this transaction
 * @DMA_CTRL_ACK - if clear, the descriptor cannot be reused until the client
 *  acknowledges receipt, i.e. has has a chance to establish any dependency
 *  chains
 * @DMA_COMPL_SKIP_SRC_UNMAP - set to disable dma-unmapping the source buffer(s)
 * @DMA_COMPL_SKIP_DEST_UNMAP - set to disable dma-unmapping the destination(s)
 * @DMA_COMPL_SRC_UNMAP_SINGLE - set to do the source dma-unmapping as single
 * 	(if not set, do the source dma-unmapping as page)
 * @DMA_COMPL_DEST_UNMAP_SINGLE - set to do the destination dma-unmapping as single
 * 	(if not set, do the destination dma-unmapping as page)
 * @DMA_PREP_PQ_DISABLE_P - prevent generation of P while generating Q
 * @DMA_PREP_PQ_DISABLE_Q - prevent generation of Q while generating P
 * @DMA_PREP_CONTINUE - indicate to a driver that it is reusing buffers as
 *  sources that were the result of a previous operation, in the case of a PQ
 *  operation it continues the calculation with new sources
 * @DMA_PREP_FENCE - tell the driver that subsequent operations depend
 *  on the result of this operation
 */
enum dma_ctrl_flags {
	DMA_PREP_INTERRUPT = (1 << 0),
	DMA_CTRL_ACK = (1 << 1),
	DMA_COMPL_SKIP_SRC_UNMAP = (1 << 2),
	DMA_COMPL_SKIP_DEST_UNMAP = (1 << 3),
	DMA_COMPL_SRC_UNMAP_SINGLE = (1 << 4),
	DMA_COMPL_DEST_UNMAP_SINGLE = (1 << 5),
	DMA_PREP_PQ_DISABLE_P = (1 << 6),
	DMA_PREP_PQ_DISABLE_Q = (1 << 7),
	DMA_PREP_CONTINUE = (1 << 8),
	DMA_PREP_FENCE = (1 << 9),
};

/**
 * enum dma_ctrl_cmd - DMA operations that can optionally be exercised
 * on a running channel.
 * @DMA_TERMINATE_ALL: terminate all ongoing transfers
 * @DMA_PAUSE: pause ongoing transfers
 * @DMA_RESUME: resume paused transfer
 * @DMA_SLAVE_CONFIG: this command is only implemented by DMA controllers
 * that need to runtime reconfigure the slave channels (as opposed to passing
 * configuration data in statically from the platform). An additional
 * argument of struct dma_slave_config must be passed in with this
 * command.
 * @FSLDMA_EXTERNAL_START: this command will put the Freescale DMA controller
 * into external start mode.
 */
enum dma_ctrl_cmd {
	DMA_TERMINATE_ALL,
	DMA_PAUSE,
	DMA_RESUME,
	DMA_SLAVE_CONFIG,
	FSLDMA_EXTERNAL_START,
};

/**
 * enum sum_check_bits - bit position of pq_check_flags
 */
enum sum_check_bits {
	SUM_CHECK_P = 0,
	SUM_CHECK_Q = 1,
};

/**
 * enum pq_check_flags - result of async_{xor,pq}_zero_sum operations
 * @SUM_CHECK_P_RESULT - 1 if xor zero sum error, 0 otherwise
 * @SUM_CHECK_Q_RESULT - 1 if reed-solomon zero sum error, 0 otherwise
 */
enum sum_check_flags {
	SUM_CHECK_P_RESULT = (1 << SUM_CHECK_P),
	SUM_CHECK_Q_RESULT = (1 << SUM_CHECK_Q),
};


/**
 * dma_cap_mask_t - capabilities bitmap modeled after cpumask_t.
 * See linux/cpumask.h
 */
typedef struct { DECLARE_BITMAP(bits, DMA_TX_TYPE_END); } dma_cap_mask_t;

/**
 * struct dma_chan_percpu - the per-CPU part of struct dma_chan
 * @memcpy_count: transaction counter
 * @bytes_transferred: byte counter
 */

struct dma_chan_percpu {
	/* stats */
	unsigned long memcpy_count;
	unsigned long bytes_transferred;
};

/**
 * struct dma_chan - devices supply DMA channels, clients use them
 * @device: ptr to the dma device who supplies this channel, always !%NULL
 * @cookie: last cookie value returned to client
 * @completed_cookie: last completed cookie for this channel
 * @chan_id: channel ID for sysfs
 * @dev: class device for sysfs
 * @device_node: used to add this to the device chan list
 * @local: per-cpu pointer to a struct dma_chan_percpu
 * @client-count: how many clients are using this channel
 * @table_count: number of appearances in the mem-to-mem allocation table
 * @private: private data for certain client-channel associations
 */
struct dma_chan {
	struct dma_device *device;
	dma_cookie_t cookie;
	dma_cookie_t completed_cookie;

	/* sysfs */
	int chan_id;
	struct dma_chan_dev *dev;

	struct list_head device_node;
	struct dma_chan_percpu __percpu *local;
	int client_count;
	int table_count;
	void *private;
};

/**
 * struct dma_chan_dev - relate sysfs device node to backing channel device
 * @chan - driver channel device
 * @device - sysfs device
 * @dev_id - parent dma_device dev_id
 * @idr_ref - reference count to gate release of dma_device dev_id
 */
struct dma_chan_dev {
	struct dma_chan *chan;
	struct device device;
	int dev_id;
	atomic_t *idr_ref;
};

/**
 * enum dma_slave_buswidth - defines bus with of the DMA slave
 * device, source or target buses
 */
enum dma_slave_buswidth {
	DMA_SLAVE_BUSWIDTH_UNDEFINED = 0,
	DMA_SLAVE_BUSWIDTH_1_BYTE = 1,
	DMA_SLAVE_BUSWIDTH_2_BYTES = 2,
	DMA_SLAVE_BUSWIDTH_4_BYTES = 4,
	DMA_SLAVE_BUSWIDTH_8_BYTES = 8,
};

/**
 * struct dma_slave_config - dma slave channel runtime config
 * @direction: whether the data shall go in or out on this slave
 * channel, right now. DMA_TO_DEVICE and DMA_FROM_DEVICE are
 * legal values, DMA_BIDIRECTIONAL is not acceptable since we
 * need to differentiate source and target addresses.
 * @src_addr: this is the physical address where DMA slave data
 * should be read (RX), if the source is memory this argument is
 * ignored.
 * @dst_addr: this is the physical address where DMA slave data
 * should be written (TX), if the source is memory this argument
 * is ignored.
 * @src_addr_width: this is the width in bytes of the source (RX)
 * register where DMA data shall be read. If the source
 * is memory this may be ignored depending on architecture.
 * Legal values: 1, 2, 4, 8.
 * @dst_addr_width: same as src_addr_width but for destination
 * target (TX) mutatis mutandis.
 * @src_maxburst: the maximum number of words (note: words, as in
 * units of the src_addr_width member, not bytes) that can be sent
 * in one burst to the device. Typically something like half the
 * FIFO depth on I/O peripherals so you don't overflow it. This
 * may or may not be applicable on memory sources.
 * @dst_maxburst: same as src_maxburst but for destination target
 * mutatis mutandis.
 * @device_fc: Flow Controller Settings. Only valid for slave channels. Fill
 * with 'true' if peripheral should be flow controller. Direction will be
 * selected at Runtime.
 * @slave_id: Slave requester id. Only valid for slave channels. The dma
 * slave peripheral will have unique id as dma requester which need to be
 * pass as slave config.
 *
 * This struct is passed in as configuration data to a DMA engine
 * in order to set up a certain channel for DMA transport at runtime.
 * The DMA device/engine has to provide support for an additional
 * command in the channel config interface, DMA_SLAVE_CONFIG
 * and this struct will then be passed in as an argument to the
 * DMA engine device_control() function.
 *
 * The rationale for adding configuration information to this struct
 * is as follows: if it is likely that most DMA slave controllers in
 * the world will support the configuration option, then make it
 * generic. If not: if it is fixed so that it be sent in static from
 * the platform data, then prefer to do that. Else, if it is neither
 * fixed at runtime, nor generic enough (such as bus mastership on
 * some CPU family and whatnot) then create a custom slave config
 * struct and pass that, then make this config a member of that
 * struct, if applicable.
 */
struct dma_slave_config {
	enum dma_transfer_direction direction;
	dma_addr_t src_addr;
	dma_addr_t dst_addr;
	enum dma_slave_buswidth src_addr_width;
	enum dma_slave_buswidth dst_addr_width;
	u32 src_maxburst;
	u32 dst_maxburst;
	bool device_fc;
	unsigned int slave_id;
};

/* struct dma_slave_sg_limits - expose SG transfer limits of a channel
 *
 * @max_seg_nr: maximum number of SG segments supported on a SG/SLAVE
 *	    channel (0 for no maximum or not a SG/SLAVE channel)
 * @max_seg_len: maximum length of SG segments supported on a SG/SLAVE
 *	     channel (0 for no maximum or not a SG/SLAVE channel)
 */
struct dma_slave_sg_limits {
	u32 max_seg_nr;
	u32 max_seg_len;
};

static inline const char *dma_chan_name(struct dma_chan *chan)
{
	return dev_name(&chan->dev->device);
}

void dma_chan_cleanup(struct kref *kref);

/**
 * typedef dma_filter_fn - callback filter for dma_request_channel
 * @chan: channel to be reviewed
 * @filter_param: opaque parameter passed through dma_request_channel
 *
 * When this optional parameter is specified in a call to dma_request_channel a
 * suitable channel is passed to this routine for further dispositioning before
 * being returned.  Where 'suitable' indicates a non-busy channel that
 * satisfies the given capability mask.  It returns 'true' to indicate that the
 * channel is suitable.
 */
typedef bool (*dma_filter_fn)(struct dma_chan *chan, void *filter_param);

typedef void (*dma_async_tx_callback)(void *dma_async_param);
/**
 * struct dma_async_tx_descriptor - async transaction descriptor
 * ---dma generic offload fields---
 * @cookie: tracking cookie for this transaction, set to -EBUSY if
 *	this tx is sitting on a dependency list
 * @flags: flags to augment operation preparation, control completion, and
 * 	communicate status
 * @phys: physical address of the descriptor
 * @chan: target channel for this operation
 * @tx_submit: set the prepared descriptor(s) to be executed by the engine
 * @callback: routine to call after this operation is complete
 * @callback_param: general parameter to pass to the callback routine
 * ---async_tx api specific fields---
 * @next: at completion submit this descriptor
 * @parent: pointer to the next level up in the dependency chain
 * @lock: protect the parent and next pointers
 */
struct dma_async_tx_descriptor {
	dma_cookie_t cookie;
	enum dma_ctrl_flags flags; /* not a 'long' to pack with cookie */
	dma_addr_t phys;
	struct dma_chan *chan;
	dma_cookie_t (*tx_submit)(struct dma_async_tx_descriptor *tx);
	dma_async_tx_callback callback;
	void *callback_param;
#ifdef CONFIG_ASYNC_TX_ENABLE_CHANNEL_SWITCH
	struct dma_async_tx_descriptor *next;
	struct dma_async_tx_descriptor *parent;
	spinlock_t lock;
#endif
};

#ifndef CONFIG_ASYNC_TX_ENABLE_CHANNEL_SWITCH
static inline void txd_lock(struct dma_async_tx_descriptor *txd)
{
}
static inline void txd_unlock(struct dma_async_tx_descriptor *txd)
{
}
static inline void txd_chain(struct dma_async_tx_descriptor *txd, struct dma_async_tx_descriptor *next)
{
	BUG();
}
static inline void txd_clear_parent(struct dma_async_tx_descriptor *txd)
{
}
static inline void txd_clear_next(struct dma_async_tx_descriptor *txd)
{
}
static inline struct dma_async_tx_descriptor *txd_next(struct dma_async_tx_descriptor *txd)
{
	return NULL;
}
static inline struct dma_async_tx_descriptor *txd_parent(struct dma_async_tx_descriptor *txd)
{
	return NULL;
}

#else
static inline void txd_lock(struct dma_async_tx_descriptor *txd)
{
	spin_lock_bh(&txd->lock);
}
static inline void txd_unlock(struct dma_async_tx_descriptor *txd)
{
	spin_unlock_bh(&txd->lock);
}
static inline void txd_chain(struct dma_async_tx_descriptor *txd, struct dma_async_tx_descriptor *next)
{
	txd->next = next;
	next->parent = txd;
}
static inline void txd_clear_parent(struct dma_async_tx_descriptor *txd)
{
	txd->parent = NULL;
}
static inline void txd_clear_next(struct dma_async_tx_descriptor *txd)
{
	txd->next = NULL;
}
static inline struct dma_async_tx_descriptor *txd_parent(struct dma_async_tx_descriptor *txd)
{
	return txd->parent;
}
static inline struct dma_async_tx_descriptor *txd_next(struct dma_async_tx_descriptor *txd)
{
	return txd->next;
}
#endif

/**
 * struct dma_tx_state - filled in to report the status of
 * a transfer.
 * @last: last completed DMA cookie
 * @used: last issued DMA cookie (i.e. the one in progress)
 * @residue: the remaining number of bytes left to transmit
 *	on the selected transfer for states DMA_IN_PROGRESS and
 *	DMA_PAUSED if this is implemented in the driver, else 0
 */
struct dma_tx_state {
	dma_cookie_t last;
	dma_cookie_t used;
	u32 residue;
};

/**
 * struct dma_device - info on the entity supplying DMA services
 * @chancnt: how many DMA channels are supported
 * @privatecnt: how many DMA channels are requested by dma_request_channel
 * @channels: the list of struct dma_chan
 * @global_node: list_head for global dma_device_list
 * @cap_mask: one or more dma_capability flags
 * @max_xor: maximum number of xor sources, 0 if no capability
 * @max_pq: maximum number of PQ sources and PQ-continue capability
 * @copy_align: alignment shift for memcpy operations
 * @xor_align: alignment shift for xor operations
 * @pq_align: alignment shift for pq operations
 * @fill_align: alignment shift for memset operations
 * @dev_id: unique device ID
 * @dev: struct device reference for dma mapping api
 * @device_alloc_chan_resources: allocate resources and return the
 *	number of allocated descriptors
 * @device_free_chan_resources: release DMA channel's resources
 * @device_prep_dma_memcpy: prepares a memcpy operation
 * @device_prep_dma_xor: prepares a xor operation
 * @device_prep_dma_xor_val: prepares a xor validation operation
 * @device_prep_dma_pq: prepares a pq operation
 * @device_prep_dma_pq_val: prepares a pqzero_sum operation
 * @device_prep_dma_memset: prepares a memset operation
 * @device_prep_dma_interrupt: prepares an end of chain interrupt operation
 * @device_prep_slave_sg: prepares a slave dma operation
 * @device_prep_dma_cyclic: prepare a cyclic dma operation suitable for audio.
 *	The function takes a buffer of size buf_len. The callback function will
 *	be called after period_len bytes have been transferred.
 * @device_prep_interleaved_dma: Transfer expression in a generic way.
 * @device_control: manipulate all pending operations on a channel, returns
 *	zero or error code
 * @device_tx_status: poll for transaction completion, the optional
 *	txstate parameter can be supplied with a pointer to get a
 *	struct with auxiliary transfer status information, otherwise the call
 *	will just return a simple status code
 * @device_issue_pending: push pending transactions to hardware
 * @device_slave_sg_limits: return the slave SG capabilities
 */
struct dma_device {

	unsigned int chancnt;
	unsigned int privatecnt;
	struct list_head channels;
	struct list_head global_node;
	dma_cap_mask_t  cap_mask;
	unsigned short max_xor;
	unsigned short max_pq;
	u8 copy_align;
	u8 xor_align;
	u8 pq_align;
	u8 fill_align;
	#define DMA_HAS_PQ_CONTINUE (1 << 15)

	int dev_id;
	struct device *dev;

	int (*device_alloc_chan_resources)(struct dma_chan *chan);
	void (*device_free_chan_resources)(struct dma_chan *chan);

	struct dma_async_tx_descriptor *(*device_prep_dma_memcpy)(
		struct dma_chan *chan, dma_addr_t dest, dma_addr_t src,
		size_t len, unsigned long flags);
	struct dma_async_tx_descriptor *(*device_prep_dma_xor)(
		struct dma_chan *chan, dma_addr_t dest, dma_addr_t *src,
		unsigned int src_cnt, size_t len, unsigned long flags);
	struct dma_async_tx_descriptor *(*device_prep_dma_xor_val)(
		struct dma_chan *chan, dma_addr_t *src,	unsigned int src_cnt,
		size_t len, enum sum_check_flags *result, unsigned long flags);
	struct dma_async_tx_descriptor *(*device_prep_dma_pq)(
		struct dma_chan *chan, dma_addr_t *dst, dma_addr_t *src,
		unsigned int src_cnt, const unsigned char *scf,
		size_t len, unsigned long flags);
	struct dma_async_tx_descriptor *(*device_prep_dma_pq_val)(
		struct dma_chan *chan, dma_addr_t *pq, dma_addr_t *src,
		unsigned int src_cnt, const unsigned char *scf, size_t len,
		enum sum_check_flags *pqres, unsigned long flags);
	struct dma_async_tx_descriptor *(*device_prep_dma_memset)(
		struct dma_chan *chan, dma_addr_t dest, int value, size_t len,
		unsigned long flags);
	struct dma_async_tx_descriptor *(*device_prep_dma_interrupt)(
		struct dma_chan *chan, unsigned long flags);
	struct dma_async_tx_descriptor *(*device_prep_dma_sg)(
		struct dma_chan *chan,
		struct scatterlist *dst_sg, unsigned int dst_nents,
		struct scatterlist *src_sg, unsigned int src_nents,
		unsigned long flags);

	struct dma_async_tx_descriptor *(*device_prep_slave_sg)(
		struct dma_chan *chan, struct scatterlist *sgl,
		unsigned int sg_len, enum dma_transfer_direction direction,
		unsigned long flags, void *context);
	struct dma_async_tx_descriptor *(*device_prep_dma_cyclic)(
		struct dma_chan *chan, dma_addr_t buf_addr, size_t buf_len,
		size_t period_len, enum dma_transfer_direction direction,
		unsigned long flags, void *context);
	struct dma_async_tx_descriptor *(*device_prep_interleaved_dma)(
		struct dma_chan *chan, struct dma_interleaved_template *xt,
		unsigned long flags);
	int (*device_control)(struct dma_chan *chan, enum dma_ctrl_cmd cmd,
		unsigned long arg);

	enum dma_status (*device_tx_status)(struct dma_chan *chan,
					    dma_cookie_t cookie,
					    struct dma_tx_state *txstate);
	void (*device_issue_pending)(struct dma_chan *chan);
	int (*device_slave_sg_limits)(struct dma_chan *chan,
		enum dma_slave_buswidth addr_width,
		u32 maxburst, struct dma_slave_sg_limits *limits);
};

static inline int dmaengine_device_control(struct dma_chan *chan,
					   enum dma_ctrl_cmd cmd,
					   unsigned long arg)
{
	if (chan->device->device_control)
		return chan->device->device_control(chan, cmd, arg);

	return -ENOSYS;
}

static inline int dmaengine_slave_config(struct dma_chan *chan,
					  struct dma_slave_config *config)
{
	return dmaengine_device_control(chan, DMA_SLAVE_CONFIG,
			(unsigned long)config);
}

static inline bool is_slave_direction(enum dma_transfer_direction direction)
{
	return (direction == DMA_MEM_TO_DEV) || (direction == DMA_DEV_TO_MEM);
}

static inline struct dma_async_tx_descriptor *dmaengine_prep_slave_single(
	struct dma_chan *chan, dma_addr_t buf, size_t len,
	enum dma_transfer_direction dir, unsigned long flags)
{
	struct scatterlist sg;
	sg_init_table(&sg, 1);
	sg_dma_address(&sg) = buf;
	sg_dma_len(&sg) = len;

	return chan->device->device_prep_slave_sg(chan, &sg, 1,
						  dir, flags, NULL);
}

static inline struct dma_async_tx_descriptor *dmaengine_prep_slave_sg(
	struct dma_chan *chan, struct scatterlist *sgl,	unsigned int sg_len,
	enum dma_transfer_direction dir, unsigned long flags)
{
	return chan->device->device_prep_slave_sg(chan, sgl, sg_len,
						  dir, flags, NULL);
}

#ifdef CONFIG_RAPIDIO_DMA_ENGINE
struct rio_dma_ext;
static inline struct dma_async_tx_descriptor *dmaengine_prep_rio_sg(
	struct dma_chan *chan, struct scatterlist *sgl,	unsigned int sg_len,
	enum dma_transfer_direction dir, unsigned long flags,
	struct rio_dma_ext *rio_ext)
{
	return chan->device->device_prep_slave_sg(chan, sgl, sg_len,
						  dir, flags, rio_ext);
}
#endif

static inline struct dma_async_tx_descriptor *dmaengine_prep_dma_cyclic(
		struct dma_chan *chan, dma_addr_t buf_addr, size_t buf_len,
		size_t period_len, enum dma_transfer_direction dir,
		unsigned long flags)
{
	return chan->device->device_prep_dma_cyclic(chan, buf_addr, buf_len,
						period_len, dir, flags, NULL);
}

static inline struct dma_async_tx_descriptor *dmaengine_prep_interleaved_dma(
		struct dma_chan *chan, struct dma_interleaved_template *xt,
		unsigned long flags)
{
	return chan->device->device_prep_interleaved_dma(chan, xt, flags);
}

static inline int dmaengine_terminate_all(struct dma_chan *chan)
{
	return dmaengine_device_control(chan, DMA_TERMINATE_ALL, 0);
}

static inline int dmaengine_pause(struct dma_chan *chan)
{
	return dmaengine_device_control(chan, DMA_PAUSE, 0);
}

static inline int dmaengine_resume(struct dma_chan *chan)
{
	return dmaengine_device_control(chan, DMA_RESUME, 0);
}

static inline enum dma_status dmaengine_tx_status(struct dma_chan *chan,
	dma_cookie_t cookie, struct dma_tx_state *state)
{
	return chan->device->device_tx_status(chan, cookie, state);
}

static inline dma_cookie_t dmaengine_submit(struct dma_async_tx_descriptor *desc)
{
	return desc->tx_submit(desc);
}

static inline bool dmaengine_check_align(u8 align, size_t off1, size_t off2, size_t len)
{
	size_t mask;

	if (!align)
		return true;
	mask = (1 << align) - 1;
	if (mask & (off1 | off2 | len))
		return false;
	return true;
}

static inline bool is_dma_copy_aligned(struct dma_device *dev, size_t off1,
				       size_t off2, size_t len)
{
	return dmaengine_check_align(dev->copy_align, off1, off2, len);
}

static inline bool is_dma_xor_aligned(struct dma_device *dev, size_t off1,
				      size_t off2, size_t len)
{
	return dmaengine_check_align(dev->xor_align, off1, off2, len);
}

static inline bool is_dma_pq_aligned(struct dma_device *dev, size_t off1,
				     size_t off2, size_t len)
{
	return dmaengine_check_align(dev->pq_align, off1, off2, len);
}

static inline bool is_dma_fill_aligned(struct dma_device *dev, size_t off1,
				       size_t off2, size_t len)
{
	return dmaengine_check_align(dev->fill_align, off1, off2, len);
}

static inline void
dma_set_maxpq(struct dma_device *dma, int maxpq, int has_pq_continue)
{
	dma->max_pq = maxpq;
	if (has_pq_continue)
		dma->max_pq |= DMA_HAS_PQ_CONTINUE;
}

static inline bool dmaf_continue(enum dma_ctrl_flags flags)
{
	return (flags & DMA_PREP_CONTINUE) == DMA_PREP_CONTINUE;
}

static inline bool dmaf_p_disabled_continue(enum dma_ctrl_flags flags)
{
	enum dma_ctrl_flags mask = DMA_PREP_CONTINUE | DMA_PREP_PQ_DISABLE_P;

	return (flags & mask) == mask;
}

static inline bool dma_dev_has_pq_continue(struct dma_device *dma)
{
	return (dma->max_pq & DMA_HAS_PQ_CONTINUE) == DMA_HAS_PQ_CONTINUE;
}

static inline unsigned short dma_dev_to_maxpq(struct dma_device *dma)
{
	return dma->max_pq & ~DMA_HAS_PQ_CONTINUE;
}

/* dma_maxpq - reduce maxpq in the face of continued operations
 * @dma - dma device with PQ capability
 * @flags - to check if DMA_PREP_CONTINUE and DMA_PREP_PQ_DISABLE_P are set
 *
 * When an engine does not support native continuation we need 3 extra
 * source slots to reuse P and Q with the following coefficients:
 * 1/ {00} * P : remove P from Q', but use it as a source for P'
 * 2/ {01} * Q : use Q to continue Q' calculation
 * 3/ {00} * Q : subtract Q from P' to cancel (2)
 *
 * In the case where P is disabled we only need 1 extra source:
 * 1/ {01} * Q : use Q to continue Q' calculation
 */
static inline int dma_maxpq(struct dma_device *dma, enum dma_ctrl_flags flags)
{
	if (dma_dev_has_pq_continue(dma) || !dmaf_continue(flags))
		return dma_dev_to_maxpq(dma);
	else if (dmaf_p_disabled_continue(flags))
		return dma_dev_to_maxpq(dma) - 1;
	else if (dmaf_continue(flags))
		return dma_dev_to_maxpq(dma) - 3;
	BUG();
}

/* --- public DMA engine API --- */

#ifdef CONFIG_DMA_ENGINE
void dmaengine_get(void);
void dmaengine_put(void);
#else
static inline void dmaengine_get(void)
{
}
static inline void dmaengine_put(void)
{
}
#endif

#ifdef CONFIG_NET_DMA
#define net_dmaengine_get()	dmaengine_get()
#define net_dmaengine_put()	dmaengine_put()
#else
static inline void net_dmaengine_get(void)
{
}
static inline void net_dmaengine_put(void)
{
}
#endif

#ifdef CONFIG_ASYNC_TX_DMA
#define async_dmaengine_get()	dmaengine_get()
#define async_dmaengine_put()	dmaengine_put()
#ifndef CONFIG_ASYNC_TX_ENABLE_CHANNEL_SWITCH
#define async_dma_find_channel(type) dma_find_channel(DMA_ASYNC_TX)
#else
#define async_dma_find_channel(type) dma_find_channel(type)
#endif /* CONFIG_ASYNC_TX_ENABLE_CHANNEL_SWITCH */
#else
static inline void async_dmaengine_get(void)
{
}
static inline void async_dmaengine_put(void)
{
}
static inline struct dma_chan *
async_dma_find_channel(enum dma_transaction_type type)
{
	return NULL;
}
#endif /* CONFIG_ASYNC_TX_DMA */

dma_cookie_t dma_async_memcpy_buf_to_buf(struct dma_chan *chan,
	void *dest, void *src, size_t len);
dma_cookie_t dma_async_memcpy_buf_to_pg(struct dma_chan *chan,
	struct page *page, unsigned int offset, void *kdata, size_t len);
dma_cookie_t dma_async_memcpy_pg_to_pg(struct dma_chan *chan,
	struct page *dest_pg, unsigned int dest_off, struct page *src_pg,
	unsigned int src_off, size_t len);
void dma_async_tx_descriptor_init(struct dma_async_tx_descriptor *tx,
	struct dma_chan *chan);

static inline void async_tx_ack(struct dma_async_tx_descriptor *tx)
{
	tx->flags |= DMA_CTRL_ACK;
}

static inline void async_tx_clear_ack(struct dma_async_tx_descriptor *tx)
{
	tx->flags &= ~DMA_CTRL_ACK;
}

static inline bool async_tx_test_ack(struct dma_async_tx_descriptor *tx)
{
	return (tx->flags & DMA_CTRL_ACK) == DMA_CTRL_ACK;
}

#define dma_cap_set(tx, mask) __dma_cap_set((tx), &(mask))
static inline void
__dma_cap_set(enum dma_transaction_type tx_type, dma_cap_mask_t *dstp)
{
	set_bit(tx_type, dstp->bits);
}

#define dma_cap_clear(tx, mask) __dma_cap_clear((tx), &(mask))
static inline void
__dma_cap_clear(enum dma_transaction_type tx_type, dma_cap_mask_t *dstp)
{
	clear_bit(tx_type, dstp->bits);
}

#define dma_cap_zero(mask) __dma_cap_zero(&(mask))
static inline void __dma_cap_zero(dma_cap_mask_t *dstp)
{
	bitmap_zero(dstp->bits, DMA_TX_TYPE_END);
}

#define dma_has_cap(tx, mask) __dma_has_cap((tx), &(mask))
static inline int
__dma_has_cap(enum dma_transaction_type tx_type, dma_cap_mask_t *srcp)
{
	return test_bit(tx_type, srcp->bits);
}

#define for_each_dma_cap_mask(cap, mask) \
	for_each_set_bit(cap, mask.bits, DMA_TX_TYPE_END)

/**
 * dma_async_issue_pending - flush pending transactions to HW
 * @chan: target DMA channel
 *
 * This allows drivers to push copies to HW in batches,
 * reducing MMIO writes where possible.
 */
static inline void dma_async_issue_pending(struct dma_chan *chan)
{
	chan->device->device_issue_pending(chan);
}

/**
 * dma_async_is_tx_complete - poll for transaction completion
 * @chan: DMA channel
 * @cookie: transaction identifier to check status of
 * @last: returns last completed cookie, can be NULL
 * @used: returns last issued cookie, can be NULL
 *
 * If @last and @used are passed in, upon return they reflect the driver
 * internal state and can be used with dma_async_is_complete() to check
 * the status of multiple cookies without re-checking hardware state.
 */
static inline enum dma_status dma_async_is_tx_complete(struct dma_chan *chan,
	dma_cookie_t cookie, dma_cookie_t *last, dma_cookie_t *used)
{
	struct dma_tx_state state;
	enum dma_status status;

	status = chan->device->device_tx_status(chan, cookie, &state);
	if (last)
		*last = state.last;
	if (used)
		*used = state.used;
	return status;
}

/**
 * dma_async_is_complete - test a cookie against chan state
 * @cookie: transaction identifier to test status of
 * @last_complete: last know completed transaction
 * @last_used: last cookie value handed out
 *
 * dma_async_is_complete() is used in dma_async_is_tx_complete()
 * the test logic is separated for lightweight testing of multiple cookies
 */
static inline enum dma_status dma_async_is_complete(dma_cookie_t cookie,
			dma_cookie_t last_complete, dma_cookie_t last_used)
{
	if (last_complete <= last_used) {
		if ((cookie <= last_complete) || (cookie > last_used))
			return DMA_SUCCESS;
	} else {
		if ((cookie <= last_complete) && (cookie > last_used))
			return DMA_SUCCESS;
	}
	return DMA_IN_PROGRESS;
}

static inline void
dma_set_tx_state(struct dma_tx_state *st, dma_cookie_t last, dma_cookie_t used, u32 residue)
{
	if (st) {
		st->last = last;
		st->used = used;
		st->residue = residue;
	}
}

/**
 * dma_get_slave_sg_limits - get DMAC SG transfer capabilities
 * @chan: target DMA channel
 * @addr_width: address width of the DMA transfer
 * @maxburst: maximum DMA transfer burst size
 *
 * Get SG transfer capabilities for a specified channel. If the dmaengine
 * driver does not implement SG transfer capabilities then NULL is
 * returned.
 */
static inline int dma_get_slave_sg_limits(struct dma_chan *chan,
		       enum dma_slave_buswidth addr_width,
		       u32 maxburst,
			   struct dma_slave_sg_limits *limits)
{
	if (chan->device->device_slave_sg_limits)
		return chan->device->device_slave_sg_limits(chan,
							  addr_width,
							  maxburst,
							  limits);

	return -ENOSYS;
}

enum dma_status dma_sync_wait(struct dma_chan *chan, dma_cookie_t cookie);
#ifdef CONFIG_DMA_ENGINE
enum dma_status dma_wait_for_async_tx(struct dma_async_tx_descriptor *tx);
void dma_issue_pending_all(void);
struct dma_chan *__dma_request_channel(dma_cap_mask_t *mask, dma_filter_fn fn, void *fn_param);
<<<<<<< HEAD
struct dma_chan *dma_request_slave_channel(struct device *dev, const char *name);
=======
struct dma_chan *dma_request_slave_channel(struct device *dev, char *name);
>>>>>>> 48915fd9
void dma_release_channel(struct dma_chan *chan);
#else
static inline enum dma_status dma_wait_for_async_tx(struct dma_async_tx_descriptor *tx)
{
	return DMA_SUCCESS;
}
static inline void dma_issue_pending_all(void)
{
}
static inline struct dma_chan *__dma_request_channel(dma_cap_mask_t *mask,
					      dma_filter_fn fn, void *fn_param)
{
	return NULL;
}
static inline struct dma_chan *dma_request_slave_channel(struct device *dev,
<<<<<<< HEAD
							 const char *name)
{
	return NULL
=======
							 char *name)
{
	return NULL;
>>>>>>> 48915fd9
}
static inline void dma_release_channel(struct dma_chan *chan)
{
}
#endif

/* --- DMA device --- */

int dma_async_device_register(struct dma_device *device);
void dma_async_device_unregister(struct dma_device *device);
void dma_run_dependencies(struct dma_async_tx_descriptor *tx);
struct dma_chan *dma_find_channel(enum dma_transaction_type tx_type);
struct dma_chan *net_dma_find_channel(void);
#define dma_request_channel(mask, x, y) __dma_request_channel(&(mask), x, y)
#define dma_request_slave_channel_compat(mask, x, y, dev, name) \
	__dma_request_slave_channel_compat(&(mask), x, y, dev, name)

static inline struct dma_chan
*__dma_request_slave_channel_compat(dma_cap_mask_t *mask, dma_filter_fn fn,
				  void *fn_param, struct device *dev,
				  char *name)
{
	struct dma_chan *chan;

	chan = dma_request_slave_channel(dev, name);
	if (chan)
		return chan;

	return __dma_request_channel(mask, fn, fn_param);
}

/* --- Helper iov-locking functions --- */

struct dma_page_list {
	char __user *base_address;
	int nr_pages;
	struct page **pages;
};

struct dma_pinned_list {
	int nr_iovecs;
	struct dma_page_list page_list[0];
};

struct dma_pinned_list *dma_pin_iovec_pages(struct iovec *iov, size_t len);
void dma_unpin_iovec_pages(struct dma_pinned_list* pinned_list);

dma_cookie_t dma_memcpy_to_iovec(struct dma_chan *chan, struct iovec *iov,
	struct dma_pinned_list *pinned_list, unsigned char *kdata, size_t len);
dma_cookie_t dma_memcpy_pg_to_iovec(struct dma_chan *chan, struct iovec *iov,
	struct dma_pinned_list *pinned_list, struct page *page,
	unsigned int offset, size_t len);

#endif /* DMAENGINE_H */<|MERGE_RESOLUTION|>--- conflicted
+++ resolved
@@ -1009,11 +1009,7 @@
 enum dma_status dma_wait_for_async_tx(struct dma_async_tx_descriptor *tx);
 void dma_issue_pending_all(void);
 struct dma_chan *__dma_request_channel(dma_cap_mask_t *mask, dma_filter_fn fn, void *fn_param);
-<<<<<<< HEAD
 struct dma_chan *dma_request_slave_channel(struct device *dev, const char *name);
-=======
-struct dma_chan *dma_request_slave_channel(struct device *dev, char *name);
->>>>>>> 48915fd9
 void dma_release_channel(struct dma_chan *chan);
 #else
 static inline enum dma_status dma_wait_for_async_tx(struct dma_async_tx_descriptor *tx)
@@ -1029,15 +1025,9 @@
 	return NULL;
 }
 static inline struct dma_chan *dma_request_slave_channel(struct device *dev,
-<<<<<<< HEAD
 							 const char *name)
 {
 	return NULL
-=======
-							 char *name)
-{
-	return NULL;
->>>>>>> 48915fd9
 }
 static inline void dma_release_channel(struct dma_chan *chan)
 {
