--- conflicted
+++ resolved
@@ -366,12 +366,9 @@
 u16 cec_get_edid_phys_addr(const u8 *edid, unsigned int size,
 			   unsigned int *offset);
 
-<<<<<<< HEAD
-=======
 void cec_fill_conn_info_from_drm(struct cec_connector_info *conn_info,
 				 const struct drm_connector *connector);
 
->>>>>>> 043f8a22
 #else
 
 static inline int cec_register_adapter(struct cec_adapter *adap,
@@ -406,8 +403,6 @@
 	return CEC_PHYS_ADDR_INVALID;
 }
 
-<<<<<<< HEAD
-=======
 static inline void cec_s_conn_info(struct cec_adapter *adap,
 				   const struct cec_connector_info *conn_info)
 {
@@ -466,7 +461,6 @@
 {
 }
 
->>>>>>> 043f8a22
 #endif
 
 /**
