VERSION = 3
<<<<<<< HEAD
PATCHLEVEL = 14
SUBLEVEL = 12
=======
PATCHLEVEL = 15
SUBLEVEL = 0
>>>>>>> 40dde7e2
EXTRAVERSION =
NAME = Remembering Coco

# *DOCUMENTATION*
# To see a list of typical targets execute "make help"
# More info can be located in ./README
# Comments in this file are targeted only to the developer, do not
# expect to learn how to build the kernel reading this file.

# Do not:
# o  use make's built-in rules and variables
#    (this increases performance and avoids hard-to-debug behaviour);
# o  print "Entering directory ...";
MAKEFLAGS += -rR --no-print-directory

# Avoid funny character set dependencies
unexport LC_ALL
LC_COLLATE=C
LC_NUMERIC=C
export LC_COLLATE LC_NUMERIC

# Avoid interference with shell env settings
unexport GREP_OPTIONS

# We are using a recursive build, so we need to do a little thinking
# to get the ordering right.
#
# Most importantly: sub-Makefiles should only ever modify files in
# their own directory. If in some directory we have a dependency on
# a file in another dir (which doesn't happen often, but it's often
# unavoidable when linking the built-in.o targets which finally
# turn into vmlinux), we will call a sub make in that other dir, and
# after that we are sure that everything which is in that other dir
# is now up to date.
#
# The only cases where we need to modify files which have global
# effects are thus separated out and done before the recursive
# descending is started. They are now explicitly listed as the
# prepare rule.

# To put more focus on warnings, be less verbose as default
# Use 'make V=1' to see the full commands

ifeq ("$(origin V)", "command line")
  KBUILD_VERBOSE = $(V)
endif
ifndef KBUILD_VERBOSE
  KBUILD_VERBOSE = 0
endif

# Call a source code checker (by default, "sparse") as part of the
# C compilation.
#
# Use 'make C=1' to enable checking of only re-compiled files.
# Use 'make C=2' to enable checking of *all* source files, regardless
# of whether they are re-compiled or not.
#
# See the file "Documentation/sparse.txt" for more details, including
# where to get the "sparse" utility.

ifeq ("$(origin C)", "command line")
  KBUILD_CHECKSRC = $(C)
endif
ifndef KBUILD_CHECKSRC
  KBUILD_CHECKSRC = 0
endif

# Use make M=dir to specify directory of external module to build
# Old syntax make ... SUBDIRS=$PWD is still supported
# Setting the environment variable KBUILD_EXTMOD take precedence
ifdef SUBDIRS
  KBUILD_EXTMOD ?= $(SUBDIRS)
endif

ifeq ("$(origin M)", "command line")
  KBUILD_EXTMOD := $(M)
endif

# kbuild supports saving output files in a separate directory.
# To locate output files in a separate directory two syntaxes are supported.
# In both cases the working directory must be the root of the kernel src.
# 1) O=
# Use "make O=dir/to/store/output/files/"
#
# 2) Set KBUILD_OUTPUT
# Set the environment variable KBUILD_OUTPUT to point to the directory
# where the output files shall be placed.
# export KBUILD_OUTPUT=dir/to/store/output/files/
# make
#
# The O= assignment takes precedence over the KBUILD_OUTPUT environment
# variable.


# KBUILD_SRC is set on invocation of make in OBJ directory
# KBUILD_SRC is not intended to be used by the regular user (for now)
ifeq ($(KBUILD_SRC),)

# OK, Make called in directory where kernel src resides
# Do we want to locate output files in a separate directory?
ifeq ("$(origin O)", "command line")
  KBUILD_OUTPUT := $(O)
endif

ifeq ("$(origin W)", "command line")
  export KBUILD_ENABLE_EXTRA_GCC_CHECKS := $(W)
endif

# That's our default target when none is given on the command line
PHONY := _all
_all:

# Cancel implicit rules on top Makefile
$(CURDIR)/Makefile Makefile: ;

ifneq ($(KBUILD_OUTPUT),)
# Invoke a second make in the output directory, passing relevant variables
# check that the output directory actually exists
saved-output := $(KBUILD_OUTPUT)
KBUILD_OUTPUT := $(shell mkdir -p $(KBUILD_OUTPUT) && cd $(KBUILD_OUTPUT) \
								&& /bin/pwd)
$(if $(KBUILD_OUTPUT),, \
     $(error failed to create output directory "$(saved-output)"))

PHONY += $(MAKECMDGOALS) sub-make

$(filter-out _all sub-make $(CURDIR)/Makefile, $(MAKECMDGOALS)) _all: sub-make
	@:

sub-make: FORCE
	$(if $(KBUILD_VERBOSE:1=),@)$(MAKE) -C $(KBUILD_OUTPUT) \
	KBUILD_SRC=$(CURDIR) \
	KBUILD_EXTMOD="$(KBUILD_EXTMOD)" -f $(CURDIR)/Makefile \
	$(filter-out _all sub-make,$(MAKECMDGOALS))

# Leave processing to above invocation of make
skip-makefile := 1
endif # ifneq ($(KBUILD_OUTPUT),)
endif # ifeq ($(KBUILD_SRC),)

# We process the rest of the Makefile if this is the final invocation of make
ifeq ($(skip-makefile),)

# If building an external module we do not care about the all: rule
# but instead _all depend on modules
PHONY += all
ifeq ($(KBUILD_EXTMOD),)
_all: all
else
_all: modules
endif

srctree		:= $(if $(KBUILD_SRC),$(KBUILD_SRC),$(CURDIR))
objtree		:= $(CURDIR)
src		:= $(srctree)
obj		:= $(objtree)

VPATH		:= $(srctree)$(if $(KBUILD_EXTMOD),:$(KBUILD_EXTMOD))

export srctree objtree VPATH


# SUBARCH tells the usermode build what the underlying arch is.  That is set
# first, and if a usermode build is happening, the "ARCH=um" on the command
# line overrides the setting of ARCH below.  If a native build is happening,
# then ARCH is assigned, getting whatever value it gets normally, and 
# SUBARCH is subsequently ignored.

SUBARCH := $(shell uname -m | sed -e s/i.86/x86/ -e s/x86_64/x86/ \
				  -e s/sun4u/sparc64/ \
				  -e s/arm.*/arm/ -e s/sa110/arm/ \
				  -e s/s390x/s390/ -e s/parisc64/parisc/ \
				  -e s/ppc.*/powerpc/ -e s/mips.*/mips/ \
				  -e s/sh[234].*/sh/ -e s/aarch64.*/arm64/ )

# Cross compiling and selecting different set of gcc/bin-utils
# ---------------------------------------------------------------------------
#
# When performing cross compilation for other architectures ARCH shall be set
# to the target architecture. (See arch/* for the possibilities).
# ARCH can be set during invocation of make:
# make ARCH=ia64
# Another way is to have ARCH set in the environment.
# The default ARCH is the host where make is executed.

# CROSS_COMPILE specify the prefix used for all executables used
# during compilation. Only gcc and related bin-utils executables
# are prefixed with $(CROSS_COMPILE).
# CROSS_COMPILE can be set on the command line
# make CROSS_COMPILE=ia64-linux-
# Alternatively CROSS_COMPILE can be set in the environment.
# A third alternative is to store a setting in .config so that plain
# "make" in the configured kernel build directory always uses that.
# Default value for CROSS_COMPILE is not to prefix executables
# Note: Some architectures assign CROSS_COMPILE in their arch/*/Makefile
ARCH		?= $(SUBARCH)
CROSS_COMPILE	?= $(CONFIG_CROSS_COMPILE:"%"=%)

# Architecture as present in compile.h
UTS_MACHINE 	:= $(ARCH)
SRCARCH 	:= $(ARCH)

# Additional ARCH settings for x86
ifeq ($(ARCH),i386)
        SRCARCH := x86
endif
ifeq ($(ARCH),x86_64)
        SRCARCH := x86
endif

# Additional ARCH settings for sparc
ifeq ($(ARCH),sparc32)
       SRCARCH := sparc
endif
ifeq ($(ARCH),sparc64)
       SRCARCH := sparc
endif

# Additional ARCH settings for sh
ifeq ($(ARCH),sh64)
       SRCARCH := sh
endif

# Additional ARCH settings for tile
ifeq ($(ARCH),tilepro)
       SRCARCH := tile
endif
ifeq ($(ARCH),tilegx)
       SRCARCH := tile
endif

# Where to locate arch specific headers
hdr-arch  := $(SRCARCH)

KCONFIG_CONFIG	?= .config
export KCONFIG_CONFIG

# SHELL used by kbuild
CONFIG_SHELL := $(shell if [ -x "$$BASH" ]; then echo $$BASH; \
	  else if [ -x /bin/bash ]; then echo /bin/bash; \
	  else echo sh; fi ; fi)

HOSTCC       = gcc
HOSTCXX      = g++
HOSTCFLAGS   = -Wall -Wmissing-prototypes -Wstrict-prototypes -O2 -fomit-frame-pointer
HOSTCXXFLAGS = -O2

ifeq ($(shell $(HOSTCC) -v 2>&1 | grep -c "clang version"), 1)
HOSTCFLAGS  += -Wno-unused-value -Wno-unused-parameter \
		-Wno-missing-field-initializers -fno-delete-null-pointer-checks
endif

# Decide whether to build built-in, modular, or both.
# Normally, just do built-in.

KBUILD_MODULES :=
KBUILD_BUILTIN := 1

#	If we have only "make modules", don't compile built-in objects.
#	When we're building modules with modversions, we need to consider
#	the built-in objects during the descend as well, in order to
#	make sure the checksums are up to date before we record them.

ifeq ($(MAKECMDGOALS),modules)
  KBUILD_BUILTIN := $(if $(CONFIG_MODVERSIONS),1)
endif

#	If we have "make <whatever> modules", compile modules
#	in addition to whatever we do anyway.
#	Just "make" or "make all" shall build modules as well

ifneq ($(filter all _all modules,$(MAKECMDGOALS)),)
  KBUILD_MODULES := 1
endif

ifeq ($(MAKECMDGOALS),)
  KBUILD_MODULES := 1
endif

export KBUILD_MODULES KBUILD_BUILTIN
export KBUILD_CHECKSRC KBUILD_SRC KBUILD_EXTMOD

# Beautify output
# ---------------------------------------------------------------------------
#
# Normally, we echo the whole command before executing it. By making
# that echo $($(quiet)$(cmd)), we now have the possibility to set
# $(quiet) to choose other forms of output instead, e.g.
#
#         quiet_cmd_cc_o_c = Compiling $(RELDIR)/$@
#         cmd_cc_o_c       = $(CC) $(c_flags) -c -o $@ $<
#
# If $(quiet) is empty, the whole command will be printed.
# If it is set to "quiet_", only the short version will be printed. 
# If it is set to "silent_", nothing will be printed at all, since
# the variable $(silent_cmd_cc_o_c) doesn't exist.
#
# A simple variant is to prefix commands with $(Q) - that's useful
# for commands that shall be hidden in non-verbose mode.
#
#	$(Q)ln $@ :<
#
# If KBUILD_VERBOSE equals 0 then the above command will be hidden.
# If KBUILD_VERBOSE equals 1 then the above command is displayed.

ifeq ($(KBUILD_VERBOSE),1)
  quiet =
  Q =
else
  quiet=quiet_
  Q = @
endif

# If the user is running make -s (silent mode), suppress echoing of
# commands

ifneq ($(filter 4.%,$(MAKE_VERSION)),)	# make-4
ifneq ($(filter %s ,$(firstword x$(MAKEFLAGS))),)
  quiet=silent_
endif
else					# make-3.8x
ifneq ($(filter s% -s%,$(MAKEFLAGS)),)
  quiet=silent_
endif
endif

export quiet Q KBUILD_VERBOSE

ifneq ($(CC),)
ifeq ($(shell $(CC) -v 2>&1 | grep -c "clang version"), 1)
COMPILER := clang
else
COMPILER := gcc
endif
export COMPILER
endif

# Look for make include files relative to root of kernel src
MAKEFLAGS += --include-dir=$(srctree)

# We need some generic definitions (do not try to remake the file).
$(srctree)/scripts/Kbuild.include: ;
include $(srctree)/scripts/Kbuild.include

# Make variables (CC, etc...)

AS		= $(CROSS_COMPILE)as
LD		= $(CROSS_COMPILE)ld
CC		= $(CROSS_COMPILE)gcc
CPP		= $(CC) -E
AR		= $(CROSS_COMPILE)ar
NM		= $(CROSS_COMPILE)nm
STRIP		= $(CROSS_COMPILE)strip
OBJCOPY		= $(CROSS_COMPILE)objcopy
OBJDUMP		= $(CROSS_COMPILE)objdump
AWK		= awk
GENKSYMS	= scripts/genksyms/genksyms
INSTALLKERNEL  := installkernel
DEPMOD		= /sbin/depmod
PERL		= perl
CHECK		= sparse

CHECKFLAGS     := -D__linux__ -Dlinux -D__STDC__ -Dunix -D__unix__ \
		  -Wbitwise -Wno-return-void $(CF)
CFLAGS_MODULE   =
AFLAGS_MODULE   =
LDFLAGS_MODULE  =
CFLAGS_KERNEL	=
AFLAGS_KERNEL	=
CFLAGS_GCOV	= -fprofile-arcs -ftest-coverage


# Use USERINCLUDE when you must reference the UAPI directories only.
USERINCLUDE    := \
		-I$(srctree)/arch/$(hdr-arch)/include/uapi \
		-Iarch/$(hdr-arch)/include/generated/uapi \
		-I$(srctree)/include/uapi \
		-Iinclude/generated/uapi \
                -include $(srctree)/include/linux/kconfig.h

# Use LINUXINCLUDE when you must reference the include/ directory.
# Needed to be compatible with the O= option
LINUXINCLUDE    := \
		-I$(srctree)/arch/$(hdr-arch)/include \
		-Iarch/$(hdr-arch)/include/generated \
		$(if $(KBUILD_SRC), -I$(srctree)/include) \
		-Iinclude \
		$(USERINCLUDE)

KBUILD_CPPFLAGS := -D__KERNEL__

KBUILD_CFLAGS   := -Wall -Wundef -Wstrict-prototypes -Wno-trigraphs \
		   -fno-strict-aliasing -fno-common \
		   -Werror-implicit-function-declaration \
		   -Wno-format-security \
		   $(call cc-option,-fno-delete-null-pointer-checks,)
KBUILD_AFLAGS_KERNEL :=
KBUILD_CFLAGS_KERNEL :=
KBUILD_AFLAGS   := -D__ASSEMBLY__
KBUILD_AFLAGS_MODULE  := -DMODULE
KBUILD_CFLAGS_MODULE  := -DMODULE
KBUILD_LDFLAGS_MODULE := -T $(srctree)/scripts/module-common.lds

# Read KERNELRELEASE from include/config/kernel.release (if it exists)
KERNELRELEASE = $(shell cat include/config/kernel.release 2> /dev/null)
KERNELVERSION = $(VERSION)$(if $(PATCHLEVEL),.$(PATCHLEVEL)$(if $(SUBLEVEL),.$(SUBLEVEL)))$(EXTRAVERSION)

export VERSION PATCHLEVEL SUBLEVEL KERNELRELEASE KERNELVERSION
export ARCH SRCARCH CONFIG_SHELL HOSTCC HOSTCFLAGS CROSS_COMPILE AS LD CC
export CPP AR NM STRIP OBJCOPY OBJDUMP
export MAKE AWK GENKSYMS INSTALLKERNEL PERL UTS_MACHINE
export HOSTCXX HOSTCXXFLAGS LDFLAGS_MODULE CHECK CHECKFLAGS

export KBUILD_CPPFLAGS NOSTDINC_FLAGS LINUXINCLUDE OBJCOPYFLAGS LDFLAGS
export KBUILD_CFLAGS CFLAGS_KERNEL CFLAGS_MODULE CFLAGS_GCOV
export KBUILD_AFLAGS AFLAGS_KERNEL AFLAGS_MODULE
export KBUILD_AFLAGS_MODULE KBUILD_CFLAGS_MODULE KBUILD_LDFLAGS_MODULE
export KBUILD_AFLAGS_KERNEL KBUILD_CFLAGS_KERNEL
export KBUILD_ARFLAGS

# When compiling out-of-tree modules, put MODVERDIR in the module
# tree rather than in the kernel tree. The kernel tree might
# even be read-only.
export MODVERDIR := $(if $(KBUILD_EXTMOD),$(firstword $(KBUILD_EXTMOD))/).tmp_versions

# Files to ignore in find ... statements

export RCS_FIND_IGNORE := \( -name SCCS -o -name BitKeeper -o -name .svn -o    \
			  -name CVS -o -name .pc -o -name .hg -o -name .git \) \
			  -prune -o
export RCS_TAR_IGNORE := --exclude SCCS --exclude BitKeeper --exclude .svn \
			 --exclude CVS --exclude .pc --exclude .hg --exclude .git

# ===========================================================================
# Rules shared between *config targets and build targets

# Basic helpers built in scripts/
PHONY += scripts_basic
scripts_basic:
	$(Q)$(MAKE) $(build)=scripts/basic
	$(Q)rm -f .tmp_quiet_recordmcount

# To avoid any implicit rule to kick in, define an empty command.
scripts/basic/%: scripts_basic ;

PHONY += outputmakefile
# outputmakefile generates a Makefile in the output directory, if using a
# separate output directory. This allows convenient use of make in the
# output directory.
outputmakefile:
ifneq ($(KBUILD_SRC),)
	$(Q)ln -fsn $(srctree) source
	$(Q)$(CONFIG_SHELL) $(srctree)/scripts/mkmakefile \
	    $(srctree) $(objtree) $(VERSION) $(PATCHLEVEL)
endif

# Support for using generic headers in asm-generic
PHONY += asm-generic
asm-generic:
	$(Q)$(MAKE) -f $(srctree)/scripts/Makefile.asm-generic \
	            src=asm obj=arch/$(SRCARCH)/include/generated/asm
	$(Q)$(MAKE) -f $(srctree)/scripts/Makefile.asm-generic \
	            src=uapi/asm obj=arch/$(SRCARCH)/include/generated/uapi/asm

# To make sure we do not include .config for any of the *config targets
# catch them early, and hand them over to scripts/kconfig/Makefile
# It is allowed to specify more targets when calling make, including
# mixing *config targets and build targets.
# For example 'make oldconfig all'.
# Detect when mixed targets is specified, and make a second invocation
# of make so .config is not included in this case either (for *config).

version_h := include/generated/uapi/linux/version.h

no-dot-config-targets := clean mrproper distclean \
			 cscope gtags TAGS tags help %docs check% coccicheck \
			 $(version_h) headers_% archheaders archscripts \
			 kernelversion %src-pkg

config-targets := 0
mixed-targets  := 0
dot-config     := 1

ifneq ($(filter $(no-dot-config-targets), $(MAKECMDGOALS)),)
	ifeq ($(filter-out $(no-dot-config-targets), $(MAKECMDGOALS)),)
		dot-config := 0
	endif
endif

ifeq ($(KBUILD_EXTMOD),)
        ifneq ($(filter config %config,$(MAKECMDGOALS)),)
                config-targets := 1
                ifneq ($(filter-out config %config,$(MAKECMDGOALS)),)
                        mixed-targets := 1
                endif
        endif
endif

ifeq ($(mixed-targets),1)
# ===========================================================================
# We're called with mixed targets (*config and build targets).
# Handle them one by one.

%:: FORCE
	$(Q)$(MAKE) -C $(srctree) KBUILD_SRC= $@

else
ifeq ($(config-targets),1)
# ===========================================================================
# *config targets only - make sure prerequisites are updated, and descend
# in scripts/kconfig to make the *config target

# Read arch specific Makefile to set KBUILD_DEFCONFIG as needed.
# KBUILD_DEFCONFIG may point out an alternative default configuration
# used for 'make defconfig'
include $(srctree)/arch/$(SRCARCH)/Makefile
export KBUILD_DEFCONFIG KBUILD_KCONFIG

config: scripts_basic outputmakefile FORCE
	$(Q)mkdir -p include/linux include/config
	$(Q)$(MAKE) $(build)=scripts/kconfig $@

%config: scripts_basic outputmakefile FORCE
	$(Q)mkdir -p include/linux include/config
	$(Q)$(MAKE) $(build)=scripts/kconfig $@

else
# ===========================================================================
# Build targets only - this includes vmlinux, arch specific targets, clean
# targets and others. In general all targets except *config targets.

ifeq ($(KBUILD_EXTMOD),)
# Additional helpers built in scripts/
# Carefully list dependencies so we do not try to build scripts twice
# in parallel
PHONY += scripts
scripts: scripts_basic include/config/auto.conf include/config/tristate.conf \
	 asm-generic
	$(Q)$(MAKE) $(build)=$(@)

# Objects we will link into vmlinux / subdirs we need to visit
init-y		:= init/
drivers-y	:= drivers/ sound/ firmware/
net-y		:= net/
libs-y		:= lib/
core-y		:= usr/
endif # KBUILD_EXTMOD

ifeq ($(dot-config),1)
# Read in config
-include include/config/auto.conf

ifeq ($(KBUILD_EXTMOD),)
# Read in dependencies to all Kconfig* files, make sure to run
# oldconfig if changes are detected.
-include include/config/auto.conf.cmd

# To avoid any implicit rule to kick in, define an empty command
$(KCONFIG_CONFIG) include/config/auto.conf.cmd: ;

# If .config is newer than include/config/auto.conf, someone tinkered
# with it and forgot to run make oldconfig.
# if auto.conf.cmd is missing then we are probably in a cleaned tree so
# we execute the config step to be sure to catch updated Kconfig files
include/config/%.conf: $(KCONFIG_CONFIG) include/config/auto.conf.cmd
	$(Q)$(MAKE) -f $(srctree)/Makefile silentoldconfig
else
# external modules needs include/generated/autoconf.h and include/config/auto.conf
# but do not care if they are up-to-date. Use auto.conf to trigger the test
PHONY += include/config/auto.conf

include/config/auto.conf:
	$(Q)test -e include/generated/autoconf.h -a -e $@ || (		\
	echo >&2;							\
	echo >&2 "  ERROR: Kernel configuration is invalid.";		\
	echo >&2 "         include/generated/autoconf.h or $@ are missing.";\
	echo >&2 "         Run 'make oldconfig && make prepare' on kernel src to fix it.";	\
	echo >&2 ;							\
	/bin/false)

endif # KBUILD_EXTMOD

else
# Dummy target needed, because used as prerequisite
include/config/auto.conf: ;
endif # $(dot-config)

# The all: target is the default when no target is given on the
# command line.
# This allow a user to issue only 'make' to build a kernel including modules
# Defaults to vmlinux, but the arch makefile usually adds further targets
all: vmlinux

ifdef CONFIG_CC_OPTIMIZE_FOR_SIZE
KBUILD_CFLAGS	+= -Os $(call cc-disable-warning,maybe-uninitialized,)
else
KBUILD_CFLAGS	+= -O2
endif

include $(srctree)/arch/$(SRCARCH)/Makefile

ifdef CONFIG_READABLE_ASM
# Disable optimizations that make assembler listings hard to read.
# reorder blocks reorders the control in the function
# ipa clone creates specialized cloned functions
# partial inlining inlines only parts of functions
KBUILD_CFLAGS += $(call cc-option,-fno-reorder-blocks,) \
                 $(call cc-option,-fno-ipa-cp-clone,) \
                 $(call cc-option,-fno-partial-inlining)
endif

ifneq ($(CONFIG_FRAME_WARN),0)
KBUILD_CFLAGS += $(call cc-option,-Wframe-larger-than=${CONFIG_FRAME_WARN})
endif

# Handle stack protector mode.
ifdef CONFIG_CC_STACKPROTECTOR_REGULAR
  stackp-flag := -fstack-protector
  ifeq ($(call cc-option, $(stackp-flag)),)
    $(warning Cannot use CONFIG_CC_STACKPROTECTOR_REGULAR: \
             -fstack-protector not supported by compiler)
  endif
else
ifdef CONFIG_CC_STACKPROTECTOR_STRONG
  stackp-flag := -fstack-protector-strong
  ifeq ($(call cc-option, $(stackp-flag)),)
    $(warning Cannot use CONFIG_CC_STACKPROTECTOR_STRONG: \
	      -fstack-protector-strong not supported by compiler)
  endif
else
  # Force off for distro compilers that enable stack protector by default.
  stackp-flag := $(call cc-option, -fno-stack-protector)
endif
endif
KBUILD_CFLAGS += $(stackp-flag)

ifeq ($(COMPILER),clang)
KBUILD_CPPFLAGS += $(call cc-option,-Qunused-arguments,)
KBUILD_CPPFLAGS += $(call cc-option,-Wno-unknown-warning-option,)
KBUILD_CFLAGS += $(call cc-disable-warning, unused-variable)
KBUILD_CFLAGS += $(call cc-disable-warning, format-invalid-specifier)
KBUILD_CFLAGS += $(call cc-disable-warning, gnu)
# Quiet clang warning: comparison of unsigned expression < 0 is always false
KBUILD_CFLAGS += $(call cc-disable-warning, tautological-compare)
# CLANG uses a _MergedGlobals as optimization, but this breaks modpost, as the
# source of a reference will be _MergedGlobals and not on of the whitelisted names.
# See modpost pattern 2
KBUILD_CFLAGS += $(call cc-option, -mno-global-merge,)
else

# This warning generated too much noise in a regular build.
# Use make W=1 to enable this warning (see scripts/Makefile.build)
KBUILD_CFLAGS += $(call cc-disable-warning, unused-but-set-variable)
endif

ifdef CONFIG_FRAME_POINTER
KBUILD_CFLAGS	+= -fno-omit-frame-pointer -fno-optimize-sibling-calls
else
# Some targets (ARM with Thumb2, for example), can't be built with frame
# pointers.  For those, we don't have FUNCTION_TRACER automatically
# select FRAME_POINTER.  However, FUNCTION_TRACER adds -pg, and this is
# incompatible with -fomit-frame-pointer with current GCC, so we don't use
# -fomit-frame-pointer with FUNCTION_TRACER.
ifndef CONFIG_FUNCTION_TRACER
KBUILD_CFLAGS	+= -fomit-frame-pointer
endif
endif

ifdef CONFIG_DEBUG_INFO
KBUILD_CFLAGS	+= -g
KBUILD_AFLAGS	+= -Wa,--gdwarf-2
endif

ifdef CONFIG_DEBUG_INFO_REDUCED
KBUILD_CFLAGS 	+= $(call cc-option, -femit-struct-debug-baseonly) \
		   $(call cc-option,-fno-var-tracking)
endif

ifdef CONFIG_FUNCTION_TRACER
ifdef CONFIG_HAVE_FENTRY
CC_USING_FENTRY	:= $(call cc-option, -mfentry -DCC_USING_FENTRY)
endif
KBUILD_CFLAGS	+= -pg $(CC_USING_FENTRY)
KBUILD_AFLAGS	+= $(CC_USING_FENTRY)
ifdef CONFIG_DYNAMIC_FTRACE
	ifdef CONFIG_HAVE_C_RECORDMCOUNT
		BUILD_C_RECORDMCOUNT := y
		export BUILD_C_RECORDMCOUNT
	endif
endif
endif

# We trigger additional mismatches with less inlining
ifdef CONFIG_DEBUG_SECTION_MISMATCH
KBUILD_CFLAGS += $(call cc-option, -fno-inline-functions-called-once)
endif

# arch Makefile may override CC so keep this after arch Makefile is included
NOSTDINC_FLAGS += -nostdinc -isystem $(shell $(CC) -print-file-name=include)
CHECKFLAGS     += $(NOSTDINC_FLAGS)

# warn about C99 declaration after statement
KBUILD_CFLAGS += $(call cc-option,-Wdeclaration-after-statement,)

# disable pointer signed / unsigned warnings in gcc 4.0
KBUILD_CFLAGS += $(call cc-disable-warning, pointer-sign)

# disable invalid "can't wrap" optimizations for signed / pointers
KBUILD_CFLAGS	+= $(call cc-option,-fno-strict-overflow)

# conserve stack if available
KBUILD_CFLAGS   += $(call cc-option,-fconserve-stack)

# disallow errors like 'EXPORT_GPL(foo);' with missing header
KBUILD_CFLAGS   += $(call cc-option,-Werror=implicit-int)

# require functions to have arguments in prototypes, not empty 'int foo()'
KBUILD_CFLAGS   += $(call cc-option,-Werror=strict-prototypes)

# Prohibit date/time macros, which would make the build non-deterministic
KBUILD_CFLAGS   += $(call cc-option,-Werror=date-time)

# use the deterministic mode of AR if available
KBUILD_ARFLAGS := $(call ar-option,D)

# check for 'asm goto'
ifeq ($(shell $(CONFIG_SHELL) $(srctree)/scripts/gcc-goto.sh $(CC)), y)
	KBUILD_CFLAGS += -DCC_HAVE_ASM_GOTO
endif

# Add user supplied CPPFLAGS, AFLAGS and CFLAGS as the last assignments
KBUILD_CPPFLAGS += $(KCPPFLAGS)
KBUILD_AFLAGS += $(KAFLAGS)
KBUILD_CFLAGS += $(KCFLAGS)

# Use --build-id when available.
LDFLAGS_BUILD_ID = $(patsubst -Wl$(comma)%,%,\
			      $(call cc-ldoption, -Wl$(comma)--build-id,))
KBUILD_LDFLAGS_MODULE += $(LDFLAGS_BUILD_ID)
LDFLAGS_vmlinux += $(LDFLAGS_BUILD_ID)

ifeq ($(CONFIG_STRIP_ASM_SYMS),y)
LDFLAGS_vmlinux	+= $(call ld-option, -X,)
endif

# Default kernel image to build when no specific target is given.
# KBUILD_IMAGE may be overruled on the command line or
# set in the environment
# Also any assignments in arch/$(ARCH)/Makefile take precedence over
# this default value
export KBUILD_IMAGE ?= vmlinux

#
# INSTALL_PATH specifies where to place the updated kernel and system map
# images. Default is /boot, but you can set it to other values
export	INSTALL_PATH ?= /boot

#
# INSTALL_DTBS_PATH specifies a prefix for relocations required by build roots.
# Like INSTALL_MOD_PATH, it isn't defined in the Makefile, but can be passed as
# an argument if needed. Otherwise it defaults to the kernel install path
#
export INSTALL_DTBS_PATH ?= $(INSTALL_PATH)/dtbs/$(KERNELRELEASE)

#
# INSTALL_MOD_PATH specifies a prefix to MODLIB for module directory
# relocations required by build roots.  This is not defined in the
# makefile but the argument can be passed to make if needed.
#

MODLIB	= $(INSTALL_MOD_PATH)/lib/modules/$(KERNELRELEASE)
export MODLIB

#
#  INSTALL_MOD_STRIP, if defined, will cause modules to be
#  stripped after they are installed.  If INSTALL_MOD_STRIP is '1', then
#  the default option --strip-debug will be used.  Otherwise,
#  INSTALL_MOD_STRIP value will be used as the options to the strip command.

ifdef INSTALL_MOD_STRIP
ifeq ($(INSTALL_MOD_STRIP),1)
mod_strip_cmd = $(STRIP) --strip-debug
else
mod_strip_cmd = $(STRIP) $(INSTALL_MOD_STRIP)
endif # INSTALL_MOD_STRIP=1
else
mod_strip_cmd = true
endif # INSTALL_MOD_STRIP
export mod_strip_cmd

# Select initial ramdisk compression format, default is gzip(1).
# This shall be used by the dracut(8) tool while creating an initramfs image.
#
INITRD_COMPRESS-y                  := gzip
INITRD_COMPRESS-$(CONFIG_RD_BZIP2) := bzip2
INITRD_COMPRESS-$(CONFIG_RD_LZMA)  := lzma
INITRD_COMPRESS-$(CONFIG_RD_XZ)    := xz
INITRD_COMPRESS-$(CONFIG_RD_LZO)   := lzo
INITRD_COMPRESS-$(CONFIG_RD_LZ4)   := lz4
# do not export INITRD_COMPRESS, since we didn't actually
# choose a sane default compression above.
# export INITRD_COMPRESS := $(INITRD_COMPRESS-y)

ifdef CONFIG_MODULE_SIG_ALL
MODSECKEY = ./signing_key.priv
MODPUBKEY = ./signing_key.x509
export MODPUBKEY
mod_sign_cmd = perl $(srctree)/scripts/sign-file $(CONFIG_MODULE_SIG_HASH) $(MODSECKEY) $(MODPUBKEY)
else
mod_sign_cmd = true
endif
export mod_sign_cmd


ifeq ($(KBUILD_EXTMOD),)
core-y		+= kernel/ mm/ fs/ ipc/ security/ crypto/ block/

vmlinux-dirs	:= $(patsubst %/,%,$(filter %/, $(init-y) $(init-m) \
		     $(core-y) $(core-m) $(drivers-y) $(drivers-m) \
		     $(net-y) $(net-m) $(libs-y) $(libs-m)))

vmlinux-alldirs	:= $(sort $(vmlinux-dirs) $(patsubst %/,%,$(filter %/, \
		     $(init-n) $(init-) \
		     $(core-n) $(core-) $(drivers-n) $(drivers-) \
		     $(net-n)  $(net-)  $(libs-n)    $(libs-))))

init-y		:= $(patsubst %/, %/built-in.o, $(init-y))
core-y		:= $(patsubst %/, %/built-in.o, $(core-y))
drivers-y	:= $(patsubst %/, %/built-in.o, $(drivers-y))
net-y		:= $(patsubst %/, %/built-in.o, $(net-y))
libs-y1		:= $(patsubst %/, %/lib.a, $(libs-y))
libs-y2		:= $(patsubst %/, %/built-in.o, $(libs-y))
libs-y		:= $(libs-y1) $(libs-y2)

# Externally visible symbols (used by link-vmlinux.sh)
export KBUILD_VMLINUX_INIT := $(head-y) $(init-y)
export KBUILD_VMLINUX_MAIN := $(core-y) $(libs-y) $(drivers-y) $(net-y)
export KBUILD_LDS          := arch/$(SRCARCH)/kernel/vmlinux.lds
export LDFLAGS_vmlinux
# used by scripts/pacmage/Makefile
export KBUILD_ALLDIRS := $(sort $(filter-out arch/%,$(vmlinux-alldirs)) arch Documentation include samples scripts tools virt)

vmlinux-deps := $(KBUILD_LDS) $(KBUILD_VMLINUX_INIT) $(KBUILD_VMLINUX_MAIN)

# Final link of vmlinux
      cmd_link-vmlinux = $(CONFIG_SHELL) $< $(LD) $(LDFLAGS) $(LDFLAGS_vmlinux)
quiet_cmd_link-vmlinux = LINK    $@

# Include targets which we want to
# execute if the rest of the kernel build went well.
vmlinux: scripts/link-vmlinux.sh $(vmlinux-deps) FORCE
ifdef CONFIG_HEADERS_CHECK
	$(Q)$(MAKE) -f $(srctree)/Makefile headers_check
endif
ifdef CONFIG_SAMPLES
	$(Q)$(MAKE) $(build)=samples
endif
ifdef CONFIG_BUILD_DOCSRC
	$(Q)$(MAKE) $(build)=Documentation
endif
	+$(call if_changed,link-vmlinux)

# The actual objects are generated when descending, 
# make sure no implicit rule kicks in
$(sort $(vmlinux-deps)): $(vmlinux-dirs) ;

# Handle descending into subdirectories listed in $(vmlinux-dirs)
# Preset locale variables to speed up the build process. Limit locale
# tweaks to this spot to avoid wrong language settings when running
# make menuconfig etc.
# Error messages still appears in the original language

PHONY += $(vmlinux-dirs)
$(vmlinux-dirs): prepare scripts
	$(Q)$(MAKE) $(build)=$@

define filechk_kernel.release
	echo "$(KERNELVERSION)$$($(CONFIG_SHELL) $(srctree)/scripts/setlocalversion $(srctree))"
endef

# Store (new) KERNELRELEASE string in include/config/kernel.release
include/config/kernel.release: include/config/auto.conf FORCE
	$(call filechk,kernel.release)


# Things we need to do before we recursively start building the kernel
# or the modules are listed in "prepare".
# A multi level approach is used. prepareN is processed before prepareN-1.
# archprepare is used in arch Makefiles and when processed asm symlink,
# version.h and scripts_basic is processed / created.

# Listed in dependency order
PHONY += prepare archprepare prepare0 prepare1 prepare2 prepare3

# prepare3 is used to check if we are building in a separate output directory,
# and if so do:
# 1) Check that make has not been executed in the kernel src $(srctree)
prepare3: include/config/kernel.release
ifneq ($(KBUILD_SRC),)
	@$(kecho) '  Using $(srctree) as source for kernel'
	$(Q)if [ -f $(srctree)/.config -o -d $(srctree)/include/config ]; then \
		echo >&2 "  $(srctree) is not clean, please run 'make mrproper'"; \
		echo >&2 "  in the '$(srctree)' directory.";\
		/bin/false; \
	fi;
endif

# prepare2 creates a makefile if using a separate output directory
prepare2: prepare3 outputmakefile asm-generic

prepare1: prepare2 $(version_h) include/generated/utsrelease.h \
                   include/config/auto.conf
	$(cmd_crmodverdir)

archprepare: archheaders archscripts prepare1 scripts_basic

prepare0: archprepare FORCE
	$(Q)$(MAKE) $(build)=.

# All the preparing..
prepare: prepare0

# Generate some files
# ---------------------------------------------------------------------------

# KERNELRELEASE can change from a few different places, meaning version.h
# needs to be updated, so this check is forced on all builds

uts_len := 64
define filechk_utsrelease.h
	if [ `echo -n "$(KERNELRELEASE)" | wc -c ` -gt $(uts_len) ]; then \
	  echo '"$(KERNELRELEASE)" exceeds $(uts_len) characters' >&2;    \
	  exit 1;                                                         \
	fi;                                                               \
	(echo \#define UTS_RELEASE \"$(KERNELRELEASE)\";)
endef

define filechk_version.h
	(echo \#define LINUX_VERSION_CODE $(shell                         \
	expr $(VERSION) \* 65536 + 0$(PATCHLEVEL) \* 256 + 0$(SUBLEVEL)); \
	echo '#define KERNEL_VERSION(a,b,c) (((a) << 16) + ((b) << 8) + (c))';)
endef

$(version_h): $(srctree)/Makefile FORCE
	$(call filechk,version.h)

include/generated/utsrelease.h: include/config/kernel.release FORCE
	$(call filechk,utsrelease.h)

PHONY += headerdep
headerdep:
	$(Q)find $(srctree)/include/ -name '*.h' | xargs --max-args 1 \
	$(srctree)/scripts/headerdep.pl -I$(srctree)/include

# ---------------------------------------------------------------------------

PHONY += depend dep
depend dep:
	@echo '*** Warning: make $@ is unnecessary now.'

# ---------------------------------------------------------------------------
# Firmware install
INSTALL_FW_PATH=$(INSTALL_MOD_PATH)/lib/firmware
export INSTALL_FW_PATH

PHONY += firmware_install
firmware_install: FORCE
	@mkdir -p $(objtree)/firmware
	$(Q)$(MAKE) -f $(srctree)/scripts/Makefile.fwinst obj=firmware __fw_install

# ---------------------------------------------------------------------------
# Kernel headers

#Default location for installed headers
export INSTALL_HDR_PATH = $(objtree)/usr

hdr-inst := -rR -f $(srctree)/scripts/Makefile.headersinst obj

# If we do an all arch process set dst to asm-$(hdr-arch)
hdr-dst = $(if $(KBUILD_HEADERS), dst=include/asm-$(hdr-arch), dst=include/asm)

PHONY += archheaders
archheaders:

PHONY += archscripts
archscripts:

PHONY += __headers
__headers: $(version_h) scripts_basic asm-generic archheaders archscripts FORCE
	$(Q)$(MAKE) $(build)=scripts build_unifdef

PHONY += headers_install_all
headers_install_all:
	$(Q)$(CONFIG_SHELL) $(srctree)/scripts/headers.sh install

PHONY += headers_install
headers_install: __headers
	$(if $(wildcard $(srctree)/arch/$(hdr-arch)/include/uapi/asm/Kbuild),, \
	  $(error Headers not exportable for the $(SRCARCH) architecture))
	$(Q)$(MAKE) $(hdr-inst)=include/uapi
	$(Q)$(MAKE) $(hdr-inst)=arch/$(hdr-arch)/include/uapi/asm $(hdr-dst)

PHONY += headers_check_all
headers_check_all: headers_install_all
	$(Q)$(CONFIG_SHELL) $(srctree)/scripts/headers.sh check

PHONY += headers_check
headers_check: headers_install
	$(Q)$(MAKE) $(hdr-inst)=include/uapi HDRCHECK=1
	$(Q)$(MAKE) $(hdr-inst)=arch/$(hdr-arch)/include/uapi/asm $(hdr-dst) HDRCHECK=1

# ---------------------------------------------------------------------------
# Modules

ifdef CONFIG_MODULES

# By default, build modules as well

all: modules

#	Build modules
#
#	A module can be listed more than once in obj-m resulting in
#	duplicate lines in modules.order files.  Those are removed
#	using awk while concatenating to the final file.

PHONY += modules
modules: $(vmlinux-dirs) $(if $(KBUILD_BUILTIN),vmlinux) modules.builtin
	$(Q)$(AWK) '!x[$$0]++' $(vmlinux-dirs:%=$(objtree)/%/modules.order) > $(objtree)/modules.order
	@$(kecho) '  Building modules, stage 2.';
	$(Q)$(MAKE) -f $(srctree)/scripts/Makefile.modpost
	$(Q)$(MAKE) -f $(srctree)/scripts/Makefile.fwinst obj=firmware __fw_modbuild

modules.builtin: $(vmlinux-dirs:%=%/modules.builtin)
	$(Q)$(AWK) '!x[$$0]++' $^ > $(objtree)/modules.builtin

%/modules.builtin: include/config/auto.conf
	$(Q)$(MAKE) $(modbuiltin)=$*


# Target to prepare building external modules
PHONY += modules_prepare
modules_prepare: prepare scripts

# Target to install modules
PHONY += modules_install
modules_install: _modinst_ _modinst_post

PHONY += _modinst_
_modinst_:
	@rm -rf $(MODLIB)/kernel
	@rm -f $(MODLIB)/source
	@mkdir -p $(MODLIB)/kernel
	@ln -s $(srctree) $(MODLIB)/source
	@if [ ! $(objtree) -ef  $(MODLIB)/build ]; then \
		rm -f $(MODLIB)/build ; \
		ln -s $(objtree) $(MODLIB)/build ; \
	fi
	@cp -f $(objtree)/modules.order $(MODLIB)/
	@cp -f $(objtree)/modules.builtin $(MODLIB)/
	$(Q)$(MAKE) -f $(srctree)/scripts/Makefile.modinst

# This depmod is only for convenience to give the initial
# boot a modules.dep even before / is mounted read-write.  However the
# boot script depmod is the master version.
PHONY += _modinst_post
_modinst_post: _modinst_
	$(Q)$(MAKE) -f $(srctree)/scripts/Makefile.fwinst obj=firmware __fw_modinst
	$(call cmd,depmod)

ifeq ($(CONFIG_MODULE_SIG), y)
PHONY += modules_sign
modules_sign:
	$(Q)$(MAKE) -f $(srctree)/scripts/Makefile.modsign
endif

else # CONFIG_MODULES

# Modules not configured
# ---------------------------------------------------------------------------

modules modules_install: FORCE
	@echo >&2
	@echo >&2 "The present kernel configuration has modules disabled."
	@echo >&2 "Type 'make config' and enable loadable module support."
	@echo >&2 "Then build a kernel with module support enabled."
	@echo >&2
	@exit 1

endif # CONFIG_MODULES

###
# Cleaning is done on three levels.
# make clean     Delete most generated files
#                Leave enough to build external modules
# make mrproper  Delete the current configuration, and all generated files
# make distclean Remove editor backup files, patch leftover files and the like

# Directories & files removed with 'make clean'
CLEAN_DIRS  += $(MODVERDIR)

# Directories & files removed with 'make mrproper'
MRPROPER_DIRS  += include/config usr/include include/generated          \
                  arch/*/include/generated .tmp_objdiff
MRPROPER_FILES += .config .config.old .version .old_version $(version_h) \
		  Module.symvers tags TAGS cscope* GPATH GTAGS GRTAGS GSYMS \
		  signing_key.priv signing_key.x509 x509.genkey		\
		  extra_certificates signing_key.x509.keyid		\
		  signing_key.x509.signer include/linux/version.h

# clean - Delete most, but leave enough to build external modules
#
clean: rm-dirs  := $(CLEAN_DIRS)
clean: rm-files := $(CLEAN_FILES)
clean-dirs      := $(addprefix _clean_, . $(vmlinux-alldirs) Documentation samples)

PHONY += $(clean-dirs) clean archclean vmlinuxclean
$(clean-dirs):
	$(Q)$(MAKE) $(clean)=$(patsubst _clean_%,%,$@)

vmlinuxclean:
	$(Q)$(CONFIG_SHELL) $(srctree)/scripts/link-vmlinux.sh clean

clean: archclean vmlinuxclean

# mrproper - Delete all generated files, including .config
#
mrproper: rm-dirs  := $(wildcard $(MRPROPER_DIRS))
mrproper: rm-files := $(wildcard $(MRPROPER_FILES))
mrproper-dirs      := $(addprefix _mrproper_,Documentation/DocBook scripts)

PHONY += $(mrproper-dirs) mrproper archmrproper
$(mrproper-dirs):
	$(Q)$(MAKE) $(clean)=$(patsubst _mrproper_%,%,$@)

mrproper: clean archmrproper $(mrproper-dirs)
	$(call cmd,rmdirs)
	$(call cmd,rmfiles)

# distclean
#
PHONY += distclean

distclean: mrproper
	@find $(srctree) $(RCS_FIND_IGNORE) \
		\( -name '*.orig' -o -name '*.rej' -o -name '*~' \
		-o -name '*.bak' -o -name '#*#' -o -name '.*.orig' \
		-o -name '.*.rej' -o -name '*%'  -o -name 'core' \) \
		-type f -print | xargs rm -f


# Packaging of the kernel to various formats
# ---------------------------------------------------------------------------
# rpm target kept for backward compatibility
package-dir	:= $(srctree)/scripts/package

%src-pkg: FORCE
	$(Q)$(MAKE) $(build)=$(package-dir) $@
%pkg: include/config/kernel.release FORCE
	$(Q)$(MAKE) $(build)=$(package-dir) $@
rpm: include/config/kernel.release FORCE
	$(Q)$(MAKE) $(build)=$(package-dir) $@


# Brief documentation of the typical targets used
# ---------------------------------------------------------------------------

boards := $(wildcard $(srctree)/arch/$(SRCARCH)/configs/*_defconfig)
boards := $(notdir $(boards))
board-dirs := $(dir $(wildcard $(srctree)/arch/$(SRCARCH)/configs/*/*_defconfig))
board-dirs := $(sort $(notdir $(board-dirs:/=)))

help:
	@echo  'Cleaning targets:'
	@echo  '  clean		  - Remove most generated files but keep the config and'
	@echo  '                    enough build support to build external modules'
	@echo  '  mrproper	  - Remove all generated files + config + various backup files'
	@echo  '  distclean	  - mrproper + remove editor backup and patch files'
	@echo  ''
	@echo  'Configuration targets:'
	@$(MAKE) -f $(srctree)/scripts/kconfig/Makefile help
	@echo  ''
	@echo  'Other generic targets:'
	@echo  '  all		  - Build all targets marked with [*]'
	@echo  '* vmlinux	  - Build the bare kernel'
	@echo  '* modules	  - Build all modules'
	@echo  '  modules_install - Install all modules to INSTALL_MOD_PATH (default: /)'
	@echo  '  firmware_install- Install all firmware to INSTALL_FW_PATH'
	@echo  '                    (default: $$(INSTALL_MOD_PATH)/lib/firmware)'
	@echo  '  dir/            - Build all files in dir and below'
	@echo  '  dir/file.[oisS] - Build specified target only'
	@echo  '  dir/file.lst    - Build specified mixed source/assembly target only'
	@echo  '                    (requires a recent binutils and recent build (System.map))'
	@echo  '  dir/file.ko     - Build module including final link'
	@echo  '  modules_prepare - Set up for building external modules'
	@echo  '  tags/TAGS	  - Generate tags file for editors'
	@echo  '  cscope	  - Generate cscope index'
	@echo  '  gtags           - Generate GNU GLOBAL index'
	@echo  '  kernelrelease	  - Output the release version string'
	@echo  '  kernelversion	  - Output the version stored in Makefile'
	@echo  '  image_name	  - Output the image name'
	@echo  '  headers_install - Install sanitised kernel headers to INSTALL_HDR_PATH'; \
	 echo  '                    (default: $(INSTALL_HDR_PATH))'; \
	 echo  ''
	@echo  'Static analysers'
	@echo  '  checkstack      - Generate a list of stack hogs'
	@echo  '  namespacecheck  - Name space analysis on compiled kernel'
	@echo  '  versioncheck    - Sanity check on version.h usage'
	@echo  '  includecheck    - Check for duplicate included header files'
	@echo  '  export_report   - List the usages of all exported symbols'
	@echo  '  headers_check   - Sanity check on exported headers'
	@echo  '  headerdep       - Detect inclusion cycles in headers'
	@$(MAKE) -f $(srctree)/scripts/Makefile.help checker-help
	@echo  ''
	@echo  'Kernel packaging:'
	@$(MAKE) $(build)=$(package-dir) help
	@echo  ''
	@echo  'Documentation targets:'
	@$(MAKE) -f $(srctree)/Documentation/DocBook/Makefile dochelp
	@echo  ''
	@echo  'Architecture specific targets ($(SRCARCH)):'
	@$(if $(archhelp),$(archhelp),\
		echo '  No architecture specific help defined for $(SRCARCH)')
	@echo  ''
	@$(if $(boards), \
		$(foreach b, $(boards), \
		printf "  %-24s - Build for %s\\n" $(b) $(subst _defconfig,,$(b));) \
		echo '')
	@$(if $(board-dirs), \
		$(foreach b, $(board-dirs), \
		printf "  %-16s - Show %s-specific targets\\n" help-$(b) $(b);) \
		printf "  %-16s - Show all of the above\\n" help-boards; \
		echo '')

	@echo  '  make V=0|1 [targets] 0 => quiet build (default), 1 => verbose build'
	@echo  '  make V=2   [targets] 2 => give reason for rebuild of target'
	@echo  '  make O=dir [targets] Locate all output files in "dir", including .config'
	@echo  '  make C=1   [targets] Check all c source with $$CHECK (sparse by default)'
	@echo  '  make C=2   [targets] Force check of all c source with $$CHECK'
	@echo  '  make RECORDMCOUNT_WARN=1 [targets] Warn about ignored mcount sections'
	@echo  '  make W=n   [targets] Enable extra gcc checks, n=1,2,3 where'
	@echo  '		1: warnings which may be relevant and do not occur too often'
	@echo  '		2: warnings which occur quite often but may still be relevant'
	@echo  '		3: more obscure warnings, can most likely be ignored'
	@echo  '		Multiple levels can be combined with W=12 or W=123'
	@echo  ''
	@echo  'Execute "make" or "make all" to build all targets marked with [*] '
	@echo  'For further info see the ./README file'


help-board-dirs := $(addprefix help-,$(board-dirs))

help-boards: $(help-board-dirs)

boards-per-dir = $(notdir $(wildcard $(srctree)/arch/$(SRCARCH)/configs/$*/*_defconfig))

$(help-board-dirs): help-%:
	@echo  'Architecture specific targets ($(SRCARCH) $*):'
	@$(if $(boards-per-dir), \
		$(foreach b, $(boards-per-dir), \
		printf "  %-24s - Build for %s\\n" $*/$(b) $(subst _defconfig,,$(b));) \
		echo '')


# Documentation targets
# ---------------------------------------------------------------------------
%docs: scripts_basic FORCE
	$(Q)$(MAKE) $(build)=scripts build_docproc
	$(Q)$(MAKE) $(build)=Documentation/DocBook $@

else # KBUILD_EXTMOD

###
# External module support.
# When building external modules the kernel used as basis is considered
# read-only, and no consistency checks are made and the make
# system is not used on the basis kernel. If updates are required
# in the basis kernel ordinary make commands (without M=...) must
# be used.
#
# The following are the only valid targets when building external
# modules.
# make M=dir clean     Delete all automatically generated files
# make M=dir modules   Make all modules in specified dir
# make M=dir	       Same as 'make M=dir modules'
# make M=dir modules_install
#                      Install the modules built in the module directory
#                      Assumes install directory is already created

# We are always building modules
KBUILD_MODULES := 1
PHONY += crmodverdir
crmodverdir:
	$(cmd_crmodverdir)

PHONY += $(objtree)/Module.symvers
$(objtree)/Module.symvers:
	@test -e $(objtree)/Module.symvers || ( \
	echo; \
	echo "  WARNING: Symbol version dump $(objtree)/Module.symvers"; \
	echo "           is missing; modules will have no dependencies and modversions."; \
	echo )

module-dirs := $(addprefix _module_,$(KBUILD_EXTMOD))
PHONY += $(module-dirs) modules
$(module-dirs): crmodverdir $(objtree)/Module.symvers
	$(Q)$(MAKE) $(build)=$(patsubst _module_%,%,$@)

modules: $(module-dirs)
	@$(kecho) '  Building modules, stage 2.';
	$(Q)$(MAKE) -f $(srctree)/scripts/Makefile.modpost

PHONY += modules_install
modules_install: _emodinst_ _emodinst_post

install-dir := $(if $(INSTALL_MOD_DIR),$(INSTALL_MOD_DIR),extra)
PHONY += _emodinst_
_emodinst_:
	$(Q)mkdir -p $(MODLIB)/$(install-dir)
	$(Q)$(MAKE) -f $(srctree)/scripts/Makefile.modinst

PHONY += _emodinst_post
_emodinst_post: _emodinst_
	$(call cmd,depmod)

clean-dirs := $(addprefix _clean_,$(KBUILD_EXTMOD))

PHONY += $(clean-dirs) clean
$(clean-dirs):
	$(Q)$(MAKE) $(clean)=$(patsubst _clean_%,%,$@)

clean:	rm-dirs := $(MODVERDIR)
clean: rm-files := $(KBUILD_EXTMOD)/Module.symvers

help:
	@echo  '  Building external modules.'
	@echo  '  Syntax: make -C path/to/kernel/src M=$$PWD target'
	@echo  ''
	@echo  '  modules         - default target, build the module(s)'
	@echo  '  modules_install - install the module'
	@echo  '  clean           - remove generated files in module directory only'
	@echo  ''

# Dummies...
PHONY += prepare scripts
prepare: ;
scripts: ;
endif # KBUILD_EXTMOD

clean: $(clean-dirs)
	$(call cmd,rmdirs)
	$(call cmd,rmfiles)
	@find $(if $(KBUILD_EXTMOD), $(KBUILD_EXTMOD), .) $(RCS_FIND_IGNORE) \
		\( -name '*.[oas]' -o -name '*.ko' -o -name '.*.cmd' \
		-o -name '*.ko.*' \
		-o -name '.*.d' -o -name '.*.tmp' -o -name '*.mod.c' \
		-o -name '*.symtypes' -o -name 'modules.order' \
		-o -name modules.builtin -o -name '.tmp_*.o.*' \
		-o -name '*.gcno' \) -type f -print | xargs rm -f

# Generate tags for editors
# ---------------------------------------------------------------------------
quiet_cmd_tags = GEN     $@
      cmd_tags = $(CONFIG_SHELL) $(srctree)/scripts/tags.sh $@

tags TAGS cscope gtags: FORCE
	$(call cmd,tags)

# Scripts to check various things for consistency
# ---------------------------------------------------------------------------

PHONY += includecheck versioncheck coccicheck namespacecheck export_report

includecheck:
	find $(srctree)/* $(RCS_FIND_IGNORE) \
		-name '*.[hcS]' -type f -print | sort \
		| xargs $(PERL) -w $(srctree)/scripts/checkincludes.pl

versioncheck:
	find $(srctree)/* $(RCS_FIND_IGNORE) \
		-name '*.[hcS]' -type f -print | sort \
		| xargs $(PERL) -w $(srctree)/scripts/checkversion.pl

coccicheck:
	$(Q)$(CONFIG_SHELL) $(srctree)/scripts/$@

namespacecheck:
	$(PERL) $(srctree)/scripts/namespace.pl

export_report:
	$(PERL) $(srctree)/scripts/export_report.pl

endif #ifeq ($(config-targets),1)
endif #ifeq ($(mixed-targets),1)

PHONY += checkstack kernelrelease kernelversion image_name

# UML needs a little special treatment here.  It wants to use the host
# toolchain, so needs $(SUBARCH) passed to checkstack.pl.  Everyone
# else wants $(ARCH), including people doing cross-builds, which means
# that $(SUBARCH) doesn't work here.
ifeq ($(ARCH), um)
CHECKSTACK_ARCH := $(SUBARCH)
else
CHECKSTACK_ARCH := $(ARCH)
endif
checkstack:
	$(OBJDUMP) -d vmlinux $$(find . -name '*.ko') | \
	$(PERL) $(src)/scripts/checkstack.pl $(CHECKSTACK_ARCH)

kernelrelease:
	@echo "$(KERNELVERSION)$$($(CONFIG_SHELL) $(srctree)/scripts/setlocalversion $(srctree))"

kernelversion:
	@echo $(KERNELVERSION)

image_name:
	@echo $(KBUILD_IMAGE)

# Clear a bunch of variables before executing the submake
tools/: FORCE
	$(Q)mkdir -p $(objtree)/tools
	$(Q)$(MAKE) LDFLAGS= MAKEFLAGS="$(filter --j% -j,$(MAKEFLAGS))" O=$(objtree) subdir=tools -C $(src)/tools/

tools/%: FORCE
	$(Q)mkdir -p $(objtree)/tools
	$(Q)$(MAKE) LDFLAGS= MAKEFLAGS="$(filter --j% -j,$(MAKEFLAGS))" O=$(objtree) subdir=tools -C $(src)/tools/ $*

# Single targets
# ---------------------------------------------------------------------------
# Single targets are compatible with:
# - build with mixed source and output
# - build with separate output dir 'make O=...'
# - external modules
#
#  target-dir => where to store outputfile
#  build-dir  => directory in kernel source tree to use

ifeq ($(KBUILD_EXTMOD),)
        build-dir  = $(patsubst %/,%,$(dir $@))
        target-dir = $(dir $@)
else
        zap-slash=$(filter-out .,$(patsubst %/,%,$(dir $@)))
        build-dir  = $(KBUILD_EXTMOD)$(if $(zap-slash),/$(zap-slash))
        target-dir = $(if $(KBUILD_EXTMOD),$(dir $<),$(dir $@))
endif

%.s: %.c prepare scripts FORCE
	$(Q)$(MAKE) $(build)=$(build-dir) $(target-dir)$(notdir $@)
%.i: %.c prepare scripts FORCE
	$(Q)$(MAKE) $(build)=$(build-dir) $(target-dir)$(notdir $@)
%.o: %.c prepare scripts FORCE
	$(Q)$(MAKE) $(build)=$(build-dir) $(target-dir)$(notdir $@)
%.lst: %.c prepare scripts FORCE
	$(Q)$(MAKE) $(build)=$(build-dir) $(target-dir)$(notdir $@)
%.s: %.S prepare scripts FORCE
	$(Q)$(MAKE) $(build)=$(build-dir) $(target-dir)$(notdir $@)
%.o: %.S prepare scripts FORCE
	$(Q)$(MAKE) $(build)=$(build-dir) $(target-dir)$(notdir $@)
%.symtypes: %.c prepare scripts FORCE
	$(Q)$(MAKE) $(build)=$(build-dir) $(target-dir)$(notdir $@)

# Modules
/: prepare scripts FORCE
	$(cmd_crmodverdir)
	$(Q)$(MAKE) KBUILD_MODULES=$(if $(CONFIG_MODULES),1) \
	$(build)=$(build-dir)
%/: prepare scripts FORCE
	$(cmd_crmodverdir)
	$(Q)$(MAKE) KBUILD_MODULES=$(if $(CONFIG_MODULES),1) \
	$(build)=$(build-dir)
%.ko: prepare scripts FORCE
	$(cmd_crmodverdir)
	$(Q)$(MAKE) KBUILD_MODULES=$(if $(CONFIG_MODULES),1)   \
	$(build)=$(build-dir) $(@:.ko=.o)
	$(Q)$(MAKE) -f $(srctree)/scripts/Makefile.modpost

# FIXME Should go into a make.lib or something 
# ===========================================================================

quiet_cmd_rmdirs = $(if $(wildcard $(rm-dirs)),CLEAN   $(wildcard $(rm-dirs)))
      cmd_rmdirs = rm -rf $(rm-dirs)

quiet_cmd_rmfiles = $(if $(wildcard $(rm-files)),CLEAN   $(wildcard $(rm-files)))
      cmd_rmfiles = rm -f $(rm-files)

# Run depmod only if we have System.map and depmod is executable
quiet_cmd_depmod = DEPMOD  $(KERNELRELEASE)
      cmd_depmod = $(CONFIG_SHELL) $(srctree)/scripts/depmod.sh $(DEPMOD) \
                   $(KERNELRELEASE) "$(patsubst y,_,$(CONFIG_HAVE_UNDERSCORE_SYMBOL_PREFIX))"

# Create temporary dir for module support files
# clean it up only when building all modules
cmd_crmodverdir = $(Q)mkdir -p $(MODVERDIR) \
                  $(if $(KBUILD_MODULES),; rm -f $(MODVERDIR)/*)

# read all saved command lines

targets := $(wildcard $(sort $(targets)))
cmd_files := $(wildcard .*.cmd $(foreach f,$(targets),$(dir $(f)).$(notdir $(f)).cmd))

ifneq ($(cmd_files),)
  $(cmd_files): ;	# Do not try to update included dependency files
  include $(cmd_files)
endif

# Shorthand for $(Q)$(MAKE) -f scripts/Makefile.clean obj=dir
# Usage:
# $(Q)$(MAKE) $(clean)=dir
clean := -f $(if $(KBUILD_SRC),$(srctree)/)scripts/Makefile.clean obj

endif	# skip-makefile

PHONY += FORCE
FORCE:

# Declare the contents of the .PHONY variable as phony.  We keep that
# information in a variable so we can use it in if_changed and friends.
.PHONY: $(PHONY)<|MERGE_RESOLUTION|>--- conflicted
+++ resolved
@@ -1,13 +1,8 @@
 VERSION = 3
-<<<<<<< HEAD
-PATCHLEVEL = 14
-SUBLEVEL = 12
-=======
 PATCHLEVEL = 15
 SUBLEVEL = 0
->>>>>>> 40dde7e2
 EXTRAVERSION =
-NAME = Remembering Coco
+NAME = Shuffling Zombie Juror
 
 # *DOCUMENTATION*
 # To see a list of typical targets execute "make help"
