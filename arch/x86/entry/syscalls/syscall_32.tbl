#
# 32-bit system call numbers and entry vectors
#
# The format is:
# <number> <abi> <name> <entry point> <compat entry point>
#
# The __ia32_sys and __ia32_compat_sys stubs are created on-the-fly for
# sys_*() system calls and compat_sys_*() compat system calls if
# IA32_EMULATION is defined, and expect struct pt_regs *regs as their only
# parameter.
#
# The abi is always "i386" for this file.
#
0	i386	restart_syscall		sys_restart_syscall
1	i386	exit			sys_exit
2	i386	fork			sys_fork
3	i386	read			sys_read
4	i386	write			sys_write
5	i386	open			sys_open			compat_sys_open
6	i386	close			sys_close
7	i386	waitpid			sys_waitpid
8	i386	creat			sys_creat
9	i386	link			sys_link
10	i386	unlink			sys_unlink
11	i386	execve			sys_execve			compat_sys_execve
12	i386	chdir			sys_chdir
13	i386	time			sys_time32
14	i386	mknod			sys_mknod
15	i386	chmod			sys_chmod
16	i386	lchown			sys_lchown16
17	i386	break
18	i386	oldstat			sys_stat
19	i386	lseek			sys_lseek			compat_sys_lseek
20	i386	getpid			sys_getpid
21	i386	mount			sys_mount			compat_sys_mount
22	i386	umount			sys_oldumount
23	i386	setuid			sys_setuid16
24	i386	getuid			sys_getuid16
25	i386	stime			sys_stime32
26	i386	ptrace			sys_ptrace			compat_sys_ptrace
27	i386	alarm			sys_alarm
28	i386	oldfstat		sys_fstat
29	i386	pause			sys_pause
30	i386	utime			sys_utime32
31	i386	stty
32	i386	gtty
33	i386	access			sys_access
34	i386	nice			sys_nice
35	i386	ftime
36	i386	sync			sys_sync
37	i386	kill			sys_kill
38	i386	rename			sys_rename
39	i386	mkdir			sys_mkdir
40	i386	rmdir			sys_rmdir
41	i386	dup			sys_dup
42	i386	pipe			sys_pipe
43	i386	times			sys_times			compat_sys_times
44	i386	prof
45	i386	brk			sys_brk
46	i386	setgid			sys_setgid16
47	i386	getgid			sys_getgid16
48	i386	signal			sys_signal
49	i386	geteuid			sys_geteuid16
50	i386	getegid			sys_getegid16
51	i386	acct			sys_acct
52	i386	umount2			sys_umount
53	i386	lock
54	i386	ioctl			sys_ioctl			compat_sys_ioctl
55	i386	fcntl			sys_fcntl			compat_sys_fcntl64
56	i386	mpx
57	i386	setpgid			sys_setpgid
58	i386	ulimit
59	i386	oldolduname		sys_olduname
60	i386	umask			sys_umask
61	i386	chroot			sys_chroot
62	i386	ustat			sys_ustat			compat_sys_ustat
63	i386	dup2			sys_dup2
64	i386	getppid			sys_getppid
65	i386	getpgrp			sys_getpgrp
66	i386	setsid			sys_setsid
67	i386	sigaction		sys_sigaction			compat_sys_sigaction
68	i386	sgetmask		sys_sgetmask
69	i386	ssetmask		sys_ssetmask
70	i386	setreuid		sys_setreuid16
71	i386	setregid		sys_setregid16
72	i386	sigsuspend		sys_sigsuspend
73	i386	sigpending		sys_sigpending			compat_sys_sigpending
74	i386	sethostname		sys_sethostname
75	i386	setrlimit		sys_setrlimit			compat_sys_setrlimit
76	i386	getrlimit		sys_old_getrlimit		compat_sys_old_getrlimit
77	i386	getrusage		sys_getrusage			compat_sys_getrusage
78	i386	gettimeofday		sys_gettimeofday		compat_sys_gettimeofday
79	i386	settimeofday		sys_settimeofday		compat_sys_settimeofday
80	i386	getgroups		sys_getgroups16
81	i386	setgroups		sys_setgroups16
82	i386	select			sys_old_select			compat_sys_old_select
83	i386	symlink			sys_symlink
84	i386	oldlstat		sys_lstat
85	i386	readlink		sys_readlink
86	i386	uselib			sys_uselib
87	i386	swapon			sys_swapon
88	i386	reboot			sys_reboot
89	i386	readdir			sys_old_readdir			compat_sys_old_readdir
90	i386	mmap			sys_old_mmap			compat_sys_ia32_mmap
91	i386	munmap			sys_munmap
92	i386	truncate		sys_truncate			compat_sys_truncate
93	i386	ftruncate		sys_ftruncate			compat_sys_ftruncate
94	i386	fchmod			sys_fchmod
95	i386	fchown			sys_fchown16
96	i386	getpriority		sys_getpriority
97	i386	setpriority		sys_setpriority
98	i386	profil
99	i386	statfs			sys_statfs			compat_sys_statfs
100	i386	fstatfs			sys_fstatfs			compat_sys_fstatfs
101	i386	ioperm			sys_ioperm
102	i386	socketcall		sys_socketcall			compat_sys_socketcall
103	i386	syslog			sys_syslog
104	i386	setitimer		sys_setitimer			compat_sys_setitimer
105	i386	getitimer		sys_getitimer			compat_sys_getitimer
106	i386	stat			sys_newstat			compat_sys_newstat
107	i386	lstat			sys_newlstat			compat_sys_newlstat
108	i386	fstat			sys_newfstat			compat_sys_newfstat
109	i386	olduname		sys_uname
110	i386	iopl			sys_iopl
111	i386	vhangup			sys_vhangup
112	i386	idle
113	i386	vm86old			sys_vm86old			sys_ni_syscall
114	i386	wait4			sys_wait4			compat_sys_wait4
115	i386	swapoff			sys_swapoff
116	i386	sysinfo			sys_sysinfo			compat_sys_sysinfo
117	i386	ipc			sys_ipc				compat_sys_ipc
118	i386	fsync			sys_fsync
119	i386	sigreturn		sys_sigreturn			compat_sys_sigreturn
120	i386	clone			sys_clone			compat_sys_ia32_clone
121	i386	setdomainname		sys_setdomainname
122	i386	uname			sys_newuname
123	i386	modify_ldt		sys_modify_ldt
124	i386	adjtimex		sys_adjtimex_time32
125	i386	mprotect		sys_mprotect
126	i386	sigprocmask		sys_sigprocmask			compat_sys_sigprocmask
127	i386	create_module
128	i386	init_module		sys_init_module
129	i386	delete_module		sys_delete_module
130	i386	get_kernel_syms
131	i386	quotactl		sys_quotactl			compat_sys_quotactl32
132	i386	getpgid			sys_getpgid
133	i386	fchdir			sys_fchdir
134	i386	bdflush			sys_bdflush
135	i386	sysfs			sys_sysfs
136	i386	personality		sys_personality
137	i386	afs_syscall
138	i386	setfsuid		sys_setfsuid16
139	i386	setfsgid		sys_setfsgid16
140	i386	_llseek			sys_llseek
141	i386	getdents		sys_getdents			compat_sys_getdents
142	i386	_newselect		sys_select			compat_sys_select
143	i386	flock			sys_flock
144	i386	msync			sys_msync
145	i386	readv			sys_readv			compat_sys_readv
146	i386	writev			sys_writev			compat_sys_writev
147	i386	getsid			sys_getsid
148	i386	fdatasync		sys_fdatasync
149	i386	_sysctl			sys_sysctl			compat_sys_sysctl
150	i386	mlock			sys_mlock
151	i386	munlock			sys_munlock
152	i386	mlockall		sys_mlockall
153	i386	munlockall		sys_munlockall
154	i386	sched_setparam		sys_sched_setparam
155	i386	sched_getparam		sys_sched_getparam
156	i386	sched_setscheduler	sys_sched_setscheduler
157	i386	sched_getscheduler	sys_sched_getscheduler
158	i386	sched_yield		sys_sched_yield
159	i386	sched_get_priority_max	sys_sched_get_priority_max
160	i386	sched_get_priority_min	sys_sched_get_priority_min
161	i386	sched_rr_get_interval	sys_sched_rr_get_interval_time32
162	i386	nanosleep		sys_nanosleep_time32
163	i386	mremap			sys_mremap
164	i386	setresuid		sys_setresuid16
165	i386	getresuid		sys_getresuid16
166	i386	vm86			sys_vm86			sys_ni_syscall
167	i386	query_module
168	i386	poll			sys_poll
169	i386	nfsservctl
170	i386	setresgid		sys_setresgid16
171	i386	getresgid		sys_getresgid16
172	i386	prctl			sys_prctl
173	i386	rt_sigreturn		sys_rt_sigreturn		compat_sys_rt_sigreturn
174	i386	rt_sigaction		sys_rt_sigaction		compat_sys_rt_sigaction
175	i386	rt_sigprocmask		sys_rt_sigprocmask		compat_sys_rt_sigprocmask
176	i386	rt_sigpending		sys_rt_sigpending		compat_sys_rt_sigpending
177	i386	rt_sigtimedwait		sys_rt_sigtimedwait_time32	compat_sys_rt_sigtimedwait_time32
178	i386	rt_sigqueueinfo		sys_rt_sigqueueinfo		compat_sys_rt_sigqueueinfo
179	i386	rt_sigsuspend		sys_rt_sigsuspend		compat_sys_rt_sigsuspend
180	i386	pread64			sys_ia32_pread64
181	i386	pwrite64		sys_ia32_pwrite64
182	i386	chown			sys_chown16
183	i386	getcwd			sys_getcwd
184	i386	capget			sys_capget
185	i386	capset			sys_capset
186	i386	sigaltstack		sys_sigaltstack			compat_sys_sigaltstack
187	i386	sendfile		sys_sendfile			compat_sys_sendfile
188	i386	getpmsg
189	i386	putpmsg
190	i386	vfork			sys_vfork
191	i386	ugetrlimit		sys_getrlimit			compat_sys_getrlimit
192	i386	mmap2			sys_mmap_pgoff
193	i386	truncate64		sys_ia32_truncate64
194	i386	ftruncate64		sys_ia32_ftruncate64
195	i386	stat64			sys_stat64			compat_sys_ia32_stat64
196	i386	lstat64			sys_lstat64			compat_sys_ia32_lstat64
197	i386	fstat64			sys_fstat64			compat_sys_ia32_fstat64
198	i386	lchown32		sys_lchown
199	i386	getuid32		sys_getuid
200	i386	getgid32		sys_getgid
201	i386	geteuid32		sys_geteuid
202	i386	getegid32		sys_getegid
203	i386	setreuid32		sys_setreuid
204	i386	setregid32		sys_setregid
205	i386	getgroups32		sys_getgroups
206	i386	setgroups32		sys_setgroups
207	i386	fchown32		sys_fchown
208	i386	setresuid32		sys_setresuid
209	i386	getresuid32		sys_getresuid
210	i386	setresgid32		sys_setresgid
211	i386	getresgid32		sys_getresgid
212	i386	chown32			sys_chown
213	i386	setuid32		sys_setuid
214	i386	setgid32		sys_setgid
215	i386	setfsuid32		sys_setfsuid
216	i386	setfsgid32		sys_setfsgid
217	i386	pivot_root		sys_pivot_root
218	i386	mincore			sys_mincore
219	i386	madvise			sys_madvise
220	i386	getdents64		sys_getdents64
221	i386	fcntl64			sys_fcntl64			compat_sys_fcntl64
# 222 is unused
# 223 is unused
224	i386	gettid			sys_gettid
225	i386	readahead		sys_ia32_readahead
226	i386	setxattr		sys_setxattr
227	i386	lsetxattr		sys_lsetxattr
228	i386	fsetxattr		sys_fsetxattr
229	i386	getxattr		sys_getxattr
230	i386	lgetxattr		sys_lgetxattr
231	i386	fgetxattr		sys_fgetxattr
232	i386	listxattr		sys_listxattr
233	i386	llistxattr		sys_llistxattr
234	i386	flistxattr		sys_flistxattr
235	i386	removexattr		sys_removexattr
236	i386	lremovexattr		sys_lremovexattr
237	i386	fremovexattr		sys_fremovexattr
238	i386	tkill			sys_tkill
239	i386	sendfile64		sys_sendfile64
240	i386	futex			sys_futex_time32
241	i386	sched_setaffinity	sys_sched_setaffinity		compat_sys_sched_setaffinity
242	i386	sched_getaffinity	sys_sched_getaffinity		compat_sys_sched_getaffinity
243	i386	set_thread_area		sys_set_thread_area
244	i386	get_thread_area		sys_get_thread_area
245	i386	io_setup		sys_io_setup			compat_sys_io_setup
246	i386	io_destroy		sys_io_destroy
247	i386	io_getevents		sys_io_getevents_time32
248	i386	io_submit		sys_io_submit			compat_sys_io_submit
249	i386	io_cancel		sys_io_cancel
250	i386	fadvise64		sys_ia32_fadvise64
# 251 is available for reuse (was briefly sys_set_zone_reclaim)
252	i386	exit_group		sys_exit_group
253	i386	lookup_dcookie		sys_lookup_dcookie		compat_sys_lookup_dcookie
254	i386	epoll_create		sys_epoll_create
255	i386	epoll_ctl		sys_epoll_ctl
256	i386	epoll_wait		sys_epoll_wait
257	i386	remap_file_pages	sys_remap_file_pages
258	i386	set_tid_address		sys_set_tid_address
259	i386	timer_create		sys_timer_create		compat_sys_timer_create
260	i386	timer_settime		sys_timer_settime32
261	i386	timer_gettime		sys_timer_gettime32
262	i386	timer_getoverrun	sys_timer_getoverrun
263	i386	timer_delete		sys_timer_delete
264	i386	clock_settime		sys_clock_settime32
265	i386	clock_gettime		sys_clock_gettime32
266	i386	clock_getres		sys_clock_getres_time32
267	i386	clock_nanosleep		sys_clock_nanosleep_time32
268	i386	statfs64		sys_statfs64			compat_sys_statfs64
269	i386	fstatfs64		sys_fstatfs64			compat_sys_fstatfs64
270	i386	tgkill			sys_tgkill
271	i386	utimes			sys_utimes_time32
272	i386	fadvise64_64		sys_ia32_fadvise64_64
273	i386	vserver
274	i386	mbind			sys_mbind
275	i386	get_mempolicy		sys_get_mempolicy		compat_sys_get_mempolicy
276	i386	set_mempolicy		sys_set_mempolicy
277	i386	mq_open			sys_mq_open			compat_sys_mq_open
278	i386	mq_unlink		sys_mq_unlink
279	i386	mq_timedsend		sys_mq_timedsend_time32
280	i386	mq_timedreceive		sys_mq_timedreceive_time32
281	i386	mq_notify		sys_mq_notify			compat_sys_mq_notify
282	i386	mq_getsetattr		sys_mq_getsetattr		compat_sys_mq_getsetattr
283	i386	kexec_load		sys_kexec_load			compat_sys_kexec_load
284	i386	waitid			sys_waitid			compat_sys_waitid
# 285 sys_setaltroot
<<<<<<< HEAD
286	i386	add_key			sys_add_key			__ia32_sys_add_key
287	i386	request_key		sys_request_key			__ia32_sys_request_key
288	i386	keyctl			sys_keyctl			__ia32_compat_sys_keyctl
289	i386	ioprio_set		sys_ioprio_set			__ia32_sys_ioprio_set
290	i386	ioprio_get		sys_ioprio_get			__ia32_sys_ioprio_get
291	i386	inotify_init		sys_inotify_init		__ia32_sys_inotify_init
292	i386	inotify_add_watch	sys_inotify_add_watch		__ia32_sys_inotify_add_watch
293	i386	inotify_rm_watch	sys_inotify_rm_watch		__ia32_sys_inotify_rm_watch
294	i386	migrate_pages		sys_migrate_pages		__ia32_sys_migrate_pages
295	i386	openat			sys_openat			__ia32_compat_sys_openat
296	i386	mkdirat			sys_mkdirat			__ia32_sys_mkdirat
297	i386	mknodat			sys_mknodat			__ia32_sys_mknodat
298	i386	fchownat		sys_fchownat			__ia32_sys_fchownat
299	i386	futimesat		sys_futimesat_time32		__ia32_sys_futimesat_time32
300	i386	fstatat64		sys_fstatat64			__ia32_compat_sys_x86_fstatat
301	i386	unlinkat		sys_unlinkat			__ia32_sys_unlinkat
302	i386	renameat		sys_renameat			__ia32_sys_renameat
303	i386	linkat			sys_linkat			__ia32_sys_linkat
304	i386	symlinkat		sys_symlinkat			__ia32_sys_symlinkat
305	i386	readlinkat		sys_readlinkat			__ia32_sys_readlinkat
306	i386	fchmodat		sys_fchmodat			__ia32_sys_fchmodat
307	i386	faccessat		sys_faccessat			__ia32_sys_faccessat
308	i386	pselect6		sys_pselect6_time32		__ia32_compat_sys_pselect6_time32
309	i386	ppoll			sys_ppoll_time32		__ia32_compat_sys_ppoll_time32
310	i386	unshare			sys_unshare			__ia32_sys_unshare
311	i386	set_robust_list		sys_set_robust_list		__ia32_compat_sys_set_robust_list
312	i386	get_robust_list		sys_get_robust_list		__ia32_compat_sys_get_robust_list
313	i386	splice			sys_splice			__ia32_sys_splice
314	i386	sync_file_range		sys_sync_file_range		__ia32_compat_sys_x86_sync_file_range
315	i386	tee			sys_tee				__ia32_sys_tee
316	i386	vmsplice		sys_vmsplice			__ia32_compat_sys_vmsplice
317	i386	move_pages		sys_move_pages			__ia32_compat_sys_move_pages
318	i386	getcpu			sys_getcpu			__ia32_sys_getcpu
319	i386	epoll_pwait		sys_epoll_pwait			__ia32_sys_epoll_pwait
320	i386	utimensat		sys_utimensat_time32		__ia32_sys_utimensat_time32
321	i386	signalfd		sys_signalfd			__ia32_compat_sys_signalfd
322	i386	timerfd_create		sys_timerfd_create		__ia32_sys_timerfd_create
323	i386	eventfd			sys_eventfd			__ia32_sys_eventfd
324	i386	fallocate		sys_fallocate			__ia32_compat_sys_x86_fallocate
325	i386	timerfd_settime		sys_timerfd_settime32		__ia32_sys_timerfd_settime32
326	i386	timerfd_gettime		sys_timerfd_gettime32		__ia32_sys_timerfd_gettime32
327	i386	signalfd4		sys_signalfd4			__ia32_compat_sys_signalfd4
328	i386	eventfd2		sys_eventfd2			__ia32_sys_eventfd2
329	i386	epoll_create1		sys_epoll_create1		__ia32_sys_epoll_create1
330	i386	dup3			sys_dup3			__ia32_sys_dup3
331	i386	pipe2			sys_pipe2			__ia32_sys_pipe2
332	i386	inotify_init1		sys_inotify_init1		__ia32_sys_inotify_init1
333	i386	preadv			sys_preadv			__ia32_compat_sys_preadv
334	i386	pwritev			sys_pwritev			__ia32_compat_sys_pwritev
335	i386	rt_tgsigqueueinfo	sys_rt_tgsigqueueinfo		__ia32_compat_sys_rt_tgsigqueueinfo
336	i386	perf_event_open		sys_perf_event_open		__ia32_sys_perf_event_open
337	i386	recvmmsg		sys_recvmmsg_time32		__ia32_compat_sys_recvmmsg_time32
338	i386	fanotify_init		sys_fanotify_init		__ia32_sys_fanotify_init
339	i386	fanotify_mark		sys_fanotify_mark		__ia32_compat_sys_fanotify_mark
340	i386	prlimit64		sys_prlimit64			__ia32_sys_prlimit64
341	i386	name_to_handle_at	sys_name_to_handle_at		__ia32_sys_name_to_handle_at
342	i386	open_by_handle_at	sys_open_by_handle_at		__ia32_compat_sys_open_by_handle_at
343	i386	clock_adjtime		sys_clock_adjtime32		__ia32_sys_clock_adjtime32
344	i386	syncfs			sys_syncfs			__ia32_sys_syncfs
345	i386	sendmmsg		sys_sendmmsg			__ia32_compat_sys_sendmmsg
346	i386	setns			sys_setns			__ia32_sys_setns
347	i386	process_vm_readv	sys_process_vm_readv		__ia32_compat_sys_process_vm_readv
348	i386	process_vm_writev	sys_process_vm_writev		__ia32_compat_sys_process_vm_writev
349	i386	kcmp			sys_kcmp			__ia32_sys_kcmp
350	i386	finit_module		sys_finit_module		__ia32_sys_finit_module
351	i386	sched_setattr		sys_sched_setattr		__ia32_sys_sched_setattr
352	i386	sched_getattr		sys_sched_getattr		__ia32_sys_sched_getattr
353	i386	renameat2		sys_renameat2			__ia32_sys_renameat2
354	i386	seccomp			sys_seccomp			__ia32_sys_seccomp
355	i386	getrandom		sys_getrandom			__ia32_sys_getrandom
356	i386	memfd_create		sys_memfd_create		__ia32_sys_memfd_create
357	i386	bpf			sys_bpf				__ia32_sys_bpf
358	i386	execveat		sys_execveat			__ia32_compat_sys_execveat
359	i386	socket			sys_socket			__ia32_sys_socket
360	i386	socketpair		sys_socketpair			__ia32_sys_socketpair
361	i386	bind			sys_bind			__ia32_sys_bind
362	i386	connect			sys_connect			__ia32_sys_connect
363	i386	listen			sys_listen			__ia32_sys_listen
364	i386	accept4			sys_accept4			__ia32_sys_accept4
365	i386	getsockopt		sys_getsockopt			__ia32_compat_sys_getsockopt
366	i386	setsockopt		sys_setsockopt			__ia32_compat_sys_setsockopt
367	i386	getsockname		sys_getsockname			__ia32_sys_getsockname
368	i386	getpeername		sys_getpeername			__ia32_sys_getpeername
369	i386	sendto			sys_sendto			__ia32_sys_sendto
370	i386	sendmsg			sys_sendmsg			__ia32_compat_sys_sendmsg
371	i386	recvfrom		sys_recvfrom			__ia32_compat_sys_recvfrom
372	i386	recvmsg			sys_recvmsg			__ia32_compat_sys_recvmsg
373	i386	shutdown		sys_shutdown			__ia32_sys_shutdown
374	i386	userfaultfd		sys_userfaultfd			__ia32_sys_userfaultfd
375	i386	membarrier		sys_membarrier			__ia32_sys_membarrier
376	i386	mlock2			sys_mlock2			__ia32_sys_mlock2
377	i386	copy_file_range		sys_copy_file_range		__ia32_sys_copy_file_range
378	i386	preadv2			sys_preadv2			__ia32_compat_sys_preadv2
379	i386	pwritev2		sys_pwritev2			__ia32_compat_sys_pwritev2
380	i386	pkey_mprotect		sys_pkey_mprotect		__ia32_sys_pkey_mprotect
381	i386	pkey_alloc		sys_pkey_alloc			__ia32_sys_pkey_alloc
382	i386	pkey_free		sys_pkey_free			__ia32_sys_pkey_free
383	i386	statx			sys_statx			__ia32_sys_statx
384	i386	arch_prctl		sys_arch_prctl			__ia32_compat_sys_arch_prctl
385	i386	io_pgetevents		sys_io_pgetevents_time32	__ia32_compat_sys_io_pgetevents
386	i386	rseq			sys_rseq			__ia32_sys_rseq
393	i386	semget			sys_semget    			__ia32_sys_semget
394	i386	semctl			sys_semctl    			__ia32_compat_sys_semctl
395	i386	shmget			sys_shmget    			__ia32_sys_shmget
396	i386	shmctl			sys_shmctl    			__ia32_compat_sys_shmctl
397	i386	shmat			sys_shmat     			__ia32_compat_sys_shmat
398	i386	shmdt			sys_shmdt     			__ia32_sys_shmdt
399	i386	msgget			sys_msgget    			__ia32_sys_msgget
400	i386	msgsnd			sys_msgsnd    			__ia32_compat_sys_msgsnd
401	i386	msgrcv			sys_msgrcv    			__ia32_compat_sys_msgrcv
402	i386	msgctl			sys_msgctl    			__ia32_compat_sys_msgctl
403	i386	clock_gettime64		sys_clock_gettime		__ia32_sys_clock_gettime
404	i386	clock_settime64		sys_clock_settime		__ia32_sys_clock_settime
405	i386	clock_adjtime64		sys_clock_adjtime		__ia32_sys_clock_adjtime
406	i386	clock_getres_time64	sys_clock_getres		__ia32_sys_clock_getres
407	i386	clock_nanosleep_time64	sys_clock_nanosleep		__ia32_sys_clock_nanosleep
408	i386	timer_gettime64		sys_timer_gettime		__ia32_sys_timer_gettime
409	i386	timer_settime64		sys_timer_settime		__ia32_sys_timer_settime
410	i386	timerfd_gettime64	sys_timerfd_gettime		__ia32_sys_timerfd_gettime
411	i386	timerfd_settime64	sys_timerfd_settime		__ia32_sys_timerfd_settime
412	i386	utimensat_time64	sys_utimensat			__ia32_sys_utimensat
413	i386	pselect6_time64		sys_pselect6			__ia32_compat_sys_pselect6_time64
414	i386	ppoll_time64		sys_ppoll			__ia32_compat_sys_ppoll_time64
416	i386	io_pgetevents_time64	sys_io_pgetevents		__ia32_sys_io_pgetevents
417	i386	recvmmsg_time64		sys_recvmmsg			__ia32_compat_sys_recvmmsg_time64
418	i386	mq_timedsend_time64	sys_mq_timedsend		__ia32_sys_mq_timedsend
419	i386	mq_timedreceive_time64	sys_mq_timedreceive		__ia32_sys_mq_timedreceive
420	i386	semtimedop_time64	sys_semtimedop			__ia32_sys_semtimedop
421	i386	rt_sigtimedwait_time64	sys_rt_sigtimedwait		__ia32_compat_sys_rt_sigtimedwait_time64
422	i386	futex_time64		sys_futex			__ia32_sys_futex
423	i386	sched_rr_get_interval_time64	sys_sched_rr_get_interval	__ia32_sys_sched_rr_get_interval
424	i386	pidfd_send_signal	sys_pidfd_send_signal		__ia32_sys_pidfd_send_signal
425	i386	io_uring_setup		sys_io_uring_setup		__ia32_sys_io_uring_setup
426	i386	io_uring_enter		sys_io_uring_enter		__ia32_sys_io_uring_enter
427	i386	io_uring_register	sys_io_uring_register		__ia32_sys_io_uring_register
428	i386	open_tree		sys_open_tree			__ia32_sys_open_tree
429	i386	move_mount		sys_move_mount			__ia32_sys_move_mount
430	i386	fsopen			sys_fsopen			__ia32_sys_fsopen
431	i386	fsconfig		sys_fsconfig			__ia32_sys_fsconfig
432	i386	fsmount			sys_fsmount			__ia32_sys_fsmount
433	i386	fspick			sys_fspick			__ia32_sys_fspick
434	i386	pidfd_open		sys_pidfd_open			__ia32_sys_pidfd_open
435	i386	clone3			sys_clone3			__ia32_sys_clone3
437	i386	openat2			sys_openat2			__ia32_sys_openat2
438	i386	pidfd_getfd		sys_pidfd_getfd			__ia32_sys_pidfd_getfd
=======
286	i386	add_key			sys_add_key
287	i386	request_key		sys_request_key
288	i386	keyctl			sys_keyctl			compat_sys_keyctl
289	i386	ioprio_set		sys_ioprio_set
290	i386	ioprio_get		sys_ioprio_get
291	i386	inotify_init		sys_inotify_init
292	i386	inotify_add_watch	sys_inotify_add_watch
293	i386	inotify_rm_watch	sys_inotify_rm_watch
294	i386	migrate_pages		sys_migrate_pages
295	i386	openat			sys_openat			compat_sys_openat
296	i386	mkdirat			sys_mkdirat
297	i386	mknodat			sys_mknodat
298	i386	fchownat		sys_fchownat
299	i386	futimesat		sys_futimesat_time32
300	i386	fstatat64		sys_fstatat64			compat_sys_ia32_fstatat64
301	i386	unlinkat		sys_unlinkat
302	i386	renameat		sys_renameat
303	i386	linkat			sys_linkat
304	i386	symlinkat		sys_symlinkat
305	i386	readlinkat		sys_readlinkat
306	i386	fchmodat		sys_fchmodat
307	i386	faccessat		sys_faccessat
308	i386	pselect6		sys_pselect6_time32		compat_sys_pselect6_time32
309	i386	ppoll			sys_ppoll_time32		compat_sys_ppoll_time32
310	i386	unshare			sys_unshare
311	i386	set_robust_list		sys_set_robust_list		compat_sys_set_robust_list
312	i386	get_robust_list		sys_get_robust_list		compat_sys_get_robust_list
313	i386	splice			sys_splice
314	i386	sync_file_range		sys_ia32_sync_file_range
315	i386	tee			sys_tee
316	i386	vmsplice		sys_vmsplice			compat_sys_vmsplice
317	i386	move_pages		sys_move_pages			compat_sys_move_pages
318	i386	getcpu			sys_getcpu
319	i386	epoll_pwait		sys_epoll_pwait
320	i386	utimensat		sys_utimensat_time32
321	i386	signalfd		sys_signalfd			compat_sys_signalfd
322	i386	timerfd_create		sys_timerfd_create
323	i386	eventfd			sys_eventfd
324	i386	fallocate		sys_ia32_fallocate
325	i386	timerfd_settime		sys_timerfd_settime32
326	i386	timerfd_gettime		sys_timerfd_gettime32
327	i386	signalfd4		sys_signalfd4			compat_sys_signalfd4
328	i386	eventfd2		sys_eventfd2
329	i386	epoll_create1		sys_epoll_create1
330	i386	dup3			sys_dup3
331	i386	pipe2			sys_pipe2
332	i386	inotify_init1		sys_inotify_init1
333	i386	preadv			sys_preadv			compat_sys_preadv
334	i386	pwritev			sys_pwritev			compat_sys_pwritev
335	i386	rt_tgsigqueueinfo	sys_rt_tgsigqueueinfo		compat_sys_rt_tgsigqueueinfo
336	i386	perf_event_open		sys_perf_event_open
337	i386	recvmmsg		sys_recvmmsg_time32		compat_sys_recvmmsg_time32
338	i386	fanotify_init		sys_fanotify_init
339	i386	fanotify_mark		sys_fanotify_mark		compat_sys_fanotify_mark
340	i386	prlimit64		sys_prlimit64
341	i386	name_to_handle_at	sys_name_to_handle_at
342	i386	open_by_handle_at	sys_open_by_handle_at		compat_sys_open_by_handle_at
343	i386	clock_adjtime		sys_clock_adjtime32
344	i386	syncfs			sys_syncfs
345	i386	sendmmsg		sys_sendmmsg			compat_sys_sendmmsg
346	i386	setns			sys_setns
347	i386	process_vm_readv	sys_process_vm_readv		compat_sys_process_vm_readv
348	i386	process_vm_writev	sys_process_vm_writev		compat_sys_process_vm_writev
349	i386	kcmp			sys_kcmp
350	i386	finit_module		sys_finit_module
351	i386	sched_setattr		sys_sched_setattr
352	i386	sched_getattr		sys_sched_getattr
353	i386	renameat2		sys_renameat2
354	i386	seccomp			sys_seccomp
355	i386	getrandom		sys_getrandom
356	i386	memfd_create		sys_memfd_create
357	i386	bpf			sys_bpf
358	i386	execveat		sys_execveat			compat_sys_execveat
359	i386	socket			sys_socket
360	i386	socketpair		sys_socketpair
361	i386	bind			sys_bind
362	i386	connect			sys_connect
363	i386	listen			sys_listen
364	i386	accept4			sys_accept4
365	i386	getsockopt		sys_getsockopt			compat_sys_getsockopt
366	i386	setsockopt		sys_setsockopt			compat_sys_setsockopt
367	i386	getsockname		sys_getsockname
368	i386	getpeername		sys_getpeername
369	i386	sendto			sys_sendto
370	i386	sendmsg			sys_sendmsg			compat_sys_sendmsg
371	i386	recvfrom		sys_recvfrom			compat_sys_recvfrom
372	i386	recvmsg			sys_recvmsg			compat_sys_recvmsg
373	i386	shutdown		sys_shutdown
374	i386	userfaultfd		sys_userfaultfd
375	i386	membarrier		sys_membarrier
376	i386	mlock2			sys_mlock2
377	i386	copy_file_range		sys_copy_file_range
378	i386	preadv2			sys_preadv2			compat_sys_preadv2
379	i386	pwritev2		sys_pwritev2			compat_sys_pwritev2
380	i386	pkey_mprotect		sys_pkey_mprotect
381	i386	pkey_alloc		sys_pkey_alloc
382	i386	pkey_free		sys_pkey_free
383	i386	statx			sys_statx
384	i386	arch_prctl		sys_arch_prctl			compat_sys_arch_prctl
385	i386	io_pgetevents		sys_io_pgetevents_time32	compat_sys_io_pgetevents
386	i386	rseq			sys_rseq
393	i386	semget			sys_semget
394	i386	semctl			sys_semctl    			compat_sys_semctl
395	i386	shmget			sys_shmget
396	i386	shmctl			sys_shmctl    			compat_sys_shmctl
397	i386	shmat			sys_shmat     			compat_sys_shmat
398	i386	shmdt			sys_shmdt
399	i386	msgget			sys_msgget
400	i386	msgsnd			sys_msgsnd    			compat_sys_msgsnd
401	i386	msgrcv			sys_msgrcv    			compat_sys_msgrcv
402	i386	msgctl			sys_msgctl    			compat_sys_msgctl
403	i386	clock_gettime64		sys_clock_gettime
404	i386	clock_settime64		sys_clock_settime
405	i386	clock_adjtime64		sys_clock_adjtime
406	i386	clock_getres_time64	sys_clock_getres
407	i386	clock_nanosleep_time64	sys_clock_nanosleep
408	i386	timer_gettime64		sys_timer_gettime
409	i386	timer_settime64		sys_timer_settime
410	i386	timerfd_gettime64	sys_timerfd_gettime
411	i386	timerfd_settime64	sys_timerfd_settime
412	i386	utimensat_time64	sys_utimensat
413	i386	pselect6_time64		sys_pselect6			compat_sys_pselect6_time64
414	i386	ppoll_time64		sys_ppoll			compat_sys_ppoll_time64
416	i386	io_pgetevents_time64	sys_io_pgetevents
417	i386	recvmmsg_time64		sys_recvmmsg			compat_sys_recvmmsg_time64
418	i386	mq_timedsend_time64	sys_mq_timedsend
419	i386	mq_timedreceive_time64	sys_mq_timedreceive
420	i386	semtimedop_time64	sys_semtimedop
421	i386	rt_sigtimedwait_time64	sys_rt_sigtimedwait		compat_sys_rt_sigtimedwait_time64
422	i386	futex_time64		sys_futex
423	i386	sched_rr_get_interval_time64	sys_sched_rr_get_interval
424	i386	pidfd_send_signal	sys_pidfd_send_signal
425	i386	io_uring_setup		sys_io_uring_setup
426	i386	io_uring_enter		sys_io_uring_enter
427	i386	io_uring_register	sys_io_uring_register
428	i386	open_tree		sys_open_tree
429	i386	move_mount		sys_move_mount
430	i386	fsopen			sys_fsopen
431	i386	fsconfig		sys_fsconfig
432	i386	fsmount			sys_fsmount
433	i386	fspick			sys_fspick
434	i386	pidfd_open		sys_pidfd_open
435	i386	clone3			sys_clone3
437	i386	openat2			sys_openat2
438	i386	pidfd_getfd		sys_pidfd_getfd
>>>>>>> 04d5ce62
<|MERGE_RESOLUTION|>--- conflicted
+++ resolved
@@ -297,153 +297,6 @@
 283	i386	kexec_load		sys_kexec_load			compat_sys_kexec_load
 284	i386	waitid			sys_waitid			compat_sys_waitid
 # 285 sys_setaltroot
-<<<<<<< HEAD
-286	i386	add_key			sys_add_key			__ia32_sys_add_key
-287	i386	request_key		sys_request_key			__ia32_sys_request_key
-288	i386	keyctl			sys_keyctl			__ia32_compat_sys_keyctl
-289	i386	ioprio_set		sys_ioprio_set			__ia32_sys_ioprio_set
-290	i386	ioprio_get		sys_ioprio_get			__ia32_sys_ioprio_get
-291	i386	inotify_init		sys_inotify_init		__ia32_sys_inotify_init
-292	i386	inotify_add_watch	sys_inotify_add_watch		__ia32_sys_inotify_add_watch
-293	i386	inotify_rm_watch	sys_inotify_rm_watch		__ia32_sys_inotify_rm_watch
-294	i386	migrate_pages		sys_migrate_pages		__ia32_sys_migrate_pages
-295	i386	openat			sys_openat			__ia32_compat_sys_openat
-296	i386	mkdirat			sys_mkdirat			__ia32_sys_mkdirat
-297	i386	mknodat			sys_mknodat			__ia32_sys_mknodat
-298	i386	fchownat		sys_fchownat			__ia32_sys_fchownat
-299	i386	futimesat		sys_futimesat_time32		__ia32_sys_futimesat_time32
-300	i386	fstatat64		sys_fstatat64			__ia32_compat_sys_x86_fstatat
-301	i386	unlinkat		sys_unlinkat			__ia32_sys_unlinkat
-302	i386	renameat		sys_renameat			__ia32_sys_renameat
-303	i386	linkat			sys_linkat			__ia32_sys_linkat
-304	i386	symlinkat		sys_symlinkat			__ia32_sys_symlinkat
-305	i386	readlinkat		sys_readlinkat			__ia32_sys_readlinkat
-306	i386	fchmodat		sys_fchmodat			__ia32_sys_fchmodat
-307	i386	faccessat		sys_faccessat			__ia32_sys_faccessat
-308	i386	pselect6		sys_pselect6_time32		__ia32_compat_sys_pselect6_time32
-309	i386	ppoll			sys_ppoll_time32		__ia32_compat_sys_ppoll_time32
-310	i386	unshare			sys_unshare			__ia32_sys_unshare
-311	i386	set_robust_list		sys_set_robust_list		__ia32_compat_sys_set_robust_list
-312	i386	get_robust_list		sys_get_robust_list		__ia32_compat_sys_get_robust_list
-313	i386	splice			sys_splice			__ia32_sys_splice
-314	i386	sync_file_range		sys_sync_file_range		__ia32_compat_sys_x86_sync_file_range
-315	i386	tee			sys_tee				__ia32_sys_tee
-316	i386	vmsplice		sys_vmsplice			__ia32_compat_sys_vmsplice
-317	i386	move_pages		sys_move_pages			__ia32_compat_sys_move_pages
-318	i386	getcpu			sys_getcpu			__ia32_sys_getcpu
-319	i386	epoll_pwait		sys_epoll_pwait			__ia32_sys_epoll_pwait
-320	i386	utimensat		sys_utimensat_time32		__ia32_sys_utimensat_time32
-321	i386	signalfd		sys_signalfd			__ia32_compat_sys_signalfd
-322	i386	timerfd_create		sys_timerfd_create		__ia32_sys_timerfd_create
-323	i386	eventfd			sys_eventfd			__ia32_sys_eventfd
-324	i386	fallocate		sys_fallocate			__ia32_compat_sys_x86_fallocate
-325	i386	timerfd_settime		sys_timerfd_settime32		__ia32_sys_timerfd_settime32
-326	i386	timerfd_gettime		sys_timerfd_gettime32		__ia32_sys_timerfd_gettime32
-327	i386	signalfd4		sys_signalfd4			__ia32_compat_sys_signalfd4
-328	i386	eventfd2		sys_eventfd2			__ia32_sys_eventfd2
-329	i386	epoll_create1		sys_epoll_create1		__ia32_sys_epoll_create1
-330	i386	dup3			sys_dup3			__ia32_sys_dup3
-331	i386	pipe2			sys_pipe2			__ia32_sys_pipe2
-332	i386	inotify_init1		sys_inotify_init1		__ia32_sys_inotify_init1
-333	i386	preadv			sys_preadv			__ia32_compat_sys_preadv
-334	i386	pwritev			sys_pwritev			__ia32_compat_sys_pwritev
-335	i386	rt_tgsigqueueinfo	sys_rt_tgsigqueueinfo		__ia32_compat_sys_rt_tgsigqueueinfo
-336	i386	perf_event_open		sys_perf_event_open		__ia32_sys_perf_event_open
-337	i386	recvmmsg		sys_recvmmsg_time32		__ia32_compat_sys_recvmmsg_time32
-338	i386	fanotify_init		sys_fanotify_init		__ia32_sys_fanotify_init
-339	i386	fanotify_mark		sys_fanotify_mark		__ia32_compat_sys_fanotify_mark
-340	i386	prlimit64		sys_prlimit64			__ia32_sys_prlimit64
-341	i386	name_to_handle_at	sys_name_to_handle_at		__ia32_sys_name_to_handle_at
-342	i386	open_by_handle_at	sys_open_by_handle_at		__ia32_compat_sys_open_by_handle_at
-343	i386	clock_adjtime		sys_clock_adjtime32		__ia32_sys_clock_adjtime32
-344	i386	syncfs			sys_syncfs			__ia32_sys_syncfs
-345	i386	sendmmsg		sys_sendmmsg			__ia32_compat_sys_sendmmsg
-346	i386	setns			sys_setns			__ia32_sys_setns
-347	i386	process_vm_readv	sys_process_vm_readv		__ia32_compat_sys_process_vm_readv
-348	i386	process_vm_writev	sys_process_vm_writev		__ia32_compat_sys_process_vm_writev
-349	i386	kcmp			sys_kcmp			__ia32_sys_kcmp
-350	i386	finit_module		sys_finit_module		__ia32_sys_finit_module
-351	i386	sched_setattr		sys_sched_setattr		__ia32_sys_sched_setattr
-352	i386	sched_getattr		sys_sched_getattr		__ia32_sys_sched_getattr
-353	i386	renameat2		sys_renameat2			__ia32_sys_renameat2
-354	i386	seccomp			sys_seccomp			__ia32_sys_seccomp
-355	i386	getrandom		sys_getrandom			__ia32_sys_getrandom
-356	i386	memfd_create		sys_memfd_create		__ia32_sys_memfd_create
-357	i386	bpf			sys_bpf				__ia32_sys_bpf
-358	i386	execveat		sys_execveat			__ia32_compat_sys_execveat
-359	i386	socket			sys_socket			__ia32_sys_socket
-360	i386	socketpair		sys_socketpair			__ia32_sys_socketpair
-361	i386	bind			sys_bind			__ia32_sys_bind
-362	i386	connect			sys_connect			__ia32_sys_connect
-363	i386	listen			sys_listen			__ia32_sys_listen
-364	i386	accept4			sys_accept4			__ia32_sys_accept4
-365	i386	getsockopt		sys_getsockopt			__ia32_compat_sys_getsockopt
-366	i386	setsockopt		sys_setsockopt			__ia32_compat_sys_setsockopt
-367	i386	getsockname		sys_getsockname			__ia32_sys_getsockname
-368	i386	getpeername		sys_getpeername			__ia32_sys_getpeername
-369	i386	sendto			sys_sendto			__ia32_sys_sendto
-370	i386	sendmsg			sys_sendmsg			__ia32_compat_sys_sendmsg
-371	i386	recvfrom		sys_recvfrom			__ia32_compat_sys_recvfrom
-372	i386	recvmsg			sys_recvmsg			__ia32_compat_sys_recvmsg
-373	i386	shutdown		sys_shutdown			__ia32_sys_shutdown
-374	i386	userfaultfd		sys_userfaultfd			__ia32_sys_userfaultfd
-375	i386	membarrier		sys_membarrier			__ia32_sys_membarrier
-376	i386	mlock2			sys_mlock2			__ia32_sys_mlock2
-377	i386	copy_file_range		sys_copy_file_range		__ia32_sys_copy_file_range
-378	i386	preadv2			sys_preadv2			__ia32_compat_sys_preadv2
-379	i386	pwritev2		sys_pwritev2			__ia32_compat_sys_pwritev2
-380	i386	pkey_mprotect		sys_pkey_mprotect		__ia32_sys_pkey_mprotect
-381	i386	pkey_alloc		sys_pkey_alloc			__ia32_sys_pkey_alloc
-382	i386	pkey_free		sys_pkey_free			__ia32_sys_pkey_free
-383	i386	statx			sys_statx			__ia32_sys_statx
-384	i386	arch_prctl		sys_arch_prctl			__ia32_compat_sys_arch_prctl
-385	i386	io_pgetevents		sys_io_pgetevents_time32	__ia32_compat_sys_io_pgetevents
-386	i386	rseq			sys_rseq			__ia32_sys_rseq
-393	i386	semget			sys_semget    			__ia32_sys_semget
-394	i386	semctl			sys_semctl    			__ia32_compat_sys_semctl
-395	i386	shmget			sys_shmget    			__ia32_sys_shmget
-396	i386	shmctl			sys_shmctl    			__ia32_compat_sys_shmctl
-397	i386	shmat			sys_shmat     			__ia32_compat_sys_shmat
-398	i386	shmdt			sys_shmdt     			__ia32_sys_shmdt
-399	i386	msgget			sys_msgget    			__ia32_sys_msgget
-400	i386	msgsnd			sys_msgsnd    			__ia32_compat_sys_msgsnd
-401	i386	msgrcv			sys_msgrcv    			__ia32_compat_sys_msgrcv
-402	i386	msgctl			sys_msgctl    			__ia32_compat_sys_msgctl
-403	i386	clock_gettime64		sys_clock_gettime		__ia32_sys_clock_gettime
-404	i386	clock_settime64		sys_clock_settime		__ia32_sys_clock_settime
-405	i386	clock_adjtime64		sys_clock_adjtime		__ia32_sys_clock_adjtime
-406	i386	clock_getres_time64	sys_clock_getres		__ia32_sys_clock_getres
-407	i386	clock_nanosleep_time64	sys_clock_nanosleep		__ia32_sys_clock_nanosleep
-408	i386	timer_gettime64		sys_timer_gettime		__ia32_sys_timer_gettime
-409	i386	timer_settime64		sys_timer_settime		__ia32_sys_timer_settime
-410	i386	timerfd_gettime64	sys_timerfd_gettime		__ia32_sys_timerfd_gettime
-411	i386	timerfd_settime64	sys_timerfd_settime		__ia32_sys_timerfd_settime
-412	i386	utimensat_time64	sys_utimensat			__ia32_sys_utimensat
-413	i386	pselect6_time64		sys_pselect6			__ia32_compat_sys_pselect6_time64
-414	i386	ppoll_time64		sys_ppoll			__ia32_compat_sys_ppoll_time64
-416	i386	io_pgetevents_time64	sys_io_pgetevents		__ia32_sys_io_pgetevents
-417	i386	recvmmsg_time64		sys_recvmmsg			__ia32_compat_sys_recvmmsg_time64
-418	i386	mq_timedsend_time64	sys_mq_timedsend		__ia32_sys_mq_timedsend
-419	i386	mq_timedreceive_time64	sys_mq_timedreceive		__ia32_sys_mq_timedreceive
-420	i386	semtimedop_time64	sys_semtimedop			__ia32_sys_semtimedop
-421	i386	rt_sigtimedwait_time64	sys_rt_sigtimedwait		__ia32_compat_sys_rt_sigtimedwait_time64
-422	i386	futex_time64		sys_futex			__ia32_sys_futex
-423	i386	sched_rr_get_interval_time64	sys_sched_rr_get_interval	__ia32_sys_sched_rr_get_interval
-424	i386	pidfd_send_signal	sys_pidfd_send_signal		__ia32_sys_pidfd_send_signal
-425	i386	io_uring_setup		sys_io_uring_setup		__ia32_sys_io_uring_setup
-426	i386	io_uring_enter		sys_io_uring_enter		__ia32_sys_io_uring_enter
-427	i386	io_uring_register	sys_io_uring_register		__ia32_sys_io_uring_register
-428	i386	open_tree		sys_open_tree			__ia32_sys_open_tree
-429	i386	move_mount		sys_move_mount			__ia32_sys_move_mount
-430	i386	fsopen			sys_fsopen			__ia32_sys_fsopen
-431	i386	fsconfig		sys_fsconfig			__ia32_sys_fsconfig
-432	i386	fsmount			sys_fsmount			__ia32_sys_fsmount
-433	i386	fspick			sys_fspick			__ia32_sys_fspick
-434	i386	pidfd_open		sys_pidfd_open			__ia32_sys_pidfd_open
-435	i386	clone3			sys_clone3			__ia32_sys_clone3
-437	i386	openat2			sys_openat2			__ia32_sys_openat2
-438	i386	pidfd_getfd		sys_pidfd_getfd			__ia32_sys_pidfd_getfd
-=======
 286	i386	add_key			sys_add_key
 287	i386	request_key		sys_request_key
 288	i386	keyctl			sys_keyctl			compat_sys_keyctl
@@ -588,5 +441,4 @@
 434	i386	pidfd_open		sys_pidfd_open
 435	i386	clone3			sys_clone3
 437	i386	openat2			sys_openat2
-438	i386	pidfd_getfd		sys_pidfd_getfd
->>>>>>> 04d5ce62
+438	i386	pidfd_getfd		sys_pidfd_getfd