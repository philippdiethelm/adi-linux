--- conflicted
+++ resolved
@@ -17,12 +17,8 @@
 #include <asm/xilinx_pci.h>
 #include <asm/ppc4xx.h>
 
-<<<<<<< HEAD
-static struct of_device_id xilinx_of_bus_ids[] __initdata = {
+static const struct of_device_id xilinx_of_bus_ids[] __initconst = {
 	{ .compatible = "simple-bus", },
-=======
-static const struct of_device_id xilinx_of_bus_ids[] __initconst = {
->>>>>>> b2776bf7
 	{ .compatible = "xlnx,plb-v46-1.00.a", },
 	{ .compatible = "xlnx,plb-v46-1.02.a", },
 	{ .compatible = "xlnx,plb-v34-1.01.a", },
