CONFIG_44x=y
<<<<<<< HEAD
# CONFIG_E200 is not set
CONFIG_4xx=y
CONFIG_BOOKE=y
CONFIG_PTE_64BIT=y
CONFIG_PHYS_64BIT=y
CONFIG_PPC_MMU_NOHASH=y
# CONFIG_PPC_MM_SLICES is not set
CONFIG_NOT_COHERENT_CACHE=y
CONFIG_PPC32=y
CONFIG_WORD_SIZE=32
CONFIG_ARCH_PHYS_ADDR_T_64BIT=y
CONFIG_MMU=y
CONFIG_GENERIC_CMOS_UPDATE=y
CONFIG_GENERIC_TIME=y
CONFIG_GENERIC_TIME_VSYSCALL=y
CONFIG_GENERIC_CLOCKEVENTS=y
CONFIG_GENERIC_HARDIRQS=y
# CONFIG_HAVE_SETUP_PER_CPU_AREA is not set
CONFIG_IRQ_PER_CPU=y
CONFIG_STACKTRACE_SUPPORT=y
CONFIG_HAVE_LATENCYTOP_SUPPORT=y
CONFIG_LOCKDEP_SUPPORT=y
CONFIG_RWSEM_XCHGADD_ALGORITHM=y
CONFIG_ARCH_HAS_ILOG2_U32=y
CONFIG_GENERIC_HWEIGHT=y
CONFIG_GENERIC_CALIBRATE_DELAY=y
CONFIG_GENERIC_FIND_NEXT_BIT=y
CONFIG_GENERIC_GPIO=y
# CONFIG_ARCH_NO_VIRT_TO_BUS is not set
CONFIG_PPC=y
CONFIG_EARLY_PRINTK=y
CONFIG_GENERIC_NVRAM=y
CONFIG_SCHED_OMIT_FRAME_POINTER=y
CONFIG_ARCH_MAY_HAVE_PC_FDC=y
CONFIG_PPC_OF=y
CONFIG_OF=y
CONFIG_PPC_UDBG_16550=y
# CONFIG_GENERIC_TBSYNC is not set
CONFIG_AUDIT_ARCH=y
CONFIG_GENERIC_BUG=y
# CONFIG_DEFAULT_UIMAGE is not set
CONFIG_PPC_DCR_NATIVE=y
CONFIG_PPC_DCR_MMIO=y
CONFIG_PPC_DCR=y
CONFIG_DEFCONFIG_LIST="/lib/modules/$UNAME_RELEASE/.config"

#
# General setup
#
=======
>>>>>>> e8a7e48b
CONFIG_EXPERIMENTAL=y
# CONFIG_LOCALVERSION_AUTO is not set
CONFIG_SYSVIPC=y
CONFIG_POSIX_MQUEUE=y
CONFIG_IKCONFIG=y
CONFIG_IKCONFIG_PROC=y
CONFIG_LOG_BUF_SHIFT=14
CONFIG_BLK_DEV_INITRD=y
# CONFIG_CC_OPTIMIZE_FOR_SIZE is not set
CONFIG_SLAB=y
CONFIG_MODULES=y
CONFIG_MODULE_UNLOAD=y
CONFIG_MODULE_FORCE_UNLOAD=y
CONFIG_MODVERSIONS=y
# CONFIG_BLK_DEV_BSG is not set
# CONFIG_EBONY is not set
CONFIG_XILINX_VIRTEX440_GENERIC_BOARD=y
<<<<<<< HEAD
# CONFIG_PPC44x_SIMPLE is not set
# CONFIG_PPC4xx_GPIO is not set
CONFIG_XILINX_VIRTEX_5_FXT=y
# CONFIG_IPIC is not set
# CONFIG_MPIC is not set
# CONFIG_MPIC_WEIRD is not set
# CONFIG_PPC_I8259 is not set
# CONFIG_PPC_RTAS is not set
# CONFIG_MMIO_NVRAM is not set
# CONFIG_PPC_MPC106 is not set
# CONFIG_PPC_970_NAP is not set
# CONFIG_PPC_INDIRECT_IO is not set
# CONFIG_GENERIC_IOMAP is not set
# CONFIG_CPU_FREQ is not set
# CONFIG_FSL_ULI1575 is not set
CONFIG_XILINX_VIRTEX=y
# CONFIG_SIMPLE_GPIO is not set

#
# Kernel options
#
# CONFIG_HIGHMEM is not set
# CONFIG_NO_HZ is not set
# CONFIG_HIGH_RES_TIMERS is not set
CONFIG_GENERIC_CLOCKEVENTS_BUILD=y
# CONFIG_HZ_100 is not set
CONFIG_HZ_250=y
# CONFIG_HZ_300 is not set
# CONFIG_HZ_1000 is not set
CONFIG_HZ=250
# CONFIG_SCHED_HRTICK is not set
# CONFIG_PREEMPT_NONE is not set
# CONFIG_PREEMPT_VOLUNTARY is not set
=======
>>>>>>> e8a7e48b
CONFIG_PREEMPT=y
CONFIG_MATH_EMULATION=y
CONFIG_CMDLINE_BOOL=y
CONFIG_CMDLINE=""
<<<<<<< HEAD
CONFIG_EXTRA_TARGETS="simpleImage.virtex440-ml507 simpleImage.initrd.virtex440-ml507"
CONFIG_SECCOMP=y
# CONFIG_COMPRESSED_DEVICE_TREE is not set
CONFIG_ISA_DMA_API=y

#
# Bus options
#
CONFIG_ZONE_DMA=y
CONFIG_PPC_INDIRECT_PCI=y
CONFIG_4xx_SOC=y
CONFIG_PPC_PCI_CHOICE=y
CONFIG_PCI=y
CONFIG_PCI_DOMAINS=y
CONFIG_PCI_SYSCALL=y
# CONFIG_PCIEPORTBUS is not set
CONFIG_ARCH_SUPPORTS_MSI=y
# CONFIG_PCI_MSI is not set
# CONFIG_PCI_LEGACY is not set
# CONFIG_PCI_DEBUG is not set
# CONFIG_PCI_STUB is not set
# CONFIG_PCCARD is not set
# CONFIG_HOTPLUG_PCI is not set
# CONFIG_HAS_RAPIDIO is not set

#
# Advanced setup
#
# CONFIG_ADVANCED_OPTIONS is not set

#
# Default settings for advanced configuration options are used
#
CONFIG_LOWMEM_SIZE=0x30000000
CONFIG_PAGE_OFFSET=0xc0000000
CONFIG_KERNEL_START=0xc0000000
CONFIG_PHYSICAL_START=0x00000000
CONFIG_TASK_SIZE=0xc0000000
CONFIG_CONSISTENT_START=0xff100000
CONFIG_CONSISTENT_SIZE=0x00200000
=======
>>>>>>> e8a7e48b
CONFIG_NET=y
CONFIG_PACKET=y
CONFIG_UNIX=y
CONFIG_INET=y
CONFIG_IP_MULTICAST=y
CONFIG_IP_PNP=y
CONFIG_IP_PNP_DHCP=y
CONFIG_IP_PNP_BOOTP=y
# CONFIG_INET_LRO is not set
CONFIG_NETFILTER=y
CONFIG_IP_NF_IPTABLES=m
CONFIG_IP_NF_FILTER=m
CONFIG_IP_NF_MANGLE=m
CONFIG_UEVENT_HELPER_PATH="/sbin/hotplug"
CONFIG_PROC_DEVICETREE=y
CONFIG_BLK_DEV_LOOP=y
CONFIG_BLK_DEV_RAM=y
CONFIG_BLK_DEV_RAM_SIZE=8192
<<<<<<< HEAD
# CONFIG_BLK_DEV_XIP is not set
# CONFIG_CDROM_PKTCDVD is not set
# CONFIG_ATA_OVER_ETH is not set
# CONFIG_XILINX_SYSACE is not set
# CONFIG_XILINX_SYSACE_OLD is not set
# CONFIG_BLK_DEV_HD is not set
CONFIG_MISC_DEVICES=y
# CONFIG_PHANTOM is not set
# CONFIG_EEPROM_93CX6 is not set
# CONFIG_SGI_IOC4 is not set
# CONFIG_TIFM_CORE is not set
# CONFIG_ENCLOSURE_SERVICES is not set
# CONFIG_HP_ILO is not set
# CONFIG_C2PORT is not set
CONFIG_XILINX_DRIVERS=y
CONFIG_NEED_XILINX_LLDMA=y
CONFIG_HAVE_IDE=y
# CONFIG_IDE is not set

#
# SCSI device support
#
# CONFIG_RAID_ATTRS is not set
# CONFIG_SCSI is not set
# CONFIG_SCSI_DMA is not set
# CONFIG_SCSI_NETLINK is not set
# CONFIG_ATA is not set
# CONFIG_MD is not set
# CONFIG_FUSION is not set

#
# IEEE 1394 (FireWire) support
#

#
# Enable only one of the two stacks, unless you know what you are doing
#
# CONFIG_FIREWIRE is not set
# CONFIG_IEEE1394 is not set
# CONFIG_I2O is not set
# CONFIG_MACINTOSH_DRIVERS is not set
=======
CONFIG_XILINX_SYSACE=y
>>>>>>> e8a7e48b
CONFIG_NETDEVICES=y
CONFIG_NET_ETHERNET=y
CONFIG_MII=y
<<<<<<< HEAD
# CONFIG_HAPPYMEAL is not set
# CONFIG_SUNGEM is not set
# CONFIG_CASSINI is not set
# CONFIG_NET_VENDOR_3COM is not set
# CONFIG_NET_TULIP is not set
# CONFIG_HP100 is not set
# CONFIG_IBM_NEW_EMAC is not set
# CONFIG_IBM_NEW_EMAC_ZMII is not set
# CONFIG_IBM_NEW_EMAC_RGMII is not set
# CONFIG_IBM_NEW_EMAC_TAH is not set
# CONFIG_IBM_NEW_EMAC_EMAC4 is not set
# CONFIG_IBM_NEW_EMAC_NO_FLOW_CTRL is not set
# CONFIG_IBM_NEW_EMAC_MAL_CLR_ICINTSTAT is not set
# CONFIG_IBM_NEW_EMAC_MAL_COMMON_ERR is not set
# CONFIG_NET_PCI is not set
# CONFIG_B44 is not set
# CONFIG_XILINX_EMAC is not set
# CONFIG_XILINX_EMACLITE is not set
# CONFIG_ATL2 is not set
CONFIG_NETDEV_1000=y
# CONFIG_ACENIC is not set
# CONFIG_DL2K is not set
# CONFIG_E1000 is not set
# CONFIG_E1000E is not set
# CONFIG_IP1000 is not set
# CONFIG_IGB is not set
# CONFIG_NS83820 is not set
# CONFIG_HAMACHI is not set
# CONFIG_YELLOWFIN is not set
# CONFIG_R8169 is not set
# CONFIG_SIS190 is not set
# CONFIG_SKGE is not set
# CONFIG_SKY2 is not set
# CONFIG_VIA_VELOCITY is not set
# CONFIG_TIGON3 is not set
# CONFIG_BNX2 is not set
# CONFIG_QLA3XXX is not set
# CONFIG_ATL1 is not set
# CONFIG_XILINX_TEMAC is not set
# CONFIG_ATL1E is not set
CONFIG_XILINX_LLTEMAC=y
# CONFIG_XILINX_LLTEMAC_MARVELL_88E1111_RGMII is not set
CONFIG_XILINX_LLTEMAC_MARVELL_88E1111_GMII=y
# CONFIG_XILINX_LLTEMAC_MARVELL_88E1111_MII is not set
# CONFIG_JME is not set
=======
>>>>>>> e8a7e48b
# CONFIG_NETDEV_10000 is not set
# CONFIG_SERIO_I8042 is not set
# CONFIG_SERIO_SERPORT is not set
<<<<<<< HEAD
# CONFIG_SERIO_PCIPS2 is not set
CONFIG_SERIO_LIBPS2=y
# CONFIG_SERIO_XILINXPS2 is not set
CONFIG_SERIO_XILINX_XPS_PS2=y
# CONFIG_SERIO_RAW is not set
# CONFIG_GAMEPORT is not set

#
# Character devices
#
CONFIG_VT=y
CONFIG_CONSOLE_TRANSLATIONS=y
CONFIG_VT_CONSOLE=y
CONFIG_HW_CONSOLE=y
# CONFIG_VT_HW_CONSOLE_BINDING is not set
CONFIG_DEVKMEM=y
# CONFIG_SERIAL_NONSTANDARD is not set
# CONFIG_NOZOMI is not set

#
# Serial drivers
#
=======
CONFIG_SERIO_XILINX_XPS_PS2=y
>>>>>>> e8a7e48b
CONFIG_SERIAL_8250=y
CONFIG_SERIAL_8250_CONSOLE=y
CONFIG_SERIAL_UARTLITE=y
CONFIG_SERIAL_UARTLITE_CONSOLE=y
CONFIG_SERIAL_OF_PLATFORM=y
CONFIG_XILINX_HWICAP=y
CONFIG_GPIOLIB=y
CONFIG_GPIO_SYSFS=y
CONFIG_GPIO_XILINX=y
# CONFIG_HWMON is not set
CONFIG_FB=y
CONFIG_FB_XILINX=y
CONFIG_FRAMEBUFFER_CONSOLE=y
CONFIG_FONTS=y
CONFIG_FONT_8x8=y
CONFIG_FONT_8x16=y
CONFIG_LOGO=y
# CONFIG_HID_SUPPORT is not set
# CONFIG_USB_SUPPORT is not set
<<<<<<< HEAD
# CONFIG_UWB is not set
# CONFIG_MMC is not set
# CONFIG_MEMSTICK is not set
# CONFIG_NEW_LEDS is not set
# CONFIG_ACCESSIBILITY is not set
# CONFIG_INFINIBAND is not set
# CONFIG_EDAC is not set
# CONFIG_RTC_CLASS is not set
# CONFIG_DMADEVICES is not set
CONFIG_XILINX_EDK=y
CONFIG_XILINX_LLDMA_USE_DCR=y
# CONFIG_UIO is not set
# CONFIG_STAGING is not set

#
# File systems
#
CONFIG_EXT2_FS=y
CONFIG_EXT2_FS_XATTR=y
CONFIG_EXT2_FS_POSIX_ACL=y
CONFIG_EXT2_FS_SECURITY=y
# CONFIG_EXT2_FS_XIP is not set
CONFIG_EXT3_FS=y
CONFIG_EXT3_FS_XATTR=y
# CONFIG_EXT3_FS_POSIX_ACL is not set
# CONFIG_EXT3_FS_SECURITY is not set
# CONFIG_EXT4_FS is not set
CONFIG_JBD=y
CONFIG_FS_MBCACHE=y
# CONFIG_REISERFS_FS is not set
# CONFIG_JFS_FS is not set
CONFIG_FS_POSIX_ACL=y
CONFIG_FILE_LOCKING=y
# CONFIG_XFS_FS is not set
# CONFIG_OCFS2_FS is not set
# CONFIG_BTRFS_FS is not set
CONFIG_DNOTIFY=y
=======
CONFIG_EXT2_FS=y
>>>>>>> e8a7e48b
CONFIG_INOTIFY=y
CONFIG_AUTOFS_FS=y
CONFIG_AUTOFS4_FS=y
CONFIG_MSDOS_FS=y
CONFIG_VFAT_FS=y
CONFIG_TMPFS=y
CONFIG_CRAMFS=y
CONFIG_ROMFS_FS=y
CONFIG_NFS_FS=y
CONFIG_NFS_V3=y
CONFIG_ROOT_NFS=y
CONFIG_NLS_CODEPAGE_437=y
CONFIG_NLS_ASCII=m
CONFIG_NLS_ISO8859_1=m
CONFIG_NLS_UTF8=m
CONFIG_CRC_CCITT=y
<<<<<<< HEAD
# CONFIG_CRC16 is not set
# CONFIG_CRC_T10DIF is not set
# CONFIG_CRC_ITU_T is not set
CONFIG_CRC32=y
# CONFIG_CRC7 is not set
# CONFIG_LIBCRC32C is not set
CONFIG_ZLIB_INFLATE=y
CONFIG_PLIST=y
CONFIG_HAS_IOMEM=y
CONFIG_HAS_IOPORT=y
CONFIG_HAS_DMA=y
CONFIG_HAVE_LMB=y

#
# Kernel hacking
#
# CONFIG_PRINTK_TIME is not set
CONFIG_ENABLE_WARN_DEPRECATED=y
CONFIG_ENABLE_MUST_CHECK=y
CONFIG_FRAME_WARN=1024
# CONFIG_MAGIC_SYSRQ is not set
# CONFIG_UNUSED_SYMBOLS is not set
# CONFIG_DEBUG_FS is not set
# CONFIG_HEADERS_CHECK is not set
=======
CONFIG_PRINTK_TIME=y
>>>>>>> e8a7e48b
CONFIG_DEBUG_KERNEL=y
CONFIG_DEBUG_INFO=y
# CONFIG_RCU_CPU_STALL_DETECTOR is not set
CONFIG_SYSCTL_SYSCALL_CHECK=y
# CONFIG_CRYPTO_ANSI_CPRNG is not set<|MERGE_RESOLUTION|>--- conflicted
+++ resolved
@@ -1,56 +1,4 @@
 CONFIG_44x=y
-<<<<<<< HEAD
-# CONFIG_E200 is not set
-CONFIG_4xx=y
-CONFIG_BOOKE=y
-CONFIG_PTE_64BIT=y
-CONFIG_PHYS_64BIT=y
-CONFIG_PPC_MMU_NOHASH=y
-# CONFIG_PPC_MM_SLICES is not set
-CONFIG_NOT_COHERENT_CACHE=y
-CONFIG_PPC32=y
-CONFIG_WORD_SIZE=32
-CONFIG_ARCH_PHYS_ADDR_T_64BIT=y
-CONFIG_MMU=y
-CONFIG_GENERIC_CMOS_UPDATE=y
-CONFIG_GENERIC_TIME=y
-CONFIG_GENERIC_TIME_VSYSCALL=y
-CONFIG_GENERIC_CLOCKEVENTS=y
-CONFIG_GENERIC_HARDIRQS=y
-# CONFIG_HAVE_SETUP_PER_CPU_AREA is not set
-CONFIG_IRQ_PER_CPU=y
-CONFIG_STACKTRACE_SUPPORT=y
-CONFIG_HAVE_LATENCYTOP_SUPPORT=y
-CONFIG_LOCKDEP_SUPPORT=y
-CONFIG_RWSEM_XCHGADD_ALGORITHM=y
-CONFIG_ARCH_HAS_ILOG2_U32=y
-CONFIG_GENERIC_HWEIGHT=y
-CONFIG_GENERIC_CALIBRATE_DELAY=y
-CONFIG_GENERIC_FIND_NEXT_BIT=y
-CONFIG_GENERIC_GPIO=y
-# CONFIG_ARCH_NO_VIRT_TO_BUS is not set
-CONFIG_PPC=y
-CONFIG_EARLY_PRINTK=y
-CONFIG_GENERIC_NVRAM=y
-CONFIG_SCHED_OMIT_FRAME_POINTER=y
-CONFIG_ARCH_MAY_HAVE_PC_FDC=y
-CONFIG_PPC_OF=y
-CONFIG_OF=y
-CONFIG_PPC_UDBG_16550=y
-# CONFIG_GENERIC_TBSYNC is not set
-CONFIG_AUDIT_ARCH=y
-CONFIG_GENERIC_BUG=y
-# CONFIG_DEFAULT_UIMAGE is not set
-CONFIG_PPC_DCR_NATIVE=y
-CONFIG_PPC_DCR_MMIO=y
-CONFIG_PPC_DCR=y
-CONFIG_DEFCONFIG_LIST="/lib/modules/$UNAME_RELEASE/.config"
-
-#
-# General setup
-#
-=======
->>>>>>> e8a7e48b
 CONFIG_EXPERIMENTAL=y
 # CONFIG_LOCALVERSION_AUTO is not set
 CONFIG_SYSVIPC=y
@@ -68,89 +16,10 @@
 # CONFIG_BLK_DEV_BSG is not set
 # CONFIG_EBONY is not set
 CONFIG_XILINX_VIRTEX440_GENERIC_BOARD=y
-<<<<<<< HEAD
-# CONFIG_PPC44x_SIMPLE is not set
-# CONFIG_PPC4xx_GPIO is not set
-CONFIG_XILINX_VIRTEX_5_FXT=y
-# CONFIG_IPIC is not set
-# CONFIG_MPIC is not set
-# CONFIG_MPIC_WEIRD is not set
-# CONFIG_PPC_I8259 is not set
-# CONFIG_PPC_RTAS is not set
-# CONFIG_MMIO_NVRAM is not set
-# CONFIG_PPC_MPC106 is not set
-# CONFIG_PPC_970_NAP is not set
-# CONFIG_PPC_INDIRECT_IO is not set
-# CONFIG_GENERIC_IOMAP is not set
-# CONFIG_CPU_FREQ is not set
-# CONFIG_FSL_ULI1575 is not set
-CONFIG_XILINX_VIRTEX=y
-# CONFIG_SIMPLE_GPIO is not set
-
-#
-# Kernel options
-#
-# CONFIG_HIGHMEM is not set
-# CONFIG_NO_HZ is not set
-# CONFIG_HIGH_RES_TIMERS is not set
-CONFIG_GENERIC_CLOCKEVENTS_BUILD=y
-# CONFIG_HZ_100 is not set
-CONFIG_HZ_250=y
-# CONFIG_HZ_300 is not set
-# CONFIG_HZ_1000 is not set
-CONFIG_HZ=250
-# CONFIG_SCHED_HRTICK is not set
-# CONFIG_PREEMPT_NONE is not set
-# CONFIG_PREEMPT_VOLUNTARY is not set
-=======
->>>>>>> e8a7e48b
 CONFIG_PREEMPT=y
 CONFIG_MATH_EMULATION=y
 CONFIG_CMDLINE_BOOL=y
 CONFIG_CMDLINE=""
-<<<<<<< HEAD
-CONFIG_EXTRA_TARGETS="simpleImage.virtex440-ml507 simpleImage.initrd.virtex440-ml507"
-CONFIG_SECCOMP=y
-# CONFIG_COMPRESSED_DEVICE_TREE is not set
-CONFIG_ISA_DMA_API=y
-
-#
-# Bus options
-#
-CONFIG_ZONE_DMA=y
-CONFIG_PPC_INDIRECT_PCI=y
-CONFIG_4xx_SOC=y
-CONFIG_PPC_PCI_CHOICE=y
-CONFIG_PCI=y
-CONFIG_PCI_DOMAINS=y
-CONFIG_PCI_SYSCALL=y
-# CONFIG_PCIEPORTBUS is not set
-CONFIG_ARCH_SUPPORTS_MSI=y
-# CONFIG_PCI_MSI is not set
-# CONFIG_PCI_LEGACY is not set
-# CONFIG_PCI_DEBUG is not set
-# CONFIG_PCI_STUB is not set
-# CONFIG_PCCARD is not set
-# CONFIG_HOTPLUG_PCI is not set
-# CONFIG_HAS_RAPIDIO is not set
-
-#
-# Advanced setup
-#
-# CONFIG_ADVANCED_OPTIONS is not set
-
-#
-# Default settings for advanced configuration options are used
-#
-CONFIG_LOWMEM_SIZE=0x30000000
-CONFIG_PAGE_OFFSET=0xc0000000
-CONFIG_KERNEL_START=0xc0000000
-CONFIG_PHYSICAL_START=0x00000000
-CONFIG_TASK_SIZE=0xc0000000
-CONFIG_CONSISTENT_START=0xff100000
-CONFIG_CONSISTENT_SIZE=0x00200000
-=======
->>>>>>> e8a7e48b
 CONFIG_NET=y
 CONFIG_PACKET=y
 CONFIG_UNIX=y
@@ -169,131 +38,14 @@
 CONFIG_BLK_DEV_LOOP=y
 CONFIG_BLK_DEV_RAM=y
 CONFIG_BLK_DEV_RAM_SIZE=8192
-<<<<<<< HEAD
-# CONFIG_BLK_DEV_XIP is not set
-# CONFIG_CDROM_PKTCDVD is not set
-# CONFIG_ATA_OVER_ETH is not set
-# CONFIG_XILINX_SYSACE is not set
-# CONFIG_XILINX_SYSACE_OLD is not set
-# CONFIG_BLK_DEV_HD is not set
-CONFIG_MISC_DEVICES=y
-# CONFIG_PHANTOM is not set
-# CONFIG_EEPROM_93CX6 is not set
-# CONFIG_SGI_IOC4 is not set
-# CONFIG_TIFM_CORE is not set
-# CONFIG_ENCLOSURE_SERVICES is not set
-# CONFIG_HP_ILO is not set
-# CONFIG_C2PORT is not set
-CONFIG_XILINX_DRIVERS=y
-CONFIG_NEED_XILINX_LLDMA=y
-CONFIG_HAVE_IDE=y
-# CONFIG_IDE is not set
-
-#
-# SCSI device support
-#
-# CONFIG_RAID_ATTRS is not set
-# CONFIG_SCSI is not set
-# CONFIG_SCSI_DMA is not set
-# CONFIG_SCSI_NETLINK is not set
-# CONFIG_ATA is not set
-# CONFIG_MD is not set
-# CONFIG_FUSION is not set
-
-#
-# IEEE 1394 (FireWire) support
-#
-
-#
-# Enable only one of the two stacks, unless you know what you are doing
-#
-# CONFIG_FIREWIRE is not set
-# CONFIG_IEEE1394 is not set
-# CONFIG_I2O is not set
-# CONFIG_MACINTOSH_DRIVERS is not set
-=======
 CONFIG_XILINX_SYSACE=y
->>>>>>> e8a7e48b
 CONFIG_NETDEVICES=y
 CONFIG_NET_ETHERNET=y
 CONFIG_MII=y
-<<<<<<< HEAD
-# CONFIG_HAPPYMEAL is not set
-# CONFIG_SUNGEM is not set
-# CONFIG_CASSINI is not set
-# CONFIG_NET_VENDOR_3COM is not set
-# CONFIG_NET_TULIP is not set
-# CONFIG_HP100 is not set
-# CONFIG_IBM_NEW_EMAC is not set
-# CONFIG_IBM_NEW_EMAC_ZMII is not set
-# CONFIG_IBM_NEW_EMAC_RGMII is not set
-# CONFIG_IBM_NEW_EMAC_TAH is not set
-# CONFIG_IBM_NEW_EMAC_EMAC4 is not set
-# CONFIG_IBM_NEW_EMAC_NO_FLOW_CTRL is not set
-# CONFIG_IBM_NEW_EMAC_MAL_CLR_ICINTSTAT is not set
-# CONFIG_IBM_NEW_EMAC_MAL_COMMON_ERR is not set
-# CONFIG_NET_PCI is not set
-# CONFIG_B44 is not set
-# CONFIG_XILINX_EMAC is not set
-# CONFIG_XILINX_EMACLITE is not set
-# CONFIG_ATL2 is not set
-CONFIG_NETDEV_1000=y
-# CONFIG_ACENIC is not set
-# CONFIG_DL2K is not set
-# CONFIG_E1000 is not set
-# CONFIG_E1000E is not set
-# CONFIG_IP1000 is not set
-# CONFIG_IGB is not set
-# CONFIG_NS83820 is not set
-# CONFIG_HAMACHI is not set
-# CONFIG_YELLOWFIN is not set
-# CONFIG_R8169 is not set
-# CONFIG_SIS190 is not set
-# CONFIG_SKGE is not set
-# CONFIG_SKY2 is not set
-# CONFIG_VIA_VELOCITY is not set
-# CONFIG_TIGON3 is not set
-# CONFIG_BNX2 is not set
-# CONFIG_QLA3XXX is not set
-# CONFIG_ATL1 is not set
-# CONFIG_XILINX_TEMAC is not set
-# CONFIG_ATL1E is not set
-CONFIG_XILINX_LLTEMAC=y
-# CONFIG_XILINX_LLTEMAC_MARVELL_88E1111_RGMII is not set
-CONFIG_XILINX_LLTEMAC_MARVELL_88E1111_GMII=y
-# CONFIG_XILINX_LLTEMAC_MARVELL_88E1111_MII is not set
-# CONFIG_JME is not set
-=======
->>>>>>> e8a7e48b
 # CONFIG_NETDEV_10000 is not set
 # CONFIG_SERIO_I8042 is not set
 # CONFIG_SERIO_SERPORT is not set
-<<<<<<< HEAD
-# CONFIG_SERIO_PCIPS2 is not set
-CONFIG_SERIO_LIBPS2=y
-# CONFIG_SERIO_XILINXPS2 is not set
 CONFIG_SERIO_XILINX_XPS_PS2=y
-# CONFIG_SERIO_RAW is not set
-# CONFIG_GAMEPORT is not set
-
-#
-# Character devices
-#
-CONFIG_VT=y
-CONFIG_CONSOLE_TRANSLATIONS=y
-CONFIG_VT_CONSOLE=y
-CONFIG_HW_CONSOLE=y
-# CONFIG_VT_HW_CONSOLE_BINDING is not set
-CONFIG_DEVKMEM=y
-# CONFIG_SERIAL_NONSTANDARD is not set
-# CONFIG_NOZOMI is not set
-
-#
-# Serial drivers
-#
-=======
-CONFIG_SERIO_XILINX_XPS_PS2=y
->>>>>>> e8a7e48b
 CONFIG_SERIAL_8250=y
 CONFIG_SERIAL_8250_CONSOLE=y
 CONFIG_SERIAL_UARTLITE=y
@@ -313,47 +65,7 @@
 CONFIG_LOGO=y
 # CONFIG_HID_SUPPORT is not set
 # CONFIG_USB_SUPPORT is not set
-<<<<<<< HEAD
-# CONFIG_UWB is not set
-# CONFIG_MMC is not set
-# CONFIG_MEMSTICK is not set
-# CONFIG_NEW_LEDS is not set
-# CONFIG_ACCESSIBILITY is not set
-# CONFIG_INFINIBAND is not set
-# CONFIG_EDAC is not set
-# CONFIG_RTC_CLASS is not set
-# CONFIG_DMADEVICES is not set
-CONFIG_XILINX_EDK=y
-CONFIG_XILINX_LLDMA_USE_DCR=y
-# CONFIG_UIO is not set
-# CONFIG_STAGING is not set
-
-#
-# File systems
-#
 CONFIG_EXT2_FS=y
-CONFIG_EXT2_FS_XATTR=y
-CONFIG_EXT2_FS_POSIX_ACL=y
-CONFIG_EXT2_FS_SECURITY=y
-# CONFIG_EXT2_FS_XIP is not set
-CONFIG_EXT3_FS=y
-CONFIG_EXT3_FS_XATTR=y
-# CONFIG_EXT3_FS_POSIX_ACL is not set
-# CONFIG_EXT3_FS_SECURITY is not set
-# CONFIG_EXT4_FS is not set
-CONFIG_JBD=y
-CONFIG_FS_MBCACHE=y
-# CONFIG_REISERFS_FS is not set
-# CONFIG_JFS_FS is not set
-CONFIG_FS_POSIX_ACL=y
-CONFIG_FILE_LOCKING=y
-# CONFIG_XFS_FS is not set
-# CONFIG_OCFS2_FS is not set
-# CONFIG_BTRFS_FS is not set
-CONFIG_DNOTIFY=y
-=======
-CONFIG_EXT2_FS=y
->>>>>>> e8a7e48b
 CONFIG_INOTIFY=y
 CONFIG_AUTOFS_FS=y
 CONFIG_AUTOFS4_FS=y
@@ -370,34 +82,7 @@
 CONFIG_NLS_ISO8859_1=m
 CONFIG_NLS_UTF8=m
 CONFIG_CRC_CCITT=y
-<<<<<<< HEAD
-# CONFIG_CRC16 is not set
-# CONFIG_CRC_T10DIF is not set
-# CONFIG_CRC_ITU_T is not set
-CONFIG_CRC32=y
-# CONFIG_CRC7 is not set
-# CONFIG_LIBCRC32C is not set
-CONFIG_ZLIB_INFLATE=y
-CONFIG_PLIST=y
-CONFIG_HAS_IOMEM=y
-CONFIG_HAS_IOPORT=y
-CONFIG_HAS_DMA=y
-CONFIG_HAVE_LMB=y
-
-#
-# Kernel hacking
-#
-# CONFIG_PRINTK_TIME is not set
-CONFIG_ENABLE_WARN_DEPRECATED=y
-CONFIG_ENABLE_MUST_CHECK=y
-CONFIG_FRAME_WARN=1024
-# CONFIG_MAGIC_SYSRQ is not set
-# CONFIG_UNUSED_SYMBOLS is not set
-# CONFIG_DEBUG_FS is not set
-# CONFIG_HEADERS_CHECK is not set
-=======
 CONFIG_PRINTK_TIME=y
->>>>>>> e8a7e48b
 CONFIG_DEBUG_KERNEL=y
 CONFIG_DEBUG_INFO=y
 # CONFIG_RCU_CPU_STALL_DETECTOR is not set
