--- conflicted
+++ resolved
@@ -41,16 +41,11 @@
 #define ARM64_WORKAROUND_CAVIUM_30115		20
 #define ARM64_HAS_DCPOP				21
 #define ARM64_SVE				22
-<<<<<<< HEAD
-
-#define ARM64_NCAPS				23
-=======
 #define ARM64_UNMAP_KERNEL_AT_EL0		23
 #define ARM64_HARDEN_BRANCH_PREDICTOR		24
 #define ARM64_HARDEN_BP_POST_GUEST_EXIT		25
 #define ARM64_HAS_RAS_EXTN			26
 
 #define ARM64_NCAPS				27
->>>>>>> 661e50bc
 
 #endif /* __ASM_CPUCAPS_H */