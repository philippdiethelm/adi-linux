--- conflicted
+++ resolved
@@ -26,10 +26,6 @@
 	$(call if_changed,gzip)
 	@echo 'Kernel: $@ is ready' ' (#'`cat .version`')'
 
-<<<<<<< HEAD
-quiet_cmd_cp = CP      $@
-	cmd_cp = cp $< $@ 
-=======
 quiet_cmd_cp = CP      $< $@$2
 	cmd_cp = cat $< >$@$2 || (rm -f $@ && echo false)
 
@@ -40,7 +36,6 @@
 UIMAGE_IN = $@
 UIMAGE_OUT = $@.ub
 UIMAGE_LOADADDR = $(CONFIG_KERNEL_BASE_ADDR)
->>>>>>> 690efa08
 
 $(obj)/simpleImage.%: vmlinux FORCE
 	$(call if_changed,cp)
