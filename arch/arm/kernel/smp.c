/*
 *  linux/arch/arm/kernel/smp.c
 *
 *  Copyright (C) 2002 ARM Limited, All Rights Reserved.
 *
 * This program is free software; you can redistribute it and/or modify
 * it under the terms of the GNU General Public License version 2 as
 * published by the Free Software Foundation.
 */
#include <linux/module.h>
#include <linux/delay.h>
#include <linux/init.h>
#include <linux/spinlock.h>
#include <linux/sched.h>
#include <linux/interrupt.h>
#include <linux/cache.h>
#include <linux/profile.h>
#include <linux/errno.h>
#include <linux/mm.h>
#include <linux/err.h>
#include <linux/cpu.h>
#include <linux/seq_file.h>
#include <linux/irq.h>
#include <linux/nmi.h>
#include <linux/percpu.h>
#include <linux/clockchips.h>
#include <linux/completion.h>
#include <linux/cpufreq.h>
#include <linux/irq_work.h>

#include <linux/atomic.h>
#include <asm/smp.h>
#include <asm/cacheflush.h>
#include <asm/cpu.h>
#include <asm/cputype.h>
#include <asm/exception.h>
#include <asm/idmap.h>
#include <asm/topology.h>
#include <asm/mmu_context.h>
#include <asm/pgtable.h>
#include <asm/pgalloc.h>
#include <asm/processor.h>
#include <asm/sections.h>
#include <asm/tlbflush.h>
#include <asm/ptrace.h>
#include <asm/smp_plat.h>
#include <asm/virt.h>
#include <asm/mach/arch.h>
#include <asm/mpu.h>

#define CREATE_TRACE_POINTS
#include <trace/events/ipi.h>

/*
 * as from 2.5, kernels no longer have an init_tasks structure
 * so we need some other way of telling a new secondary core
 * where to place its SVC stack
 */
struct secondary_data secondary_data;

/*
 * control for which core is the next to come out of the secondary
 * boot "holding pen"
 */
volatile int pen_release = -1;

enum ipi_msg_type {
	IPI_WAKEUP,
	IPI_TIMER,
	IPI_RESCHEDULE,
	IPI_CALL_FUNC,
	IPI_CALL_FUNC_SINGLE,
	IPI_CPU_STOP,
	IPI_IRQ_WORK,
	IPI_COMPLETION,
	IPI_CPU_BACKTRACE = 15,
};

static DECLARE_COMPLETION(cpu_running);

static struct smp_operations smp_ops;

void __init smp_set_ops(struct smp_operations *ops)
{
	if (ops)
		smp_ops = *ops;
};

static unsigned long get_arch_pgd(pgd_t *pgd)
{
#ifdef CONFIG_ARM_LPAE
	return __phys_to_pfn(virt_to_phys(pgd));
#else
	return virt_to_phys(pgd);
#endif
}

int __cpu_up(unsigned int cpu, struct task_struct *idle)
{
	int ret;

	if (!smp_ops.smp_boot_secondary)
		return -ENOSYS;

	/*
	 * We need to tell the secondary core where to find
	 * its stack and the page tables.
	 */
	secondary_data.stack = task_stack_page(idle) + THREAD_START_SP;
#ifdef CONFIG_ARM_MPU
	secondary_data.mpu_rgn_szr = mpu_rgn_info.rgns[MPU_RAM_REGION].drsr;
#endif

#ifdef CONFIG_MMU
	secondary_data.pgdir = virt_to_phys(idmap_pgd);
	secondary_data.swapper_pg_dir = get_arch_pgd(swapper_pg_dir);
#endif
	sync_cache_w(&secondary_data);

	/*
	 * Now bring the CPU into our world.
	 */
	ret = smp_ops.smp_boot_secondary(cpu, idle);
	if (ret == 0) {
		/*
		 * CPU was successfully started, wait for it
		 * to come online or time out.
		 */
		wait_for_completion_timeout(&cpu_running,
						 msecs_to_jiffies(1000));

		if (!cpu_online(cpu)) {
			pr_crit("CPU%u: failed to come online\n", cpu);
			ret = -EIO;
		}
	} else {
		pr_err("CPU%u: failed to boot: %d\n", cpu, ret);
	}


	memset(&secondary_data, 0, sizeof(secondary_data));
	return ret;
}

/* platform specific SMP operations */
void __init smp_init_cpus(void)
{
	if (smp_ops.smp_init_cpus)
		smp_ops.smp_init_cpus();
}

int platform_can_secondary_boot(void)
{
	return !!smp_ops.smp_boot_secondary;
}

int platform_can_cpu_hotplug(void)
{
#ifdef CONFIG_HOTPLUG_CPU
	if (smp_ops.cpu_kill)
		return 1;
#endif

	return 0;
}

#ifdef CONFIG_HOTPLUG_CPU
static int platform_cpu_kill(unsigned int cpu)
{
	if (smp_ops.cpu_kill)
		return smp_ops.cpu_kill(cpu);
	return 1;
}

static int platform_cpu_disable(unsigned int cpu)
{
	if (smp_ops.cpu_disable)
		return smp_ops.cpu_disable(cpu);

	return 0;
}

int platform_can_hotplug_cpu(unsigned int cpu)
{
	/* cpu_die must be specified to support hotplug */
	if (!smp_ops.cpu_die)
		return 0;

	if (smp_ops.cpu_can_disable)
		return smp_ops.cpu_can_disable(cpu);

	/*
	 * By default, allow disabling all CPUs except the first one,
	 * since this is special on a lot of platforms, e.g. because
	 * of clock tick interrupts.
	 */
	return cpu != 0;
}

/*
 * __cpu_disable runs on the processor to be shutdown.
 */
int __cpu_disable(void)
{
	unsigned int cpu = smp_processor_id();
	int ret;

	ret = platform_cpu_disable(cpu);
	if (ret)
		return ret;

	/*
	 * Take this CPU offline.  Once we clear this, we can't return,
	 * and we must not schedule until we're ready to give up the cpu.
	 */
	set_cpu_online(cpu, false);

	/*
	 * OK - migrate IRQs away from this CPU
	 */
	migrate_irqs();

	/*
	 * Flush user cache and TLB mappings, and then remove this CPU
	 * from the vm mask set of all processes.
	 *
	 * Caches are flushed to the Level of Unification Inner Shareable
	 * to write-back dirty lines to unified caches shared by all CPUs.
	 */
	flush_cache_louis();
	local_flush_tlb_all();

	clear_tasks_mm_cpumask(cpu);

	return 0;
}

static DECLARE_COMPLETION(cpu_died);

/*
 * called on the thread which is asking for a CPU to be shutdown -
 * waits until shutdown has completed, or it is timed out.
 */
void __cpu_die(unsigned int cpu)
{
	if (!wait_for_completion_timeout(&cpu_died, msecs_to_jiffies(5000))) {
		pr_err("CPU%u: cpu didn't die\n", cpu);
		return;
	}
	pr_notice("CPU%u: shutdown\n", cpu);

	/*
	 * platform_cpu_kill() is generally expected to do the powering off
	 * and/or cutting of clocks to the dying CPU.  Optionally, this may
	 * be done by the CPU which is dying in preference to supporting
	 * this call, but that means there is _no_ synchronisation between
	 * the requesting CPU and the dying CPU actually losing power.
	 */
	if (!platform_cpu_kill(cpu))
		pr_err("CPU%u: unable to kill\n", cpu);
}

/*
 * Called from the idle thread for the CPU which has been shutdown.
 *
 * Note that we disable IRQs here, but do not re-enable them
 * before returning to the caller. This is also the behaviour
 * of the other hotplug-cpu capable cores, so presumably coming
 * out of idle fixes this.
 */
void arch_cpu_idle_dead(void)
{
	unsigned int cpu = smp_processor_id();

	idle_task_exit();

	local_irq_disable();

	/*
	 * Flush the data out of the L1 cache for this CPU.  This must be
	 * before the completion to ensure that data is safely written out
	 * before platform_cpu_kill() gets called - which may disable
	 * *this* CPU and power down its cache.
	 */
	flush_cache_louis();

	/*
	 * Tell __cpu_die() that this CPU is now safe to dispose of.  Once
	 * this returns, power and/or clocks can be removed at any point
	 * from this CPU and its cache by platform_cpu_kill().
	 */
	complete(&cpu_died);

	/*
	 * Ensure that the cache lines associated with that completion are
	 * written out.  This covers the case where _this_ CPU is doing the
	 * powering down, to ensure that the completion is visible to the
	 * CPU waiting for this one.
	 */
	flush_cache_louis();

	/*
	 * The actual CPU shutdown procedure is at least platform (if not
	 * CPU) specific.  This may remove power, or it may simply spin.
	 *
	 * Platforms are generally expected *NOT* to return from this call,
	 * although there are some which do because they have no way to
	 * power down the CPU.  These platforms are the _only_ reason we
	 * have a return path which uses the fragment of assembly below.
	 *
	 * The return path should not be used for platforms which can
	 * power off the CPU.
	 */
	if (smp_ops.cpu_die)
		smp_ops.cpu_die(cpu);

	pr_warn("CPU%u: smp_ops.cpu_die() returned, trying to resuscitate\n",
		cpu);

	/*
	 * Do not return to the idle loop - jump back to the secondary
	 * cpu initialisation.  There's some initialisation which needs
	 * to be repeated to undo the effects of taking the CPU offline.
	 */
	__asm__("mov	sp, %0\n"
	"	mov	fp, #0\n"
	"	b	secondary_start_kernel"
		:
		: "r" (task_stack_page(current) + THREAD_SIZE - 8));
}
#endif /* CONFIG_HOTPLUG_CPU */

/*
 * Called by both boot and secondaries to move global data into
 * per-processor storage.
 */
static void smp_store_cpu_info(unsigned int cpuid)
{
	struct cpuinfo_arm *cpu_info = &per_cpu(cpu_data, cpuid);

	cpu_info->loops_per_jiffy = loops_per_jiffy;
	cpu_info->cpuid = read_cpuid_id();

	store_cpu_topology(cpuid);
}

/*
 * This is the secondary CPU boot entry.  We're using this CPUs
 * idle thread stack, but a set of temporary page tables.
 */
asmlinkage void secondary_start_kernel(void)
{
	struct mm_struct *mm = &init_mm;
	unsigned int cpu;

	/*
	 * The identity mapping is uncached (strongly ordered), so
	 * switch away from it before attempting any exclusive accesses.
	 */
	cpu_switch_mm(mm->pgd, mm);
	local_flush_bp_all();
	enter_lazy_tlb(mm, current);
	local_flush_tlb_all();

	/*
	 * All kernel threads share the same mm context; grab a
	 * reference and switch to it.
	 */
	cpu = smp_processor_id();
	atomic_inc(&mm->mm_count);
	current->active_mm = mm;
	cpumask_set_cpu(cpu, mm_cpumask(mm));

	cpu_init();

	pr_debug("CPU%u: Booted secondary processor\n", cpu);

	preempt_disable();
	trace_hardirqs_off();

	/*
	 * Give the platform a chance to do its own initialisation.
	 */
	if (smp_ops.smp_secondary_init)
		smp_ops.smp_secondary_init(cpu);

	notify_cpu_starting(cpu);

	calibrate_delay();

	smp_store_cpu_info(cpu);

	/*
	 * OK, now it's safe to let the boot CPU continue.  Wait for
	 * the CPU migration code to notice that the CPU is online
	 * before we continue - which happens after __cpu_up returns.
	 */
	set_cpu_online(cpu, true);
	complete(&cpu_running);

	local_irq_enable();
	local_fiq_enable();

	/*
	 * OK, it's off to the idle thread for us
	 */
	cpu_startup_entry(CPUHP_ONLINE);
}

void __init smp_cpus_done(unsigned int max_cpus)
{
	int cpu;
	unsigned long bogosum = 0;

	for_each_online_cpu(cpu)
		bogosum += per_cpu(cpu_data, cpu).loops_per_jiffy;

	printk(KERN_INFO "SMP: Total of %d processors activated "
	       "(%lu.%02lu BogoMIPS).\n",
	       num_online_cpus(),
	       bogosum / (500000/HZ),
	       (bogosum / (5000/HZ)) % 100);

	hyp_mode_check();
}

void __init smp_prepare_boot_cpu(void)
{
	set_my_cpu_offset(per_cpu_offset(smp_processor_id()));
}

void __init smp_prepare_cpus(unsigned int max_cpus)
{
	unsigned int ncores = num_possible_cpus();

	init_cpu_topology();

	smp_store_cpu_info(smp_processor_id());

	/*
	 * are we trying to boot more cores than exist?
	 */
	if (max_cpus > ncores)
		max_cpus = ncores;
	if (ncores > 1 && max_cpus) {
		/*
		 * Initialise the present map, which describes the set of CPUs
		 * actually populated at the present time. A platform should
		 * re-initialize the map in the platforms smp_prepare_cpus()
		 * if present != possible (e.g. physical hotplug).
		 */
		init_cpu_present(cpu_possible_mask);

		/*
		 * Initialise the SCU if there are more than one CPU
		 * and let them know where to start.
		 */
		if (smp_ops.smp_prepare_cpus)
			smp_ops.smp_prepare_cpus(max_cpus);
	}
}

static void (*__smp_cross_call)(const struct cpumask *, unsigned int);

void __init set_smp_cross_call(void (*fn)(const struct cpumask *, unsigned int))
{
	if (!__smp_cross_call)
		__smp_cross_call = fn;
}

struct ipi {
	const char *desc;
	void (*handler)(void);
};

static void ipi_cpu_stop(void);
static void ipi_complete(void);

#define IPI_DESC_STRING_IPI_WAKEUP "CPU wakeup interrupts"
#define IPI_DESC_STRING_IPI_TIMER "Timer broadcast interrupts"
#define IPI_DESC_STRING_IPI_RESCHEDULE "Rescheduling interrupts"
#define IPI_DESC_STRING_IPI_CALL_FUNC "Function call interrupts"
#define IPI_DESC_STRING_IPI_CALL_FUNC_SINGLE "Single function call interrupts"
#define IPI_DESC_STRING_IPI_CPU_STOP "CPU stop interrupts"
#define IPI_DESC_STRING_IPI_IRQ_WORK "IRQ work interrupts"
#define IPI_DESC_STRING_IPI_COMPLETION "completion interrupts"

#define IPI_DESC_STR(x) IPI_DESC_STRING_ ## x

static const char* ipi_desc_strings[] __tracepoint_string =
		{
			[IPI_WAKEUP] = IPI_DESC_STR(IPI_WAKEUP),
			[IPI_TIMER] = IPI_DESC_STR(IPI_TIMER),
			[IPI_RESCHEDULE] = IPI_DESC_STR(IPI_RESCHEDULE),
			[IPI_CALL_FUNC] = IPI_DESC_STR(IPI_CALL_FUNC),
			[IPI_CALL_FUNC_SINGLE] = IPI_DESC_STR(IPI_CALL_FUNC_SINGLE),
			[IPI_CPU_STOP] = IPI_DESC_STR(IPI_CPU_STOP),
			[IPI_IRQ_WORK] = IPI_DESC_STR(IPI_IRQ_WORK),
			[IPI_COMPLETION] = IPI_DESC_STR(IPI_COMPLETION)
		};

static struct ipi ipi_types[NR_IPI] = {
#define S(x, f)	[x].desc = IPI_DESC_STR(x), [x].handler = f
	S(IPI_WAKEUP, NULL),
#ifdef CONFIG_GENERIC_CLOCKEVENTS_BROADCAST
	S(IPI_TIMER, tick_receive_broadcast),
#endif
	S(IPI_RESCHEDULE, scheduler_ipi),
	S(IPI_CALL_FUNC, generic_smp_call_function_interrupt),
	S(IPI_CALL_FUNC_SINGLE, generic_smp_call_function_single_interrupt),
	S(IPI_CPU_STOP, ipi_cpu_stop),
#ifdef CONFIG_IRQ_WORK
	S(IPI_IRQ_WORK, irq_work_run),
#endif
	S(IPI_COMPLETION, ipi_complete),
};

static void smp_cross_call(const struct cpumask *target, unsigned int ipinr)
{
	trace_ipi_raise(target, ipi_desc_strings[ipinr]);
	__smp_cross_call(target, ipinr);
}

void show_ipi_list(struct seq_file *p, int prec)
{
	unsigned int cpu, i;

	for (i = 0; i < NR_IPI; i++) {
		if (ipi_types[i].handler) {
			seq_printf(p, "%*s%u: ", prec - 1, "IPI", i);
			for_each_present_cpu(cpu)
				seq_printf(p, "%10u ",
					__get_irq_stat(cpu, ipi_irqs[i]));
			seq_printf(p, " %s\n", ipi_types[i].desc);
		}
	}
}

u64 smp_irq_stat_cpu(unsigned int cpu)
{
	u64 sum = 0;
	int i;

	for (i = 0; i < NR_IPI; i++)
		sum += __get_irq_stat(cpu, ipi_irqs[i]);

	return sum;
}

void arch_send_call_function_ipi_mask(const struct cpumask *mask)
{
	smp_cross_call(mask, IPI_CALL_FUNC);
}

void arch_send_wakeup_ipi_mask(const struct cpumask *mask)
{
	smp_cross_call(mask, IPI_WAKEUP);
}

void arch_send_call_function_single_ipi(int cpu)
{
	smp_cross_call(cpumask_of(cpu), IPI_CALL_FUNC_SINGLE);
}

#ifdef CONFIG_IRQ_WORK
void arch_irq_work_raise(void)
{
	if (arch_irq_work_has_interrupt())
		smp_cross_call(cpumask_of(smp_processor_id()), IPI_IRQ_WORK);
}
#endif

#ifdef CONFIG_GENERIC_CLOCKEVENTS_BROADCAST
void tick_broadcast(const struct cpumask *mask)
{
	smp_cross_call(mask, IPI_TIMER);
}
#endif

static DEFINE_RAW_SPINLOCK(stop_lock);

/*
 * ipi_cpu_stop - handle IPI from smp_send_stop()
 */
static void ipi_cpu_stop(void)
{
	unsigned int cpu = smp_processor_id();

	if (system_state == SYSTEM_BOOTING ||
	    system_state == SYSTEM_RUNNING) {
		raw_spin_lock(&stop_lock);
		pr_crit("CPU%u: stopping\n", cpu);
		dump_stack();
		raw_spin_unlock(&stop_lock);
	}

	set_cpu_online(cpu, false);

	local_fiq_disable();
	local_irq_disable();

	while (1)
		cpu_relax();
}

static DEFINE_PER_CPU(struct completion *, cpu_completion);

int register_ipi_completion(struct completion *completion, int cpu)
{
	per_cpu(cpu_completion, cpu) = completion;
	return IPI_COMPLETION;
}

static void ipi_complete(void)
{
	unsigned int cpu = smp_processor_id();

	complete(per_cpu(cpu_completion, cpu));
}

/*
 * Main handler for inter-processor interrupts
 */
asmlinkage void __exception_irq_entry do_IPI(int ipinr, struct pt_regs *regs)
{
	handle_IPI(ipinr, regs);
}

void handle_IPI(int ipinr, struct pt_regs *regs)
{
	unsigned int cpu = smp_processor_id();
	struct pt_regs *old_regs = set_irq_regs(regs);

	if (ipi_types[ipinr].handler) {
		__inc_irq_stat(cpu, ipi_irqs[ipinr]);
		irq_enter();
		(*ipi_types[ipinr].handler)();
		irq_exit();
	} else
		pr_debug("CPU%u: Unknown IPI message 0x%x\n", cpu, ipinr);

	set_irq_regs(old_regs);
}

/*
 * set_ipi_handler:
 * Interface provided for a kernel module to specify an IPI handler function.
 */
int set_ipi_handler(int ipinr, void *handler, char *desc)
{
	unsigned int cpu = smp_processor_id();

	if (ipi_types[ipinr].handler) {
		pr_crit("CPU%u: IPI handler 0x%x already registered to %pf\n",
					cpu, ipinr, ipi_types[ipinr].handler);
		return -1;
	}

	ipi_types[ipinr].handler = handler;
	ipi_types[ipinr].desc = desc;

<<<<<<< HEAD
	return 0;
}
EXPORT_SYMBOL(set_ipi_handler);
=======
	case IPI_CPU_BACKTRACE:
		irq_enter();
		nmi_cpu_backtrace(regs);
		irq_exit();
		break;

	default:
		pr_crit("CPU%u: Unknown IPI message 0x%x\n",
		        cpu, ipinr);
		break;
	}
>>>>>>> 6a13feb9

/*
 * clear_ipi_handler:
 * Interface provided for a kernel module to clear an IPI handler function.
 */
void clear_ipi_handler(int ipinr)
{
	ipi_types[ipinr].handler = NULL;
	ipi_types[ipinr].desc = NULL;
}
EXPORT_SYMBOL(clear_ipi_handler);

void smp_send_reschedule(int cpu)
{
	smp_cross_call(cpumask_of(cpu), IPI_RESCHEDULE);
}

void smp_send_stop(void)
{
	unsigned long timeout;
	struct cpumask mask;

	cpumask_copy(&mask, cpu_online_mask);
	cpumask_clear_cpu(smp_processor_id(), &mask);
	if (!cpumask_empty(&mask))
		smp_cross_call(&mask, IPI_CPU_STOP);

	/* Wait up to one second for other CPUs to stop */
	timeout = USEC_PER_SEC;
	while (num_online_cpus() > 1 && timeout--)
		udelay(1);

	if (num_online_cpus() > 1)
		pr_warn("SMP: failed to stop secondary CPUs\n");
}

/*
 * not supported here
 */
int setup_profiling_timer(unsigned int multiplier)
{
	return -EINVAL;
}

#ifdef CONFIG_CPU_FREQ

static DEFINE_PER_CPU(unsigned long, l_p_j_ref);
static DEFINE_PER_CPU(unsigned long, l_p_j_ref_freq);
static unsigned long global_l_p_j_ref;
static unsigned long global_l_p_j_ref_freq;

static int cpufreq_callback(struct notifier_block *nb,
					unsigned long val, void *data)
{
	struct cpufreq_freqs *freq = data;
	int cpu = freq->cpu;

	if (freq->flags & CPUFREQ_CONST_LOOPS)
		return NOTIFY_OK;

	if (!per_cpu(l_p_j_ref, cpu)) {
		per_cpu(l_p_j_ref, cpu) =
			per_cpu(cpu_data, cpu).loops_per_jiffy;
		per_cpu(l_p_j_ref_freq, cpu) = freq->old;
		if (!global_l_p_j_ref) {
			global_l_p_j_ref = loops_per_jiffy;
			global_l_p_j_ref_freq = freq->old;
		}
	}

	if ((val == CPUFREQ_PRECHANGE  && freq->old < freq->new) ||
	    (val == CPUFREQ_POSTCHANGE && freq->old > freq->new)) {
		loops_per_jiffy = cpufreq_scale(global_l_p_j_ref,
						global_l_p_j_ref_freq,
						freq->new);
		per_cpu(cpu_data, cpu).loops_per_jiffy =
			cpufreq_scale(per_cpu(l_p_j_ref, cpu),
					per_cpu(l_p_j_ref_freq, cpu),
					freq->new);
	}
	return NOTIFY_OK;
}

static struct notifier_block cpufreq_notifier = {
	.notifier_call  = cpufreq_callback,
};

static int __init register_cpufreq_notifier(void)
{
	return cpufreq_register_notifier(&cpufreq_notifier,
						CPUFREQ_TRANSITION_NOTIFIER);
}
core_initcall(register_cpufreq_notifier);

#endif

static void raise_nmi(cpumask_t *mask)
{
	smp_cross_call(mask, IPI_CPU_BACKTRACE);
}

void arch_trigger_all_cpu_backtrace(bool include_self)
{
	nmi_trigger_all_cpu_backtrace(include_self, raise_nmi);
}<|MERGE_RESOLUTION|>--- conflicted
+++ resolved
@@ -659,23 +659,9 @@
 	ipi_types[ipinr].handler = handler;
 	ipi_types[ipinr].desc = desc;
 
-<<<<<<< HEAD
 	return 0;
 }
 EXPORT_SYMBOL(set_ipi_handler);
-=======
-	case IPI_CPU_BACKTRACE:
-		irq_enter();
-		nmi_cpu_backtrace(regs);
-		irq_exit();
-		break;
-
-	default:
-		pr_crit("CPU%u: Unknown IPI message 0x%x\n",
-		        cpu, ipinr);
-		break;
-	}
->>>>>>> 6a13feb9
 
 /*
  * clear_ipi_handler:
