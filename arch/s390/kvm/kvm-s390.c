--- conflicted
+++ resolved
@@ -545,10 +545,7 @@
 	case KVM_CAP_S390_AIS:
 	case KVM_CAP_S390_AIS_MIGRATION:
 	case KVM_CAP_S390_VCPU_RESETS:
-<<<<<<< HEAD
-=======
 	case KVM_CAP_SET_GUEST_DEBUG:
->>>>>>> 04d5ce62
 		r = 1;
 		break;
 	case KVM_CAP_S390_HPAGE_1M:
@@ -3539,10 +3536,6 @@
 	kvm_s390_set_prefix(vcpu, 0);
 	kvm_s390_set_cpu_timer(vcpu, 0);
 	vcpu->arch.sie_block->ckc = 0;
-<<<<<<< HEAD
-	vcpu->arch.sie_block->todpr = 0;
-=======
->>>>>>> 04d5ce62
 	memset(vcpu->arch.sie_block->gcr, 0, sizeof(vcpu->arch.sie_block->gcr));
 	vcpu->arch.sie_block->gcr[0] = CR0_INITIAL_MASK;
 	vcpu->arch.sie_block->gcr[14] = CR14_INITIAL_MASK;
@@ -3560,11 +3553,6 @@
 	vcpu->run->s.regs.pp = 0;
 	vcpu->run->s.regs.gbea = 1;
 	vcpu->run->s.regs.fpc = 0;
-<<<<<<< HEAD
-	vcpu->arch.sie_block->gbea = 1;
-	vcpu->arch.sie_block->pp = 0;
-	vcpu->arch.sie_block->fpf &= ~FPF_BPBC;
-=======
 	/*
 	 * Do not reset these registers in the protected case, as some of
 	 * them are overlayed and they are not accessible in this case
@@ -3576,7 +3564,6 @@
 		vcpu->arch.sie_block->fpf &= ~FPF_BPBC;
 		vcpu->arch.sie_block->todpr = 0;
 	}
->>>>>>> 04d5ce62
 }
 
 static void kvm_arch_vcpu_ioctl_clear_reset(struct kvm_vcpu *vcpu)
@@ -4806,21 +4793,16 @@
 	case KVM_S390_CLEAR_RESET:
 		r = 0;
 		kvm_arch_vcpu_ioctl_clear_reset(vcpu);
-<<<<<<< HEAD
-=======
 		if (kvm_s390_pv_cpu_is_protected(vcpu)) {
 			r = uv_cmd_nodata(kvm_s390_pv_cpu_get_handle(vcpu),
 					  UVC_CMD_CPU_RESET_CLEAR, &rc, &rrc);
 			VCPU_EVENT(vcpu, 3, "PROTVIRT RESET CLEAR VCPU: rc %x rrc %x",
 				   rc, rrc);
 		}
->>>>>>> 04d5ce62
 		break;
 	case KVM_S390_INITIAL_RESET:
 		r = 0;
 		kvm_arch_vcpu_ioctl_initial_reset(vcpu);
-<<<<<<< HEAD
-=======
 		if (kvm_s390_pv_cpu_is_protected(vcpu)) {
 			r = uv_cmd_nodata(kvm_s390_pv_cpu_get_handle(vcpu),
 					  UVC_CMD_CPU_RESET_INITIAL,
@@ -4828,20 +4810,16 @@
 			VCPU_EVENT(vcpu, 3, "PROTVIRT RESET INITIAL VCPU: rc %x rrc %x",
 				   rc, rrc);
 		}
->>>>>>> 04d5ce62
 		break;
 	case KVM_S390_NORMAL_RESET:
 		r = 0;
 		kvm_arch_vcpu_ioctl_normal_reset(vcpu);
-<<<<<<< HEAD
-=======
 		if (kvm_s390_pv_cpu_is_protected(vcpu)) {
 			r = uv_cmd_nodata(kvm_s390_pv_cpu_get_handle(vcpu),
 					  UVC_CMD_CPU_RESET, &rc, &rrc);
 			VCPU_EVENT(vcpu, 3, "PROTVIRT RESET NORMAL VCPU: rc %x rrc %x",
 				   rc, rrc);
 		}
->>>>>>> 04d5ce62
 		break;
 	case KVM_SET_ONE_REG:
 	case KVM_GET_ONE_REG: {
