// SPDX-License-Identifier: GPL-2.0
#include <linux/kernel.h>
#include <linux/errno.h>
#include <linux/err.h>
#include <linux/mm.h>
#include <linux/slab.h>
#include <linux/vmalloc.h>
#include <linux/pagemap.h>
#include <linux/sched.h>

#include <media/frame_vector.h>

/**
 * get_vaddr_frames() - map virtual addresses to pfns
 * @start:	starting user address
 * @nr_frames:	number of pages / pfns from start to map
 * @write:	the mapped address has write permission
 * @vec:	structure which receives pages / pfns of the addresses mapped.
 *		It should have space for at least nr_frames entries.
 *
 * This function maps virtual addresses from @start and fills @vec structure
 * with page frame numbers or page pointers to corresponding pages (choice
 * depends on the type of the vma underlying the virtual address). If @start
 * belongs to a normal vma, the function grabs reference to each of the pages
 * to pin them in memory. If @start belongs to VM_IO | VM_PFNMAP vma, we don't
 * touch page structures and the caller must make sure pfns aren't reused for
 * anything else while he is using them.
 *
 * The function returns number of pages mapped which may be less than
 * @nr_frames. In particular we stop mapping if there are more vmas of
 * different type underlying the specified range of virtual addresses.
 * When the function isn't able to map a single page, it returns error.
 *
 * This function takes care of grabbing mmap_lock as necessary.
 */
int get_vaddr_frames(unsigned long start, unsigned int nr_frames, bool write,
		     struct frame_vector *vec)
{
	int ret;
	unsigned int gup_flags = FOLL_FORCE | FOLL_LONGTERM;

	if (nr_frames == 0)
		return 0;

	if (WARN_ON_ONCE(nr_frames > vec->nr_allocated))
		nr_frames = vec->nr_allocated;

	start = untagged_addr(start);

<<<<<<< HEAD
	if (write)
		gup_flags |= FOLL_WRITE;

	ret = pin_user_pages_fast(start, nr_frames, gup_flags,
=======
	ret = pin_user_pages_fast(start, nr_frames,
				  FOLL_WRITE | FOLL_LONGTERM,
>>>>>>> c45bc55a
				  (struct page **)(vec->ptrs));
	vec->got_ref = true;
	vec->is_pfns = false;
	vec->nr_frames = ret;

	if (likely(ret > 0))
		return ret;

	/* This used to (racily) return non-refcounted pfns. Let people know */
	WARN_ONCE(1, "get_vaddr_frames() cannot follow VM_IO mapping");
	vec->nr_frames = 0;
	return ret ? ret : -EFAULT;
}
EXPORT_SYMBOL(get_vaddr_frames);

/**
 * put_vaddr_frames() - drop references to pages if get_vaddr_frames() acquired
 *			them
 * @vec:	frame vector to put
 *
 * Drop references to pages if get_vaddr_frames() acquired them. We also
 * invalidate the frame vector so that it is prepared for the next call into
 * get_vaddr_frames().
 */
void put_vaddr_frames(struct frame_vector *vec)
{
	struct page **pages;

	if (!vec->got_ref)
		goto out;
	pages = frame_vector_pages(vec);
	/*
	 * frame_vector_pages() might needed to do a conversion when
	 * get_vaddr_frames() got pages but vec was later converted to pfns.
	 * But it shouldn't really fail to convert pfns back...
	 */
	if (WARN_ON(IS_ERR(pages)))
		goto out;

	unpin_user_pages(pages, vec->nr_frames);
	vec->got_ref = false;
out:
	vec->nr_frames = 0;
}
EXPORT_SYMBOL(put_vaddr_frames);

/**
 * frame_vector_to_pages - convert frame vector to contain page pointers
 * @vec:	frame vector to convert
 *
 * Convert @vec to contain array of page pointers.  If the conversion is
 * successful, return 0. Otherwise return an error. Note that we do not grab
 * page references for the page structures.
 */
int frame_vector_to_pages(struct frame_vector *vec)
{
	int i;
	unsigned long *nums;
	struct page **pages;

	if (!vec->is_pfns)
		return 0;
	nums = frame_vector_pfns(vec);
	for (i = 0; i < vec->nr_frames; i++)
		if (!pfn_valid(nums[i]))
			return -EINVAL;
	pages = (struct page **)nums;
	for (i = 0; i < vec->nr_frames; i++)
		pages[i] = pfn_to_page(nums[i]);
	vec->is_pfns = false;
	return 0;
}
EXPORT_SYMBOL(frame_vector_to_pages);

/**
 * frame_vector_to_pfns - convert frame vector to contain pfns
 * @vec:	frame vector to convert
 *
 * Convert @vec to contain array of pfns.
 */
void frame_vector_to_pfns(struct frame_vector *vec)
{
	int i;
	unsigned long *nums;
	struct page **pages;

	if (vec->is_pfns)
		return;
	pages = (struct page **)(vec->ptrs);
	nums = (unsigned long *)pages;
	for (i = 0; i < vec->nr_frames; i++)
		nums[i] = page_to_pfn(pages[i]);
	vec->is_pfns = true;
}
EXPORT_SYMBOL(frame_vector_to_pfns);

/**
 * frame_vector_create() - allocate & initialize structure for pinned pfns
 * @nr_frames:	number of pfns slots we should reserve
 *
 * Allocate and initialize struct pinned_pfns to be able to hold @nr_pfns
 * pfns.
 */
struct frame_vector *frame_vector_create(unsigned int nr_frames)
{
	struct frame_vector *vec;
	int size = sizeof(struct frame_vector) + sizeof(void *) * nr_frames;

	if (WARN_ON_ONCE(nr_frames == 0))
		return NULL;
	/*
	 * This is absurdly high. It's here just to avoid strange effects when
	 * arithmetics overflows.
	 */
	if (WARN_ON_ONCE(nr_frames > INT_MAX / sizeof(void *) / 2))
		return NULL;
	/*
	 * Avoid higher order allocations, use vmalloc instead. It should
	 * be rare anyway.
	 */
	vec = kvmalloc(size, GFP_KERNEL);
	if (!vec)
		return NULL;
	vec->nr_allocated = nr_frames;
	vec->nr_frames = 0;
	return vec;
}
EXPORT_SYMBOL(frame_vector_create);

/**
 * frame_vector_destroy() - free memory allocated to carry frame vector
 * @vec:	Frame vector to free
 *
 * Free structure allocated by frame_vector_create() to carry frames.
 */
void frame_vector_destroy(struct frame_vector *vec)
{
	/* Make sure put_vaddr_frames() got called properly... */
	VM_BUG_ON(vec->nr_frames > 0);
	kvfree(vec);
}
EXPORT_SYMBOL(frame_vector_destroy);<|MERGE_RESOLUTION|>--- conflicted
+++ resolved
@@ -37,7 +37,7 @@
 		     struct frame_vector *vec)
 {
 	int ret;
-	unsigned int gup_flags = FOLL_FORCE | FOLL_LONGTERM;
+	unsigned int gup_flags = FOLL_LONGTERM;
 
 	if (nr_frames == 0)
 		return 0;
@@ -47,15 +47,10 @@
 
 	start = untagged_addr(start);
 
-<<<<<<< HEAD
 	if (write)
 		gup_flags |= FOLL_WRITE;
 
 	ret = pin_user_pages_fast(start, nr_frames, gup_flags,
-=======
-	ret = pin_user_pages_fast(start, nr_frames,
-				  FOLL_WRITE | FOLL_LONGTERM,
->>>>>>> c45bc55a
 				  (struct page **)(vec->ptrs));
 	vec->got_ref = true;
 	vec->is_pfns = false;
