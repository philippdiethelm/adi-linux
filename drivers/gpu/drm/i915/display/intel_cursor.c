--- conflicted
+++ resolved
@@ -509,8 +509,6 @@
 	intel_de_write_fw(dev_priv, PLANE_SEL_FETCH_CTL(pipe, plane->id), 0);
 }
 
-<<<<<<< HEAD
-=======
 static void wa_16021440873(struct intel_plane *plane,
 			   const struct intel_crtc_state *crtc_state,
 			   const struct intel_plane_state *plane_state)
@@ -529,7 +527,6 @@
 		       PIPESRC_HEIGHT(et_y_position));
 }
 
->>>>>>> 0c383648
 static void i9xx_cursor_update_sel_fetch_arm(struct intel_plane *plane,
 					     const struct intel_crtc_state *crtc_state,
 					     const struct intel_plane_state *plane_state)
@@ -550,15 +547,11 @@
 		intel_de_write_fw(dev_priv, PLANE_SEL_FETCH_CTL(pipe, plane->id),
 				  plane_state->ctl);
 	} else {
-<<<<<<< HEAD
-		i9xx_cursor_disable_sel_fetch_arm(plane, crtc_state);
-=======
 		/* Wa_16021440873 */
 		if (crtc_state->enable_psr2_su_region_et)
 			wa_16021440873(plane, crtc_state, plane_state);
 		else
 			i9xx_cursor_disable_sel_fetch_arm(plane, crtc_state);
->>>>>>> 0c383648
 	}
 }
 
