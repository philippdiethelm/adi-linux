--- conflicted
+++ resolved
@@ -2180,30 +2180,6 @@
 	.reset_ras_error_count = sdma_v4_4_2_reset_ras_error_count,
 };
 
-<<<<<<< HEAD
-static int sdma_v4_4_2_aca_bank_generate_report(struct aca_handle *handle,
-						struct aca_bank *bank, enum aca_error_type type,
-						struct aca_bank_report *report, void *data)
-{
-	u64 status, misc0;
-	int ret;
-
-	status = bank->regs[ACA_REG_IDX_STATUS];
-	if ((type == ACA_ERROR_TYPE_UE &&
-	     ACA_REG__STATUS__ERRORCODEEXT(status) == ACA_EXTERROR_CODE_FAULT) ||
-	    (type == ACA_ERROR_TYPE_CE &&
-	     ACA_REG__STATUS__ERRORCODEEXT(status) == ACA_EXTERROR_CODE_CE)) {
-
-		ret = aca_bank_info_decode(bank, &report->info);
-		if (ret)
-			return ret;
-
-		misc0 = bank->regs[ACA_REG_IDX_MISC0];
-		report->count[type] = ACA_REG__MISC0__ERRCNT(misc0);
-	}
-
-	return 0;
-=======
 static int sdma_v4_4_2_aca_bank_parser(struct aca_handle *handle, struct aca_bank *bank,
 				       enum aca_smu_type type, void *data)
 {
@@ -2230,18 +2206,13 @@
 	}
 
 	return ret;
->>>>>>> 0c383648
 }
 
 /* CODE_SDMA0 - CODE_SDMA4, reference to smu driver if header file */
 static int sdma_v4_4_2_err_codes[] = { 33, 34, 35, 36 };
 
 static bool sdma_v4_4_2_aca_bank_is_valid(struct aca_handle *handle, struct aca_bank *bank,
-<<<<<<< HEAD
-					  enum aca_error_type type, void *data)
-=======
 					  enum aca_smu_type type, void *data)
->>>>>>> 0c383648
 {
 	u32 instlo;
 
@@ -2260,11 +2231,7 @@
 }
 
 static const struct aca_bank_ops sdma_v4_4_2_aca_bank_ops = {
-<<<<<<< HEAD
-	.aca_bank_generate_report = sdma_v4_4_2_aca_bank_generate_report,
-=======
 	.aca_bank_parser = sdma_v4_4_2_aca_bank_parser,
->>>>>>> 0c383648
 	.aca_bank_is_valid = sdma_v4_4_2_aca_bank_is_valid,
 };
 
