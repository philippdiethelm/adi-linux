--- conflicted
+++ resolved
@@ -562,10 +562,7 @@
 		.end = notifier->notifier.interval_tree.last + 1,
 		.pfn_flags_mask = HMM_PFN_REQ_FAULT | HMM_PFN_REQ_WRITE,
 		.hmm_pfns = hmm_pfns,
-<<<<<<< HEAD
-=======
 		.dev_private_owner = drm->dev,
->>>>>>> 84569f32
 	};
 	struct mm_struct *mm = notifier->notifier.mm;
 	int ret;
