--- conflicted
+++ resolved
@@ -28,13 +28,9 @@
 
 #include "mhi_controller.h"
 #include "qaic.h"
-<<<<<<< HEAD
-#include "qaic_timesync.h"
-=======
 #include "qaic_debugfs.h"
 #include "qaic_timesync.h"
 #include "sahara.h"
->>>>>>> 0c383648
 
 MODULE_IMPORT_NS(DMA_BUF);
 
@@ -235,17 +231,12 @@
 	qddev->partition_id = partition_id;
 
 	ret = drm_dev_register(drm, 0);
-<<<<<<< HEAD
-	if (ret)
-		pci_dbg(qdev->pdev, "drm_dev_register failed %d\n", ret);
-=======
 	if (ret) {
 		pci_dbg(qdev->pdev, "drm_dev_register failed %d\n", ret);
 		return ret;
 	}
 
 	qaic_debugfs_init(qddev);
->>>>>>> 0c383648
 
 	return ret;
 }
@@ -397,12 +388,9 @@
 	ret = drmm_mutex_init(drm, &qdev->cntl_mutex);
 	if (ret)
 		return NULL;
-<<<<<<< HEAD
-=======
 	ret = drmm_mutex_init(drm, &qdev->bootlog_mutex);
 	if (ret)
 		return NULL;
->>>>>>> 0c383648
 
 	qdev->cntl_wq = qaicm_wq_init(drm, "qaic_cntl");
 	if (IS_ERR(qdev->cntl_wq))
@@ -420,10 +408,7 @@
 	qddev->qdev = qdev;
 
 	INIT_LIST_HEAD(&qdev->cntl_xfer_list);
-<<<<<<< HEAD
-=======
 	INIT_LIST_HEAD(&qdev->bootlog);
->>>>>>> 0c383648
 	INIT_LIST_HEAD(&qddev->users);
 
 	for (i = 0; i < qdev->num_dbc; ++i) {
@@ -649,7 +634,6 @@
 	int ret;
 
 	ret = pci_register_driver(&qaic_pci_driver);
-<<<<<<< HEAD
 	if (ret) {
 		pr_debug("qaic: pci_register_driver failed %d\n", ret);
 		return ret;
@@ -659,33 +643,18 @@
 	if (ret) {
 		pr_debug("qaic: mhi_driver_register failed %d\n", ret);
 		goto free_pci;
-=======
-	if (ret) {
-		pr_debug("qaic: pci_register_driver failed %d\n", ret);
-		return ret;
-	}
-
-	ret = mhi_driver_register(&qaic_mhi_driver);
-	if (ret) {
-		pr_debug("qaic: mhi_driver_register failed %d\n", ret);
-		goto free_pci;
 	}
 
 	ret = sahara_register();
 	if (ret) {
 		pr_debug("qaic: sahara_register failed %d\n", ret);
 		goto free_mhi;
->>>>>>> 0c383648
 	}
 
 	ret = qaic_timesync_init();
 	if (ret)
 		pr_debug("qaic: qaic_timesync_init failed %d\n", ret);
 
-<<<<<<< HEAD
-	return 0;
-
-=======
 	ret = qaic_bootlog_register();
 	if (ret)
 		pr_debug("qaic: qaic_bootlog_register failed %d\n", ret);
@@ -694,7 +663,6 @@
 
 free_mhi:
 	mhi_driver_unregister(&qaic_mhi_driver);
->>>>>>> 0c383648
 free_pci:
 	pci_unregister_driver(&qaic_pci_driver);
 	return ret;
@@ -718,13 +686,9 @@
 	 * reinitializing the link_up state after the cleanup is done.
 	 */
 	link_up = true;
-<<<<<<< HEAD
-	qaic_timesync_deinit();
-=======
 	qaic_bootlog_unregister();
 	qaic_timesync_deinit();
 	sahara_unregister();
->>>>>>> 0c383648
 	mhi_driver_unregister(&qaic_mhi_driver);
 	pci_unregister_driver(&qaic_pci_driver);
 }
