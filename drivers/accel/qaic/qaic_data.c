--- conflicted
+++ resolved
@@ -452,11 +452,7 @@
 		 * later
 		 */
 		buf_extra = (PAGE_SIZE - size % PAGE_SIZE) % PAGE_SIZE;
-<<<<<<< HEAD
-		max_order = min(MAX_PAGE_ORDER - 1, get_order(size));
-=======
-		max_order = min(MAX_ORDER, get_order(size));
->>>>>>> b76c01f1
+		max_order = min(MAX_PAGE_ORDER, get_order(size));
 	} else {
 		/* allocate a single page for book keeping */
 		nr_pages = 1;
