/*
 * uartlite.c: Serial driver for Xilinx uartlite serial controller
 *
 * Copyright (C) 2006 Peter Korsgaard <jacmet@sunsite.dk>
 * Copyright (C) 2007 Secret Lab Technologies Ltd.
 *
 * This file is licensed under the terms of the GNU General Public License
 * version 2.  This program is licensed "as is" without any warranty of any
 * kind, whether express or implied.
 */

#include <linux/platform_device.h>
#include <linux/module.h>
#include <linux/console.h>
#include <linux/serial.h>
#include <linux/serial_core.h>
#include <linux/tty.h>
#include <linux/tty_flip.h>
#include <linux/delay.h>
#include <linux/interrupt.h>
#include <linux/init.h>
#include <linux/io.h>
#include <linux/of.h>
#include <linux/of_address.h>
#include <linux/of_device.h>
#include <linux/of_platform.h>

#define ULITE_NAME		"ttyUL"
#define ULITE_MAJOR		204
#define ULITE_MINOR		187
#define ULITE_NR_UARTS		4

/* ---------------------------------------------------------------------
 * Register definitions
 *
 * For register details see datasheet:
 * http://www.xilinx.com/support/documentation/ip_documentation/opb_uartlite.pdf
 */

#define ULITE_RX		0x00
#define ULITE_TX		0x04
#define ULITE_STATUS		0x08
#define ULITE_CONTROL		0x0c

#define ULITE_REGION		16

#define ULITE_STATUS_RXVALID	0x01
#define ULITE_STATUS_RXFULL	0x02
#define ULITE_STATUS_TXEMPTY	0x04
#define ULITE_STATUS_TXFULL	0x08
#define ULITE_STATUS_IE		0x10
#define ULITE_STATUS_OVERRUN	0x20
#define ULITE_STATUS_FRAME	0x40
#define ULITE_STATUS_PARITY	0x80

#define ULITE_CONTROL_RST_TX	0x01
#define ULITE_CONTROL_RST_RX	0x02
#define ULITE_CONTROL_IE	0x10

struct uartlite_reg_ops {
	u32 (*in)(void __iomem *addr);
	void (*out)(u32 val, void __iomem *addr);
};

static u32 uartlite_inbe32(void __iomem *addr)
{
	return ioread32be(addr);
}

static void uartlite_outbe32(u32 val, void __iomem *addr)
{
	iowrite32be(val, addr);
}

static struct uartlite_reg_ops uartlite_be = {
	.in = uartlite_inbe32,
	.out = uartlite_outbe32,
};

static u32 uartlite_inle32(void __iomem *addr)
{
	return ioread32(addr);
}

static void uartlite_outle32(u32 val, void __iomem *addr)
{
	iowrite32(val, addr);
}

static struct uartlite_reg_ops uartlite_le = {
	.in = uartlite_inle32,
	.out = uartlite_outle32,
};

static inline u32 uart_in32(u32 offset, struct uart_port *port)
{
	struct uartlite_reg_ops *reg_ops = port->private_data;

	return reg_ops->in(port->membase + offset);
}

static inline void uart_out32(u32 val, u32 offset, struct uart_port *port)
{
	struct uartlite_reg_ops *reg_ops = port->private_data;

	reg_ops->out(val, port->membase + offset);
}

static struct uart_port ulite_ports[ULITE_NR_UARTS];

/* ---------------------------------------------------------------------
 * Core UART driver operations
 */

static int ulite_receive(struct uart_port *port, int stat)
{
	struct tty_port *tport = &port->state->port;
	unsigned char ch = 0;
	char flag = TTY_NORMAL;

	if ((stat & (ULITE_STATUS_RXVALID | ULITE_STATUS_OVERRUN
		     | ULITE_STATUS_FRAME)) == 0)
		return 0;

	/* stats */
	if (stat & ULITE_STATUS_RXVALID) {
		port->icount.rx++;
		ch = uart_in32(ULITE_RX, port);

		if (stat & ULITE_STATUS_PARITY)
			port->icount.parity++;
	}

	if (stat & ULITE_STATUS_OVERRUN)
		port->icount.overrun++;

	if (stat & ULITE_STATUS_FRAME)
		port->icount.frame++;


	/* drop byte with parity error if IGNPAR specificed */
	if (stat & port->ignore_status_mask & ULITE_STATUS_PARITY)
		stat &= ~ULITE_STATUS_RXVALID;

	stat &= port->read_status_mask;

	if (stat & ULITE_STATUS_PARITY)
		flag = TTY_PARITY;


	stat &= ~port->ignore_status_mask;

	if (stat & ULITE_STATUS_RXVALID)
		tty_insert_flip_char(tport, ch, flag);

	if (stat & ULITE_STATUS_FRAME)
		tty_insert_flip_char(tport, 0, TTY_FRAME);

	if (stat & ULITE_STATUS_OVERRUN)
		tty_insert_flip_char(tport, 0, TTY_OVERRUN);

	return 1;
}

static int ulite_transmit(struct uart_port *port, int stat)
{
	struct circ_buf *xmit  = &port->state->xmit;

	if (stat & ULITE_STATUS_TXFULL)
		return 0;

	if (port->x_char) {
		uart_out32(port->x_char, ULITE_TX, port);
		port->x_char = 0;
		port->icount.tx++;
		return 1;
	}

	if (uart_circ_empty(xmit) || uart_tx_stopped(port))
		return 0;

	uart_out32(xmit->buf[xmit->tail], ULITE_TX, port);
	xmit->tail = (xmit->tail + 1) & (UART_XMIT_SIZE-1);
	port->icount.tx++;

	/* wake up */
	if (uart_circ_chars_pending(xmit) < WAKEUP_CHARS)
		uart_write_wakeup(port);

	return 1;
}

static irqreturn_t ulite_isr(int irq, void *dev_id)
{
	struct uart_port *port = dev_id;
	int busy, n = 0;

	do {
		int stat = uart_in32(ULITE_STATUS, port);
		busy  = ulite_receive(port, stat);
		busy |= ulite_transmit(port, stat);
		n++;
	} while (busy);

	/* work done? */
	if (n > 1) {
		tty_flip_buffer_push(&port->state->port);
		return IRQ_HANDLED;
	} else {
		return IRQ_NONE;
	}
}

static unsigned int ulite_tx_empty(struct uart_port *port)
{
	unsigned long flags;
	unsigned int ret;

	spin_lock_irqsave(&port->lock, flags);
	ret = uart_in32(ULITE_STATUS, port);
	spin_unlock_irqrestore(&port->lock, flags);

	return ret & ULITE_STATUS_TXEMPTY ? TIOCSER_TEMT : 0;
}

static unsigned int ulite_get_mctrl(struct uart_port *port)
{
	return TIOCM_CTS | TIOCM_DSR | TIOCM_CAR;
}

static void ulite_set_mctrl(struct uart_port *port, unsigned int mctrl)
{
	/* N/A */
}

static void ulite_stop_tx(struct uart_port *port)
{
	/* N/A */
}

static void ulite_start_tx(struct uart_port *port)
{
	ulite_transmit(port, uart_in32(ULITE_STATUS, port));
}

static void ulite_stop_rx(struct uart_port *port)
{
	/* don't forward any more data (like !CREAD) */
	port->ignore_status_mask = ULITE_STATUS_RXVALID | ULITE_STATUS_PARITY
		| ULITE_STATUS_FRAME | ULITE_STATUS_OVERRUN;
}

static void ulite_enable_ms(struct uart_port *port)
{
	/* N/A */
}

static void ulite_break_ctl(struct uart_port *port, int ctl)
{
	/* N/A */
}

static int ulite_startup(struct uart_port *port)
{
	int ret;

	ret = request_irq(port->irq, ulite_isr, IRQF_SHARED, "uartlite", port);
	if (ret)
		return ret;

	uart_out32(ULITE_CONTROL_RST_RX | ULITE_CONTROL_RST_TX,
		ULITE_CONTROL, port);
	uart_out32(ULITE_CONTROL_IE, ULITE_CONTROL, port);

	return 0;
}

static void ulite_shutdown(struct uart_port *port)
{
	uart_out32(0, ULITE_CONTROL, port);
	uart_in32(ULITE_CONTROL, port); /* dummy */
	free_irq(port->irq, port);
}

static void ulite_set_termios(struct uart_port *port, struct ktermios *termios,
			      struct ktermios *old)
{
	unsigned long flags;
	unsigned int baud;

	spin_lock_irqsave(&port->lock, flags);

	port->read_status_mask = ULITE_STATUS_RXVALID | ULITE_STATUS_OVERRUN
		| ULITE_STATUS_TXFULL;

	if (termios->c_iflag & INPCK)
		port->read_status_mask |=
			ULITE_STATUS_PARITY | ULITE_STATUS_FRAME;

	port->ignore_status_mask = 0;
	if (termios->c_iflag & IGNPAR)
		port->ignore_status_mask |= ULITE_STATUS_PARITY
			| ULITE_STATUS_FRAME | ULITE_STATUS_OVERRUN;

	/* ignore all characters if CREAD is not set */
	if ((termios->c_cflag & CREAD) == 0)
		port->ignore_status_mask |=
			ULITE_STATUS_RXVALID | ULITE_STATUS_PARITY
			| ULITE_STATUS_FRAME | ULITE_STATUS_OVERRUN;

	/* update timeout */
	baud = uart_get_baud_rate(port, termios, old, 0, 460800);
	uart_update_timeout(port, termios->c_cflag, baud);

	spin_unlock_irqrestore(&port->lock, flags);
}

static const char *ulite_type(struct uart_port *port)
{
	return port->type == PORT_UARTLITE ? "uartlite" : NULL;
}

static void ulite_release_port(struct uart_port *port)
{
	release_mem_region(port->mapbase, ULITE_REGION);
	iounmap(port->membase);
	port->membase = NULL;
}

static int ulite_request_port(struct uart_port *port)
{
	int ret;

	pr_debug("ulite console: port=%p; port->mapbase=%llx\n",
		 port, (unsigned long long) port->mapbase);

	if (!request_mem_region(port->mapbase, ULITE_REGION, "uartlite")) {
		dev_err(port->dev, "Memory region busy\n");
		return -EBUSY;
	}

	port->membase = ioremap(port->mapbase, ULITE_REGION);
	if (!port->membase) {
		dev_err(port->dev, "Unable to map registers\n");
		release_mem_region(port->mapbase, ULITE_REGION);
		return -EBUSY;
	}

	port->private_data = &uartlite_be;
	ret = uart_in32(ULITE_CONTROL, port);
	uart_out32(ULITE_CONTROL_RST_TX, ULITE_CONTROL, port);
	ret = uart_in32(ULITE_STATUS, port);
	/* Endianess detection */
	if ((ret & ULITE_STATUS_TXEMPTY) != ULITE_STATUS_TXEMPTY)
		port->private_data = &uartlite_le;

	return 0;
}

static void ulite_config_port(struct uart_port *port, int flags)
{
	if (!ulite_request_port(port))
		port->type = PORT_UARTLITE;
}

static int ulite_verify_port(struct uart_port *port, struct serial_struct *ser)
{
	/* we don't want the core code to modify any port params */
	return -EINVAL;
}

#ifdef CONFIG_CONSOLE_POLL
static int ulite_get_poll_char(struct uart_port *port)
{
	if (!(uart_in32(ULITE_STATUS, port) & ULITE_STATUS_RXVALID))
		return NO_POLL_CHAR;

	return uart_in32(ULITE_RX, port);
}

static void ulite_put_poll_char(struct uart_port *port, unsigned char ch)
{
	while (uart_in32(ULITE_STATUS, port) & ULITE_STATUS_TXFULL)
		cpu_relax();

	/* write char to device */
	uart_out32(ch, ULITE_TX, port);
}
#endif

static struct uart_ops ulite_ops = {
	.tx_empty	= ulite_tx_empty,
	.set_mctrl	= ulite_set_mctrl,
	.get_mctrl	= ulite_get_mctrl,
	.stop_tx	= ulite_stop_tx,
	.start_tx	= ulite_start_tx,
	.stop_rx	= ulite_stop_rx,
	.enable_ms	= ulite_enable_ms,
	.break_ctl	= ulite_break_ctl,
	.startup	= ulite_startup,
	.shutdown	= ulite_shutdown,
	.set_termios	= ulite_set_termios,
	.type		= ulite_type,
	.release_port	= ulite_release_port,
	.request_port	= ulite_request_port,
	.config_port	= ulite_config_port,
	.verify_port	= ulite_verify_port,
#ifdef CONFIG_CONSOLE_POLL
	.poll_get_char	= ulite_get_poll_char,
	.poll_put_char	= ulite_put_poll_char,
#endif
};

/* ---------------------------------------------------------------------
 * Console driver operations
 */

#ifdef CONFIG_SERIAL_UARTLITE_CONSOLE
static void ulite_console_wait_tx(struct uart_port *port)
{
	u8 val;
	unsigned long timeout;

<<<<<<< HEAD
	/* Spin waiting for TX fifo to have space available */
=======
	/*
	 * Spin waiting for TX fifo to have space available.
	 * When using the Microblaze Debug Module this can take up to 1s
	 */
>>>>>>> 19583ca5
	timeout = jiffies + msecs_to_jiffies(1000);
	while (1) {
		val = uart_in32(ULITE_STATUS, port);
		if ((val & ULITE_STATUS_TXFULL) == 0)
			break;
		if (time_after(jiffies, timeout)) {
			dev_warn(port->dev,
				 "timeout waiting for TX buffer empty\n");
			break;
		}
		cpu_relax();
	}
}

static void ulite_console_putchar(struct uart_port *port, int ch)
{
	ulite_console_wait_tx(port);
	uart_out32(ch, ULITE_TX, port);
}

static void ulite_console_write(struct console *co, const char *s,
				unsigned int count)
{
	struct uart_port *port = &ulite_ports[co->index];
	unsigned long flags;
	unsigned int ier;
	int locked = 1;

	if (oops_in_progress) {
		locked = spin_trylock_irqsave(&port->lock, flags);
	} else
		spin_lock_irqsave(&port->lock, flags);

	/* save and disable interrupt */
	ier = uart_in32(ULITE_STATUS, port) & ULITE_STATUS_IE;
	uart_out32(0, ULITE_CONTROL, port);

	uart_console_write(port, s, count, ulite_console_putchar);

	ulite_console_wait_tx(port);

	/* restore interrupt state */
	if (ier)
		uart_out32(ULITE_CONTROL_IE, ULITE_CONTROL, port);

	if (locked)
		spin_unlock_irqrestore(&port->lock, flags);
}

static int ulite_console_setup(struct console *co, char *options)
{
	struct uart_port *port;
	int baud = 9600;
	int bits = 8;
	int parity = 'n';
	int flow = 'n';

	if (co->index < 0 || co->index >= ULITE_NR_UARTS)
		return -EINVAL;

	port = &ulite_ports[co->index];

	/* Has the device been initialized yet? */
	if (!port->mapbase) {
		pr_debug("console on ttyUL%i not present\n", co->index);
		return -ENODEV;
	}

	/* not initialized yet? */
	if (!port->membase) {
		if (ulite_request_port(port))
			return -ENODEV;
	}

	if (options)
		uart_parse_options(options, &baud, &parity, &bits, &flow);

	return uart_set_options(port, co, baud, parity, bits, flow);
}

static struct uart_driver ulite_uart_driver;

static struct console ulite_console = {
	.name	= ULITE_NAME,
	.write	= ulite_console_write,
	.device	= uart_console_device,
	.setup	= ulite_console_setup,
	.flags	= CON_PRINTBUFFER,
	.index	= -1, /* Specified on the cmdline (e.g. console=ttyUL0 ) */
	.data	= &ulite_uart_driver,
};

static int __init ulite_console_init(void)
{
	register_console(&ulite_console);
	return 0;
}

console_initcall(ulite_console_init);

#endif /* CONFIG_SERIAL_UARTLITE_CONSOLE */

static struct uart_driver ulite_uart_driver = {
	.owner		= THIS_MODULE,
	.driver_name	= "uartlite",
	.dev_name	= ULITE_NAME,
	.major		= ULITE_MAJOR,
	.minor		= ULITE_MINOR,
	.nr		= ULITE_NR_UARTS,
#ifdef CONFIG_SERIAL_UARTLITE_CONSOLE
	.cons		= &ulite_console,
#endif
};

/* ---------------------------------------------------------------------
 * Port assignment functions (mapping devices to uart_port structures)
 */

/** ulite_assign: register a uartlite device with the driver
 *
 * @dev: pointer to device structure
 * @id: requested id number.  Pass -1 for automatic port assignment
 * @base: base address of uartlite registers
 * @irq: irq number for uartlite
 *
 * Returns: 0 on success, <0 otherwise
 */
static int ulite_assign(struct device *dev, int id, u32 base, int irq)
{
	struct uart_port *port;
	int rc;

	/* if id = -1; then scan for a free id and use that */
	if (id < 0) {
		for (id = 0; id < ULITE_NR_UARTS; id++)
			if (ulite_ports[id].mapbase == 0)
				break;
	}
	if (id < 0 || id >= ULITE_NR_UARTS) {
		dev_err(dev, "%s%i too large\n", ULITE_NAME, id);
		return -EINVAL;
	}

	if ((ulite_ports[id].mapbase) && (ulite_ports[id].mapbase != base)) {
		dev_err(dev, "cannot assign to %s%i; it is already in use\n",
			ULITE_NAME, id);
		return -EBUSY;
	}

	port = &ulite_ports[id];

	spin_lock_init(&port->lock);
	port->fifosize = 16;
	port->regshift = 2;
	port->iotype = UPIO_MEM;
	port->iobase = 1; /* mark port in use */
	port->mapbase = base;
	port->membase = NULL;
	port->ops = &ulite_ops;
	port->irq = irq;
	port->flags = UPF_BOOT_AUTOCONF;
	port->dev = dev;
	port->type = PORT_UNKNOWN;
	port->line = id;

	dev_set_drvdata(dev, port);

	/* Register the port */
	rc = uart_add_one_port(&ulite_uart_driver, port);
	if (rc) {
		dev_err(dev, "uart_add_one_port() failed; err=%i\n", rc);
		port->mapbase = 0;
		dev_set_drvdata(dev, NULL);
		return rc;
	}

	return 0;
}

/** ulite_release: register a uartlite device with the driver
 *
 * @dev: pointer to device structure
 */
static int ulite_release(struct device *dev)
{
	struct uart_port *port = dev_get_drvdata(dev);
	int rc = 0;

	if (port) {
		rc = uart_remove_one_port(&ulite_uart_driver, port);
		dev_set_drvdata(dev, NULL);
		port->mapbase = 0;
	}

	return rc;
}

/* ---------------------------------------------------------------------
 * Platform bus binding
 */

#if defined(CONFIG_OF)
/* Match table for of_platform binding */
static struct of_device_id ulite_of_match[] = {
	{ .compatible = "xlnx,opb-uartlite-1.00.b", },
	{ .compatible = "xlnx,xps-uartlite-1.00.a", },
	{}
};
MODULE_DEVICE_TABLE(of, ulite_of_match);
#endif /* CONFIG_OF */

static int ulite_probe(struct platform_device *pdev)
{
	struct resource *res, *res2;
	int id = pdev->id;
#ifdef CONFIG_OF
	const __be32 *prop;

	prop = of_get_property(pdev->dev.of_node, "port-number", NULL);
	if (prop)
		id = be32_to_cpup(prop);
#endif

	res = platform_get_resource(pdev, IORESOURCE_MEM, 0);
	if (!res)
		return -ENODEV;

	res2 = platform_get_resource(pdev, IORESOURCE_IRQ, 0);
	if (!res2)
		return -ENODEV;

	return ulite_assign(&pdev->dev, id, res->start, res2->start);
}

static int ulite_remove(struct platform_device *pdev)
{
	return ulite_release(&pdev->dev);
}

/* work with hotplug and coldplug */
MODULE_ALIAS("platform:uartlite");

static struct platform_driver ulite_platform_driver = {
	.probe = ulite_probe,
	.remove = ulite_remove,
	.driver = {
		.name  = "uartlite",
		.of_match_table = of_match_ptr(ulite_of_match),
	},
};

/* ---------------------------------------------------------------------
 * Module setup/teardown
 */

static int __init ulite_init(void)
{
	int ret;

	pr_debug("uartlite: calling uart_register_driver()\n");
	ret = uart_register_driver(&ulite_uart_driver);
	if (ret)
		goto err_uart;

	pr_debug("uartlite: calling platform_driver_register()\n");
	ret = platform_driver_register(&ulite_platform_driver);
	if (ret)
		goto err_plat;

	return 0;

err_plat:
	uart_unregister_driver(&ulite_uart_driver);
err_uart:
	pr_err("registering uartlite driver failed: err=%i", ret);
	return ret;
}

static void __exit ulite_exit(void)
{
	platform_driver_unregister(&ulite_platform_driver);
	uart_unregister_driver(&ulite_uart_driver);
}

module_init(ulite_init);
module_exit(ulite_exit);

MODULE_AUTHOR("Peter Korsgaard <jacmet@sunsite.dk>");
MODULE_DESCRIPTION("Xilinx uartlite serial driver");
MODULE_LICENSE("GPL");<|MERGE_RESOLUTION|>--- conflicted
+++ resolved
@@ -421,14 +421,10 @@
 	u8 val;
 	unsigned long timeout;
 
-<<<<<<< HEAD
-	/* Spin waiting for TX fifo to have space available */
-=======
 	/*
 	 * Spin waiting for TX fifo to have space available.
 	 * When using the Microblaze Debug Module this can take up to 1s
 	 */
->>>>>>> 19583ca5
 	timeout = jiffies + msecs_to_jiffies(1000);
 	while (1) {
 		val = uart_in32(ULITE_STATUS, port);
