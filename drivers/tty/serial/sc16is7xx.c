/*
 * SC16IS7xx tty serial driver - Copyright (C) 2014 GridPoint
 * Author: Jon Ringle <jringle@gridpoint.com>
 *
 *  Based on max310x.c, by Alexander Shiyan <shc_work@mail.ru>
 *
 * This program is free software; you can redistribute it and/or modify
 * it under the terms of the GNU General Public License as published by
 * the Free Software Foundation; either version 2 of the License, or
 * (at your option) any later version.
 *
 */

#define pr_fmt(fmt) KBUILD_MODNAME ": " fmt

#include <linux/bitops.h>
#include <linux/clk.h>
#include <linux/delay.h>
#include <linux/device.h>
#include <linux/gpio/driver.h>
#include <linux/i2c.h>
#include <linux/module.h>
#include <linux/of.h>
#include <linux/of_device.h>
#include <linux/regmap.h>
#include <linux/serial_core.h>
#include <linux/serial.h>
#include <linux/tty.h>
#include <linux/tty_flip.h>
#include <linux/spi/spi.h>
#include <linux/uaccess.h>
#include <uapi/linux/sched/types.h>

#define SC16IS7XX_NAME			"sc16is7xx"
#define SC16IS7XX_MAX_DEVS		8

/* SC16IS7XX register definitions */
#define SC16IS7XX_RHR_REG		(0x00) /* RX FIFO */
#define SC16IS7XX_THR_REG		(0x00) /* TX FIFO */
#define SC16IS7XX_IER_REG		(0x01) /* Interrupt enable */
#define SC16IS7XX_IIR_REG		(0x02) /* Interrupt Identification */
#define SC16IS7XX_FCR_REG		(0x02) /* FIFO control */
#define SC16IS7XX_LCR_REG		(0x03) /* Line Control */
#define SC16IS7XX_MCR_REG		(0x04) /* Modem Control */
#define SC16IS7XX_LSR_REG		(0x05) /* Line Status */
#define SC16IS7XX_MSR_REG		(0x06) /* Modem Status */
#define SC16IS7XX_SPR_REG		(0x07) /* Scratch Pad */
#define SC16IS7XX_TXLVL_REG		(0x08) /* TX FIFO level */
#define SC16IS7XX_RXLVL_REG		(0x09) /* RX FIFO level */
#define SC16IS7XX_IODIR_REG		(0x0a) /* I/O Direction
						* - only on 75x/76x
						*/
#define SC16IS7XX_IOSTATE_REG		(0x0b) /* I/O State
						* - only on 75x/76x
						*/
#define SC16IS7XX_IOINTENA_REG		(0x0c) /* I/O Interrupt Enable
						* - only on 75x/76x
						*/
#define SC16IS7XX_IOCONTROL_REG		(0x0e) /* I/O Control
						* - only on 75x/76x
						*/
#define SC16IS7XX_EFCR_REG		(0x0f) /* Extra Features Control */

/* TCR/TLR Register set: Only if ((MCR[2] == 1) && (EFR[4] == 1)) */
#define SC16IS7XX_TCR_REG		(0x06) /* Transmit control */
#define SC16IS7XX_TLR_REG		(0x07) /* Trigger level */

/* Special Register set: Only if ((LCR[7] == 1) && (LCR != 0xBF)) */
#define SC16IS7XX_DLL_REG		(0x00) /* Divisor Latch Low */
#define SC16IS7XX_DLH_REG		(0x01) /* Divisor Latch High */

/* Enhanced Register set: Only if (LCR == 0xBF) */
#define SC16IS7XX_EFR_REG		(0x02) /* Enhanced Features */
#define SC16IS7XX_XON1_REG		(0x04) /* Xon1 word */
#define SC16IS7XX_XON2_REG		(0x05) /* Xon2 word */
#define SC16IS7XX_XOFF1_REG		(0x06) /* Xoff1 word */
#define SC16IS7XX_XOFF2_REG		(0x07) /* Xoff2 word */

/* IER register bits */
#define SC16IS7XX_IER_RDI_BIT		(1 << 0) /* Enable RX data interrupt */
#define SC16IS7XX_IER_THRI_BIT		(1 << 1) /* Enable TX holding register
						  * interrupt */
#define SC16IS7XX_IER_RLSI_BIT		(1 << 2) /* Enable RX line status
						  * interrupt */
#define SC16IS7XX_IER_MSI_BIT		(1 << 3) /* Enable Modem status
						  * interrupt */

/* IER register bits - write only if (EFR[4] == 1) */
#define SC16IS7XX_IER_SLEEP_BIT		(1 << 4) /* Enable Sleep mode */
#define SC16IS7XX_IER_XOFFI_BIT		(1 << 5) /* Enable Xoff interrupt */
#define SC16IS7XX_IER_RTSI_BIT		(1 << 6) /* Enable nRTS interrupt */
#define SC16IS7XX_IER_CTSI_BIT		(1 << 7) /* Enable nCTS interrupt */

/* FCR register bits */
#define SC16IS7XX_FCR_FIFO_BIT		(1 << 0) /* Enable FIFO */
#define SC16IS7XX_FCR_RXRESET_BIT	(1 << 1) /* Reset RX FIFO */
#define SC16IS7XX_FCR_TXRESET_BIT	(1 << 2) /* Reset TX FIFO */
#define SC16IS7XX_FCR_RXLVLL_BIT	(1 << 6) /* RX Trigger level LSB */
#define SC16IS7XX_FCR_RXLVLH_BIT	(1 << 7) /* RX Trigger level MSB */

/* FCR register bits - write only if (EFR[4] == 1) */
#define SC16IS7XX_FCR_TXLVLL_BIT	(1 << 4) /* TX Trigger level LSB */
#define SC16IS7XX_FCR_TXLVLH_BIT	(1 << 5) /* TX Trigger level MSB */

/* IIR register bits */
#define SC16IS7XX_IIR_NO_INT_BIT	(1 << 0) /* No interrupts pending */
#define SC16IS7XX_IIR_ID_MASK		0x3e     /* Mask for the interrupt ID */
#define SC16IS7XX_IIR_THRI_SRC		0x02     /* TX holding register empty */
#define SC16IS7XX_IIR_RDI_SRC		0x04     /* RX data interrupt */
#define SC16IS7XX_IIR_RLSE_SRC		0x06     /* RX line status error */
#define SC16IS7XX_IIR_RTOI_SRC		0x0c     /* RX time-out interrupt */
#define SC16IS7XX_IIR_MSI_SRC		0x00     /* Modem status interrupt
						  * - only on 75x/76x
						  */
#define SC16IS7XX_IIR_INPIN_SRC		0x30     /* Input pin change of state
						  * - only on 75x/76x
						  */
#define SC16IS7XX_IIR_XOFFI_SRC		0x10     /* Received Xoff */
#define SC16IS7XX_IIR_CTSRTS_SRC	0x20     /* nCTS,nRTS change of state
						  * from active (LOW)
						  * to inactive (HIGH)
						  */
/* LCR register bits */
#define SC16IS7XX_LCR_LENGTH0_BIT	(1 << 0) /* Word length bit 0 */
#define SC16IS7XX_LCR_LENGTH1_BIT	(1 << 1) /* Word length bit 1
						  *
						  * Word length bits table:
						  * 00 -> 5 bit words
						  * 01 -> 6 bit words
						  * 10 -> 7 bit words
						  * 11 -> 8 bit words
						  */
#define SC16IS7XX_LCR_STOPLEN_BIT	(1 << 2) /* STOP length bit
						  *
						  * STOP length bit table:
						  * 0 -> 1 stop bit
						  * 1 -> 1-1.5 stop bits if
						  *      word length is 5,
						  *      2 stop bits otherwise
						  */
#define SC16IS7XX_LCR_PARITY_BIT	(1 << 3) /* Parity bit enable */
#define SC16IS7XX_LCR_EVENPARITY_BIT	(1 << 4) /* Even parity bit enable */
#define SC16IS7XX_LCR_FORCEPARITY_BIT	(1 << 5) /* 9-bit multidrop parity */
#define SC16IS7XX_LCR_TXBREAK_BIT	(1 << 6) /* TX break enable */
#define SC16IS7XX_LCR_DLAB_BIT		(1 << 7) /* Divisor Latch enable */
#define SC16IS7XX_LCR_WORD_LEN_5	(0x00)
#define SC16IS7XX_LCR_WORD_LEN_6	(0x01)
#define SC16IS7XX_LCR_WORD_LEN_7	(0x02)
#define SC16IS7XX_LCR_WORD_LEN_8	(0x03)
#define SC16IS7XX_LCR_CONF_MODE_A	SC16IS7XX_LCR_DLAB_BIT /* Special
								* reg set */
#define SC16IS7XX_LCR_CONF_MODE_B	0xBF                   /* Enhanced
								* reg set */

/* MCR register bits */
#define SC16IS7XX_MCR_DTR_BIT		(1 << 0) /* DTR complement
						  * - only on 75x/76x
						  */
#define SC16IS7XX_MCR_RTS_BIT		(1 << 1) /* RTS complement */
#define SC16IS7XX_MCR_TCRTLR_BIT	(1 << 2) /* TCR/TLR register enable */
#define SC16IS7XX_MCR_LOOP_BIT		(1 << 4) /* Enable loopback test mode */
#define SC16IS7XX_MCR_XONANY_BIT	(1 << 5) /* Enable Xon Any
						  * - write enabled
						  * if (EFR[4] == 1)
						  */
#define SC16IS7XX_MCR_IRDA_BIT		(1 << 6) /* Enable IrDA mode
						  * - write enabled
						  * if (EFR[4] == 1)
						  */
#define SC16IS7XX_MCR_CLKSEL_BIT	(1 << 7) /* Divide clock by 4
						  * - write enabled
						  * if (EFR[4] == 1)
						  */

/* LSR register bits */
#define SC16IS7XX_LSR_DR_BIT		(1 << 0) /* Receiver data ready */
#define SC16IS7XX_LSR_OE_BIT		(1 << 1) /* Overrun Error */
#define SC16IS7XX_LSR_PE_BIT		(1 << 2) /* Parity Error */
#define SC16IS7XX_LSR_FE_BIT		(1 << 3) /* Frame Error */
#define SC16IS7XX_LSR_BI_BIT		(1 << 4) /* Break Interrupt */
#define SC16IS7XX_LSR_BRK_ERROR_MASK	0x1E     /* BI, FE, PE, OE bits */
#define SC16IS7XX_LSR_THRE_BIT		(1 << 5) /* TX holding register empty */
#define SC16IS7XX_LSR_TEMT_BIT		(1 << 6) /* Transmitter empty */
#define SC16IS7XX_LSR_FIFOE_BIT		(1 << 7) /* Fifo Error */

/* MSR register bits */
#define SC16IS7XX_MSR_DCTS_BIT		(1 << 0) /* Delta CTS Clear To Send */
#define SC16IS7XX_MSR_DDSR_BIT		(1 << 1) /* Delta DSR Data Set Ready
						  * or (IO4)
						  * - only on 75x/76x
						  */
#define SC16IS7XX_MSR_DRI_BIT		(1 << 2) /* Delta RI Ring Indicator
						  * or (IO7)
						  * - only on 75x/76x
						  */
#define SC16IS7XX_MSR_DCD_BIT		(1 << 3) /* Delta CD Carrier Detect
						  * or (IO6)
						  * - only on 75x/76x
						  */
#define SC16IS7XX_MSR_CTS_BIT		(1 << 4) /* CTS */
#define SC16IS7XX_MSR_DSR_BIT		(1 << 5) /* DSR (IO4)
						  * - only on 75x/76x
						  */
#define SC16IS7XX_MSR_RI_BIT		(1 << 6) /* RI (IO7)
						  * - only on 75x/76x
						  */
#define SC16IS7XX_MSR_CD_BIT		(1 << 7) /* CD (IO6)
						  * - only on 75x/76x
						  */
#define SC16IS7XX_MSR_DELTA_MASK	0x0F     /* Any of the delta bits! */

/*
 * TCR register bits
 * TCR trigger levels are available from 0 to 60 characters with a granularity
 * of four.
 * The programmer must program the TCR such that TCR[3:0] > TCR[7:4]. There is
 * no built-in hardware check to make sure this condition is met. Also, the TCR
 * must be programmed with this condition before auto RTS or software flow
 * control is enabled to avoid spurious operation of the device.
 */
#define SC16IS7XX_TCR_RX_HALT(words)	((((words) / 4) & 0x0f) << 0)
#define SC16IS7XX_TCR_RX_RESUME(words)	((((words) / 4) & 0x0f) << 4)

/*
 * TLR register bits
 * If TLR[3:0] or TLR[7:4] are logical 0, the selectable trigger levels via the
 * FIFO Control Register (FCR) are used for the transmit and receive FIFO
 * trigger levels. Trigger levels from 4 characters to 60 characters are
 * available with a granularity of four.
 *
 * When the trigger level setting in TLR is zero, the SC16IS740/750/760 uses the
 * trigger level setting defined in FCR. If TLR has non-zero trigger level value
 * the trigger level defined in FCR is discarded. This applies to both transmit
 * FIFO and receive FIFO trigger level setting.
 *
 * When TLR is used for RX trigger level control, FCR[7:6] should be left at the
 * default state, that is, '00'.
 */
#define SC16IS7XX_TLR_TX_TRIGGER(words)	((((words) / 4) & 0x0f) << 0)
#define SC16IS7XX_TLR_RX_TRIGGER(words)	((((words) / 4) & 0x0f) << 4)

/* IOControl register bits (Only 750/760) */
#define SC16IS7XX_IOCONTROL_LATCH_BIT	(1 << 0) /* Enable input latching */
#define SC16IS7XX_IOCONTROL_MODEM_BIT	(1 << 1) /* Enable GPIO[7:4] as modem pins */
#define SC16IS7XX_IOCONTROL_SRESET_BIT	(1 << 3) /* Software Reset */

/* EFCR register bits */
#define SC16IS7XX_EFCR_9BIT_MODE_BIT	(1 << 0) /* Enable 9-bit or Multidrop
						  * mode (RS485) */
#define SC16IS7XX_EFCR_RXDISABLE_BIT	(1 << 1) /* Disable receiver */
#define SC16IS7XX_EFCR_TXDISABLE_BIT	(1 << 2) /* Disable transmitter */
#define SC16IS7XX_EFCR_AUTO_RS485_BIT	(1 << 4) /* Auto RS485 RTS direction */
#define SC16IS7XX_EFCR_RTS_INVERT_BIT	(1 << 5) /* RTS output inversion */
#define SC16IS7XX_EFCR_IRDA_MODE_BIT	(1 << 7) /* IrDA mode
						  * 0 = rate upto 115.2 kbit/s
						  *   - Only 750/760
						  * 1 = rate upto 1.152 Mbit/s
						  *   - Only 760
						  */

/* EFR register bits */
#define SC16IS7XX_EFR_AUTORTS_BIT	(1 << 6) /* Auto RTS flow ctrl enable */
#define SC16IS7XX_EFR_AUTOCTS_BIT	(1 << 7) /* Auto CTS flow ctrl enable */
#define SC16IS7XX_EFR_XOFF2_DETECT_BIT	(1 << 5) /* Enable Xoff2 detection */
#define SC16IS7XX_EFR_ENABLE_BIT	(1 << 4) /* Enable enhanced functions
						  * and writing to IER[7:4],
						  * FCR[5:4], MCR[7:5]
						  */
#define SC16IS7XX_EFR_SWFLOW3_BIT	(1 << 3) /* SWFLOW bit 3 */
#define SC16IS7XX_EFR_SWFLOW2_BIT	(1 << 2) /* SWFLOW bit 2
						  *
						  * SWFLOW bits 3 & 2 table:
						  * 00 -> no transmitter flow
						  *       control
						  * 01 -> transmitter generates
						  *       XON2 and XOFF2
						  * 10 -> transmitter generates
						  *       XON1 and XOFF1
						  * 11 -> transmitter generates
						  *       XON1, XON2, XOFF1 and
						  *       XOFF2
						  */
#define SC16IS7XX_EFR_SWFLOW1_BIT	(1 << 1) /* SWFLOW bit 2 */
#define SC16IS7XX_EFR_SWFLOW0_BIT	(1 << 0) /* SWFLOW bit 3
						  *
						  * SWFLOW bits 3 & 2 table:
						  * 00 -> no received flow
						  *       control
						  * 01 -> receiver compares
						  *       XON2 and XOFF2
						  * 10 -> receiver compares
						  *       XON1 and XOFF1
						  * 11 -> receiver compares
						  *       XON1, XON2, XOFF1 and
						  *       XOFF2
						  */

/* Misc definitions */
#define SC16IS7XX_FIFO_SIZE		(64)
#define SC16IS7XX_REG_SHIFT		2

struct sc16is7xx_devtype {
	char	name[10];
	int	nr_gpio;
	int	nr_uart;
};

#define SC16IS7XX_RECONF_MD		(1 << 0)
#define SC16IS7XX_RECONF_IER		(1 << 1)
#define SC16IS7XX_RECONF_RS485		(1 << 2)

struct sc16is7xx_one_config {
	unsigned int			flags;
	u8				ier_clear;
};

struct sc16is7xx_one {
	struct uart_port		port;
	u8				line;
	struct kthread_work		tx_work;
	struct kthread_work		reg_work;
	struct sc16is7xx_one_config	config;
};

struct sc16is7xx_port {
	const struct sc16is7xx_devtype	*devtype;
	struct regmap			*regmap;
	struct clk			*clk;
#ifdef CONFIG_GPIOLIB
	struct gpio_chip		gpio;
#endif
	unsigned char			buf[SC16IS7XX_FIFO_SIZE];
	struct kthread_worker		kworker;
	struct task_struct		*kworker_task;
	struct kthread_work		irq_work;
	struct mutex			efr_lock;
	struct sc16is7xx_one		p[0];
};

static unsigned long sc16is7xx_lines;

static struct uart_driver sc16is7xx_uart = {
	.owner		= THIS_MODULE,
	.dev_name	= "ttySC",
	.nr		= SC16IS7XX_MAX_DEVS,
};

#define to_sc16is7xx_port(p,e)	((container_of((p), struct sc16is7xx_port, e)))
#define to_sc16is7xx_one(p,e)	((container_of((p), struct sc16is7xx_one, e)))

static int sc16is7xx_line(struct uart_port *port)
{
	struct sc16is7xx_one *one = to_sc16is7xx_one(port, port);

	return one->line;
}

static u8 sc16is7xx_port_read(struct uart_port *port, u8 reg)
{
	struct sc16is7xx_port *s = dev_get_drvdata(port->dev);
	unsigned int val = 0;
	const u8 line = sc16is7xx_line(port);

	regmap_read(s->regmap, (reg << SC16IS7XX_REG_SHIFT) | line, &val);

	return val;
}

static void sc16is7xx_port_write(struct uart_port *port, u8 reg, u8 val)
{
	struct sc16is7xx_port *s = dev_get_drvdata(port->dev);
	const u8 line = sc16is7xx_line(port);

	regmap_write(s->regmap, (reg << SC16IS7XX_REG_SHIFT) | line, val);
}

static void sc16is7xx_fifo_read(struct uart_port *port, unsigned int rxlen)
{
	struct sc16is7xx_port *s = dev_get_drvdata(port->dev);
	const u8 line = sc16is7xx_line(port);
	u8 addr = (SC16IS7XX_RHR_REG << SC16IS7XX_REG_SHIFT) | line;

	regcache_cache_bypass(s->regmap, true);
	regmap_raw_read(s->regmap, addr, s->buf, rxlen);
	regcache_cache_bypass(s->regmap, false);
}

static void sc16is7xx_fifo_write(struct uart_port *port, u8 to_send)
{
	struct sc16is7xx_port *s = dev_get_drvdata(port->dev);
	const u8 line = sc16is7xx_line(port);
	u8 addr = (SC16IS7XX_THR_REG << SC16IS7XX_REG_SHIFT) | line;

	/*
	 * Don't send zero-length data, at least on SPI it confuses the chip
	 * delivering wrong TXLVL data.
	 */
	if (unlikely(!to_send))
		return;

	regcache_cache_bypass(s->regmap, true);
	regmap_raw_write(s->regmap, addr, s->buf, to_send);
	regcache_cache_bypass(s->regmap, false);
}

static void sc16is7xx_port_update(struct uart_port *port, u8 reg,
				  u8 mask, u8 val)
{
	struct sc16is7xx_port *s = dev_get_drvdata(port->dev);
	const u8 line = sc16is7xx_line(port);

	regmap_update_bits(s->regmap, (reg << SC16IS7XX_REG_SHIFT) | line,
			   mask, val);
}

static int sc16is7xx_alloc_line(void)
{
	int i;

	BUILD_BUG_ON(SC16IS7XX_MAX_DEVS > BITS_PER_LONG);

	for (i = 0; i < SC16IS7XX_MAX_DEVS; i++)
		if (!test_and_set_bit(i, &sc16is7xx_lines))
			break;

	return i;
}

static void sc16is7xx_power(struct uart_port *port, int on)
{
	sc16is7xx_port_update(port, SC16IS7XX_IER_REG,
			      SC16IS7XX_IER_SLEEP_BIT,
			      on ? 0 : SC16IS7XX_IER_SLEEP_BIT);
}

static const struct sc16is7xx_devtype sc16is74x_devtype = {
	.name		= "SC16IS74X",
	.nr_gpio	= 0,
	.nr_uart	= 1,
};

static const struct sc16is7xx_devtype sc16is750_devtype = {
	.name		= "SC16IS750",
	.nr_gpio	= 8,
	.nr_uart	= 1,
};

static const struct sc16is7xx_devtype sc16is752_devtype = {
	.name		= "SC16IS752",
	.nr_gpio	= 8,
	.nr_uart	= 2,
};

static const struct sc16is7xx_devtype sc16is760_devtype = {
	.name		= "SC16IS760",
	.nr_gpio	= 8,
	.nr_uart	= 1,
};

static const struct sc16is7xx_devtype sc16is762_devtype = {
	.name		= "SC16IS762",
	.nr_gpio	= 8,
	.nr_uart	= 2,
};

static bool sc16is7xx_regmap_volatile(struct device *dev, unsigned int reg)
{
	switch (reg >> SC16IS7XX_REG_SHIFT) {
	case SC16IS7XX_RHR_REG:
	case SC16IS7XX_IIR_REG:
	case SC16IS7XX_LSR_REG:
	case SC16IS7XX_MSR_REG:
	case SC16IS7XX_TXLVL_REG:
	case SC16IS7XX_RXLVL_REG:
	case SC16IS7XX_IOSTATE_REG:
		return true;
	default:
		break;
	}

	return false;
}

static bool sc16is7xx_regmap_precious(struct device *dev, unsigned int reg)
{
	switch (reg >> SC16IS7XX_REG_SHIFT) {
	case SC16IS7XX_RHR_REG:
		return true;
	default:
		break;
	}

	return false;
}

static int sc16is7xx_set_baud(struct uart_port *port, int baud)
{
	struct sc16is7xx_port *s = dev_get_drvdata(port->dev);
	u8 lcr;
	u8 prescaler = 0;
	unsigned long clk = port->uartclk, div = clk / 16 / baud;

	if (div > 0xffff) {
		prescaler = SC16IS7XX_MCR_CLKSEL_BIT;
		div /= 4;
	}

	/* In an amazing feat of design, the Enhanced Features Register shares
	 * the address of the Interrupt Identification Register, and is
	 * switched in by writing a magic value (0xbf) to the Line Control
	 * Register. Any interrupt firing during this time will see the EFR
	 * where it expects the IIR to be, leading to "Unexpected interrupt"
	 * messages.
	 *
	 * Prevent this possibility by claiming a mutex while accessing the
	 * EFR, and claiming the same mutex from within the interrupt handler.
	 * This is similar to disabling the interrupt, but that doesn't work
	 * because the bulk of the interrupt processing is run as a workqueue
	 * job in thread context.
	 */
	mutex_lock(&s->efr_lock);

	lcr = sc16is7xx_port_read(port, SC16IS7XX_LCR_REG);

	/* Open the LCR divisors for configuration */
	sc16is7xx_port_write(port, SC16IS7XX_LCR_REG,
			     SC16IS7XX_LCR_CONF_MODE_B);

	/* Enable enhanced features */
	regcache_cache_bypass(s->regmap, true);
	sc16is7xx_port_write(port, SC16IS7XX_EFR_REG,
			     SC16IS7XX_EFR_ENABLE_BIT);
	regcache_cache_bypass(s->regmap, false);

	/* Put LCR back to the normal mode */
	sc16is7xx_port_write(port, SC16IS7XX_LCR_REG, lcr);

	mutex_unlock(&s->efr_lock);

	sc16is7xx_port_update(port, SC16IS7XX_MCR_REG,
			      SC16IS7XX_MCR_CLKSEL_BIT,
			      prescaler);

	/* Open the LCR divisors for configuration */
	sc16is7xx_port_write(port, SC16IS7XX_LCR_REG,
			     SC16IS7XX_LCR_CONF_MODE_A);

	/* Write the new divisor */
	regcache_cache_bypass(s->regmap, true);
	sc16is7xx_port_write(port, SC16IS7XX_DLH_REG, div / 256);
	sc16is7xx_port_write(port, SC16IS7XX_DLL_REG, div % 256);
	regcache_cache_bypass(s->regmap, false);

	/* Put LCR back to the normal mode */
	sc16is7xx_port_write(port, SC16IS7XX_LCR_REG, lcr);

	return DIV_ROUND_CLOSEST(clk / 16, div);
}

static void sc16is7xx_handle_rx(struct uart_port *port, unsigned int rxlen,
				unsigned int iir)
{
	struct sc16is7xx_port *s = dev_get_drvdata(port->dev);
	unsigned int lsr = 0, ch, flag, bytes_read, i;
	bool read_lsr = (iir == SC16IS7XX_IIR_RLSE_SRC) ? true : false;

	if (unlikely(rxlen >= sizeof(s->buf))) {
		dev_warn_ratelimited(port->dev,
				     "ttySC%i: Possible RX FIFO overrun: %d\n",
				     port->line, rxlen);
		port->icount.buf_overrun++;
		/* Ensure sanity of RX level */
		rxlen = sizeof(s->buf);
	}

	while (rxlen) {
		/* Only read lsr if there are possible errors in FIFO */
		if (read_lsr) {
			lsr = sc16is7xx_port_read(port, SC16IS7XX_LSR_REG);
			if (!(lsr & SC16IS7XX_LSR_FIFOE_BIT))
				read_lsr = false; /* No errors left in FIFO */
		} else
			lsr = 0;

		if (read_lsr) {
			s->buf[0] = sc16is7xx_port_read(port, SC16IS7XX_RHR_REG);
			bytes_read = 1;
		} else {
			sc16is7xx_fifo_read(port, rxlen);
			bytes_read = rxlen;
		}

		lsr &= SC16IS7XX_LSR_BRK_ERROR_MASK;

		port->icount.rx++;
		flag = TTY_NORMAL;

		if (unlikely(lsr)) {
			if (lsr & SC16IS7XX_LSR_BI_BIT) {
				port->icount.brk++;
				if (uart_handle_break(port))
					continue;
			} else if (lsr & SC16IS7XX_LSR_PE_BIT)
				port->icount.parity++;
			else if (lsr & SC16IS7XX_LSR_FE_BIT)
				port->icount.frame++;
			else if (lsr & SC16IS7XX_LSR_OE_BIT)
				port->icount.overrun++;

			lsr &= port->read_status_mask;
			if (lsr & SC16IS7XX_LSR_BI_BIT)
				flag = TTY_BREAK;
			else if (lsr & SC16IS7XX_LSR_PE_BIT)
				flag = TTY_PARITY;
			else if (lsr & SC16IS7XX_LSR_FE_BIT)
				flag = TTY_FRAME;
			else if (lsr & SC16IS7XX_LSR_OE_BIT)
				flag = TTY_OVERRUN;
		}

		for (i = 0; i < bytes_read; ++i) {
			ch = s->buf[i];
			if (uart_handle_sysrq_char(port, ch))
				continue;

			if (lsr & port->ignore_status_mask)
				continue;

			uart_insert_char(port, lsr, SC16IS7XX_LSR_OE_BIT, ch,
					 flag);
		}
		rxlen -= bytes_read;
	}

	tty_flip_buffer_push(&port->state->port);
}

static void sc16is7xx_handle_tx(struct uart_port *port)
{
	struct sc16is7xx_port *s = dev_get_drvdata(port->dev);
	struct circ_buf *xmit = &port->state->xmit;
	unsigned int txlen, to_send, i;

	if (unlikely(port->x_char)) {
		sc16is7xx_port_write(port, SC16IS7XX_THR_REG, port->x_char);
		port->icount.tx++;
		port->x_char = 0;
		return;
	}

	if (uart_circ_empty(xmit) || uart_tx_stopped(port))
		return;

	/* Get length of data pending in circular buffer */
	to_send = uart_circ_chars_pending(xmit);
	if (likely(to_send)) {
		/* Limit to size of TX FIFO */
		txlen = sc16is7xx_port_read(port, SC16IS7XX_TXLVL_REG);
		if (txlen > SC16IS7XX_FIFO_SIZE) {
			dev_err_ratelimited(port->dev,
				"chip reports %d free bytes in TX fifo, but it only has %d",
				txlen, SC16IS7XX_FIFO_SIZE);
			txlen = 0;
		}
		to_send = (to_send > txlen) ? txlen : to_send;

		/* Add data to send */
		port->icount.tx += to_send;

		/* Convert to linear buffer */
		for (i = 0; i < to_send; ++i) {
			s->buf[i] = xmit->buf[xmit->tail];
			xmit->tail = (xmit->tail + 1) & (UART_XMIT_SIZE - 1);
		}

		sc16is7xx_fifo_write(port, to_send);
	}

	if (uart_circ_chars_pending(xmit) < WAKEUP_CHARS)
		uart_write_wakeup(port);
}

static bool sc16is7xx_port_irq(struct sc16is7xx_port *s, int portno)
{
	struct uart_port *port = &s->p[portno].port;

	do {
		unsigned int iir, rxlen;

		iir = sc16is7xx_port_read(port, SC16IS7XX_IIR_REG);
		if (iir & SC16IS7XX_IIR_NO_INT_BIT)
			return false;

		iir &= SC16IS7XX_IIR_ID_MASK;

		switch (iir) {
		case SC16IS7XX_IIR_RDI_SRC:
		case SC16IS7XX_IIR_RLSE_SRC:
		case SC16IS7XX_IIR_RTOI_SRC:
		case SC16IS7XX_IIR_XOFFI_SRC:
			rxlen = sc16is7xx_port_read(port, SC16IS7XX_RXLVL_REG);
			if (rxlen)
				sc16is7xx_handle_rx(port, rxlen, iir);
			else
				return false;
			break;
		case SC16IS7XX_IIR_THRI_SRC:
			sc16is7xx_handle_tx(port);
			break;
		default:
			dev_err_ratelimited(port->dev,
					    "ttySC%i: Unexpected interrupt: %x",
					    port->line, iir);
			break;
		}
	} while (0);
	return true;
}

static void sc16is7xx_ist(struct kthread_work *ws)
{
	struct sc16is7xx_port *s = to_sc16is7xx_port(ws, irq_work);

<<<<<<< HEAD
	mutex_lock(&s->efr_lock);

	while (1)
	{
=======
	while (1) {
>>>>>>> a21f3c11
		bool keep_polling = false;
		int i;

		for (i = 0; i < s->devtype->nr_uart; ++i)
<<<<<<< HEAD
		{
			keep_polling |= sc16is7xx_port_irq(s, i);
		}
		if (!keep_polling)
			break;
	}

	mutex_unlock(&s->efr_lock);
=======
			keep_polling |= sc16is7xx_port_irq(s, i);
		if (!keep_polling)
			break;
	}
>>>>>>> a21f3c11
}

static irqreturn_t sc16is7xx_irq(int irq, void *dev_id)
{
	struct sc16is7xx_port *s = (struct sc16is7xx_port *)dev_id;

	kthread_queue_work(&s->kworker, &s->irq_work);

	return IRQ_HANDLED;
}

static void sc16is7xx_tx_proc(struct kthread_work *ws)
{
	struct uart_port *port = &(to_sc16is7xx_one(ws, tx_work)->port);

	if ((port->rs485.flags & SER_RS485_ENABLED) &&
	    (port->rs485.delay_rts_before_send > 0))
		msleep(port->rs485.delay_rts_before_send);

	sc16is7xx_handle_tx(port);
}

static void sc16is7xx_reconf_rs485(struct uart_port *port)
{
	const u32 mask = SC16IS7XX_EFCR_AUTO_RS485_BIT |
			 SC16IS7XX_EFCR_RTS_INVERT_BIT;
	u32 efcr = 0;
	struct serial_rs485 *rs485 = &port->rs485;
	unsigned long irqflags;

	spin_lock_irqsave(&port->lock, irqflags);
	if (rs485->flags & SER_RS485_ENABLED) {
		efcr |=	SC16IS7XX_EFCR_AUTO_RS485_BIT;

		if (rs485->flags & SER_RS485_RTS_AFTER_SEND)
			efcr |= SC16IS7XX_EFCR_RTS_INVERT_BIT;
	}
	spin_unlock_irqrestore(&port->lock, irqflags);

	sc16is7xx_port_update(port, SC16IS7XX_EFCR_REG, mask, efcr);
}

static void sc16is7xx_reg_proc(struct kthread_work *ws)
{
	struct sc16is7xx_one *one = to_sc16is7xx_one(ws, reg_work);
	struct sc16is7xx_one_config config;
	unsigned long irqflags;

	spin_lock_irqsave(&one->port.lock, irqflags);
	config = one->config;
	memset(&one->config, 0, sizeof(one->config));
	spin_unlock_irqrestore(&one->port.lock, irqflags);

	if (config.flags & SC16IS7XX_RECONF_MD) {
		sc16is7xx_port_update(&one->port, SC16IS7XX_MCR_REG,
				      SC16IS7XX_MCR_LOOP_BIT,
				      (one->port.mctrl & TIOCM_LOOP) ?
				      SC16IS7XX_MCR_LOOP_BIT : 0);
		sc16is7xx_port_update(&one->port, SC16IS7XX_MCR_REG,
				      SC16IS7XX_MCR_RTS_BIT,
				      (one->port.mctrl & TIOCM_RTS) ?
				      SC16IS7XX_MCR_RTS_BIT : 0);
		sc16is7xx_port_update(&one->port, SC16IS7XX_MCR_REG,
				      SC16IS7XX_MCR_DTR_BIT,
				      (one->port.mctrl & TIOCM_DTR) ?
				      SC16IS7XX_MCR_DTR_BIT : 0);
	}
	if (config.flags & SC16IS7XX_RECONF_IER)
		sc16is7xx_port_update(&one->port, SC16IS7XX_IER_REG,
				      config.ier_clear, 0);

	if (config.flags & SC16IS7XX_RECONF_RS485)
		sc16is7xx_reconf_rs485(&one->port);
}

static void sc16is7xx_ier_clear(struct uart_port *port, u8 bit)
{
	struct sc16is7xx_port *s = dev_get_drvdata(port->dev);
	struct sc16is7xx_one *one = to_sc16is7xx_one(port, port);

	one->config.flags |= SC16IS7XX_RECONF_IER;
	one->config.ier_clear |= bit;
	kthread_queue_work(&s->kworker, &one->reg_work);
}

static void sc16is7xx_stop_tx(struct uart_port *port)
{
	sc16is7xx_ier_clear(port, SC16IS7XX_IER_THRI_BIT);
}

static void sc16is7xx_stop_rx(struct uart_port *port)
{
	sc16is7xx_ier_clear(port, SC16IS7XX_IER_RDI_BIT);
}

static void sc16is7xx_start_tx(struct uart_port *port)
{
	struct sc16is7xx_port *s = dev_get_drvdata(port->dev);
	struct sc16is7xx_one *one = to_sc16is7xx_one(port, port);

	kthread_queue_work(&s->kworker, &one->tx_work);
}

static unsigned int sc16is7xx_tx_empty(struct uart_port *port)
{
	unsigned int lsr;

	lsr = sc16is7xx_port_read(port, SC16IS7XX_LSR_REG);

	return (lsr & SC16IS7XX_LSR_TEMT_BIT) ? TIOCSER_TEMT : 0;
}

static unsigned int sc16is7xx_get_mctrl(struct uart_port *port)
{
	/* DCD and DSR are not wired and CTS/RTS is handled automatically
	 * so just indicate DSR and CAR asserted
	 */
	return TIOCM_DSR | TIOCM_CAR;
}

static void sc16is7xx_set_mctrl(struct uart_port *port, unsigned int mctrl)
{
	struct sc16is7xx_port *s = dev_get_drvdata(port->dev);
	struct sc16is7xx_one *one = to_sc16is7xx_one(port, port);

	one->config.flags |= SC16IS7XX_RECONF_MD;
	kthread_queue_work(&s->kworker, &one->reg_work);
}

static void sc16is7xx_break_ctl(struct uart_port *port, int break_state)
{
	sc16is7xx_port_update(port, SC16IS7XX_LCR_REG,
			      SC16IS7XX_LCR_TXBREAK_BIT,
			      break_state ? SC16IS7XX_LCR_TXBREAK_BIT : 0);
}

static void sc16is7xx_set_termios(struct uart_port *port,
				  struct ktermios *termios,
				  struct ktermios *old)
{
	struct sc16is7xx_port *s = dev_get_drvdata(port->dev);
	unsigned int lcr, flow = 0;
	int baud;

	/* Mask termios capabilities we don't support */
	termios->c_cflag &= ~CMSPAR;

	/* Word size */
	switch (termios->c_cflag & CSIZE) {
	case CS5:
		lcr = SC16IS7XX_LCR_WORD_LEN_5;
		break;
	case CS6:
		lcr = SC16IS7XX_LCR_WORD_LEN_6;
		break;
	case CS7:
		lcr = SC16IS7XX_LCR_WORD_LEN_7;
		break;
	case CS8:
		lcr = SC16IS7XX_LCR_WORD_LEN_8;
		break;
	default:
		lcr = SC16IS7XX_LCR_WORD_LEN_8;
		termios->c_cflag &= ~CSIZE;
		termios->c_cflag |= CS8;
		break;
	}

	/* Parity */
	if (termios->c_cflag & PARENB) {
		lcr |= SC16IS7XX_LCR_PARITY_BIT;
		if (!(termios->c_cflag & PARODD))
			lcr |= SC16IS7XX_LCR_EVENPARITY_BIT;
	}

	/* Stop bits */
	if (termios->c_cflag & CSTOPB)
		lcr |= SC16IS7XX_LCR_STOPLEN_BIT; /* 2 stops */

	/* Set read status mask */
	port->read_status_mask = SC16IS7XX_LSR_OE_BIT;
	if (termios->c_iflag & INPCK)
		port->read_status_mask |= SC16IS7XX_LSR_PE_BIT |
					  SC16IS7XX_LSR_FE_BIT;
	if (termios->c_iflag & (BRKINT | PARMRK))
		port->read_status_mask |= SC16IS7XX_LSR_BI_BIT;

	/* Set status ignore mask */
	port->ignore_status_mask = 0;
	if (termios->c_iflag & IGNBRK)
		port->ignore_status_mask |= SC16IS7XX_LSR_BI_BIT;
	if (!(termios->c_cflag & CREAD))
		port->ignore_status_mask |= SC16IS7XX_LSR_BRK_ERROR_MASK;

	/* As above, claim the mutex while accessing the EFR. */
	mutex_lock(&s->efr_lock);

	sc16is7xx_port_write(port, SC16IS7XX_LCR_REG,
			     SC16IS7XX_LCR_CONF_MODE_B);

	/* Configure flow control */
	regcache_cache_bypass(s->regmap, true);
	sc16is7xx_port_write(port, SC16IS7XX_XON1_REG, termios->c_cc[VSTART]);
	sc16is7xx_port_write(port, SC16IS7XX_XOFF1_REG, termios->c_cc[VSTOP]);
	if (termios->c_cflag & CRTSCTS)
		flow |= SC16IS7XX_EFR_AUTOCTS_BIT |
			SC16IS7XX_EFR_AUTORTS_BIT;
	if (termios->c_iflag & IXON)
		flow |= SC16IS7XX_EFR_SWFLOW3_BIT;
	if (termios->c_iflag & IXOFF)
		flow |= SC16IS7XX_EFR_SWFLOW1_BIT;

	sc16is7xx_port_write(port, SC16IS7XX_EFR_REG, flow);
	regcache_cache_bypass(s->regmap, false);

	/* Update LCR register */
	sc16is7xx_port_write(port, SC16IS7XX_LCR_REG, lcr);

	mutex_unlock(&s->efr_lock);

	/* Get baud rate generator configuration */
	baud = uart_get_baud_rate(port, termios, old,
				  port->uartclk / 16 / 4 / 0xffff,
				  port->uartclk / 16);

	/* Setup baudrate generator */
	baud = sc16is7xx_set_baud(port, baud);

	/* Update timeout according to new baud rate */
	uart_update_timeout(port, termios->c_cflag, baud);
}

static int sc16is7xx_config_rs485(struct uart_port *port,
				  struct serial_rs485 *rs485)
{
	struct sc16is7xx_port *s = dev_get_drvdata(port->dev);
	struct sc16is7xx_one *one = to_sc16is7xx_one(port, port);

	if (rs485->flags & SER_RS485_ENABLED) {
		bool rts_during_rx, rts_during_tx;

		rts_during_rx = rs485->flags & SER_RS485_RTS_AFTER_SEND;
		rts_during_tx = rs485->flags & SER_RS485_RTS_ON_SEND;

		if (rts_during_rx == rts_during_tx)
			dev_err(port->dev,
				"unsupported RTS signalling on_send:%d after_send:%d - exactly one of RS485 RTS flags should be set\n",
				rts_during_tx, rts_during_rx);

		/*
		 * RTS signal is handled by HW, it's timing can't be influenced.
		 * However, it's sometimes useful to delay TX even without RTS
		 * control therefore we try to handle .delay_rts_before_send.
		 */
		if (rs485->delay_rts_after_send)
			return -EINVAL;
	}

	port->rs485 = *rs485;
	one->config.flags |= SC16IS7XX_RECONF_RS485;
	kthread_queue_work(&s->kworker, &one->reg_work);

	return 0;
}

static int sc16is7xx_startup(struct uart_port *port)
{
	struct sc16is7xx_port *s = dev_get_drvdata(port->dev);
	unsigned int val;

	sc16is7xx_power(port, 1);

	/* Reset FIFOs*/
	val = SC16IS7XX_FCR_RXRESET_BIT | SC16IS7XX_FCR_TXRESET_BIT;
	sc16is7xx_port_write(port, SC16IS7XX_FCR_REG, val);
	udelay(5);
	sc16is7xx_port_write(port, SC16IS7XX_FCR_REG,
			     SC16IS7XX_FCR_FIFO_BIT);

	/* Enable EFR */
	sc16is7xx_port_write(port, SC16IS7XX_LCR_REG,
			     SC16IS7XX_LCR_CONF_MODE_B);

	regcache_cache_bypass(s->regmap, true);

	/* Enable write access to enhanced features and internal clock div */
	sc16is7xx_port_write(port, SC16IS7XX_EFR_REG,
			     SC16IS7XX_EFR_ENABLE_BIT);

	/* Enable TCR/TLR */
	sc16is7xx_port_update(port, SC16IS7XX_MCR_REG,
			      SC16IS7XX_MCR_TCRTLR_BIT,
			      SC16IS7XX_MCR_TCRTLR_BIT);

	/* Configure flow control levels */
	/* Flow control halt level 48, resume level 24 */
	sc16is7xx_port_write(port, SC16IS7XX_TCR_REG,
			     SC16IS7XX_TCR_RX_RESUME(24) |
			     SC16IS7XX_TCR_RX_HALT(48));

	regcache_cache_bypass(s->regmap, false);

	/* Now, initialize the UART */
	sc16is7xx_port_write(port, SC16IS7XX_LCR_REG, SC16IS7XX_LCR_WORD_LEN_8);

	/* Enable the Rx and Tx FIFO */
	sc16is7xx_port_update(port, SC16IS7XX_EFCR_REG,
			      SC16IS7XX_EFCR_RXDISABLE_BIT |
			      SC16IS7XX_EFCR_TXDISABLE_BIT,
			      0);

	/* Enable RX, TX interrupts */
	val = SC16IS7XX_IER_RDI_BIT | SC16IS7XX_IER_THRI_BIT;
	sc16is7xx_port_write(port, SC16IS7XX_IER_REG, val);

	return 0;
}

static void sc16is7xx_shutdown(struct uart_port *port)
{
	struct sc16is7xx_port *s = dev_get_drvdata(port->dev);

	/* Disable all interrupts */
	sc16is7xx_port_write(port, SC16IS7XX_IER_REG, 0);
	/* Disable TX/RX */
	sc16is7xx_port_update(port, SC16IS7XX_EFCR_REG,
			      SC16IS7XX_EFCR_RXDISABLE_BIT |
			      SC16IS7XX_EFCR_TXDISABLE_BIT,
			      SC16IS7XX_EFCR_RXDISABLE_BIT |
			      SC16IS7XX_EFCR_TXDISABLE_BIT);

	sc16is7xx_power(port, 0);

	kthread_flush_worker(&s->kworker);
}

static const char *sc16is7xx_type(struct uart_port *port)
{
	struct sc16is7xx_port *s = dev_get_drvdata(port->dev);

	return (port->type == PORT_SC16IS7XX) ? s->devtype->name : NULL;
}

static int sc16is7xx_request_port(struct uart_port *port)
{
	/* Do nothing */
	return 0;
}

static void sc16is7xx_config_port(struct uart_port *port, int flags)
{
	if (flags & UART_CONFIG_TYPE)
		port->type = PORT_SC16IS7XX;
}

static int sc16is7xx_verify_port(struct uart_port *port,
				 struct serial_struct *s)
{
	if ((s->type != PORT_UNKNOWN) && (s->type != PORT_SC16IS7XX))
		return -EINVAL;
	if (s->irq != port->irq)
		return -EINVAL;

	return 0;
}

static void sc16is7xx_pm(struct uart_port *port, unsigned int state,
			 unsigned int oldstate)
{
	sc16is7xx_power(port, (state == UART_PM_STATE_ON) ? 1 : 0);
}

static void sc16is7xx_null_void(struct uart_port *port)
{
	/* Do nothing */
}

static const struct uart_ops sc16is7xx_ops = {
	.tx_empty	= sc16is7xx_tx_empty,
	.set_mctrl	= sc16is7xx_set_mctrl,
	.get_mctrl	= sc16is7xx_get_mctrl,
	.stop_tx	= sc16is7xx_stop_tx,
	.start_tx	= sc16is7xx_start_tx,
	.stop_rx	= sc16is7xx_stop_rx,
	.break_ctl	= sc16is7xx_break_ctl,
	.startup	= sc16is7xx_startup,
	.shutdown	= sc16is7xx_shutdown,
	.set_termios	= sc16is7xx_set_termios,
	.type		= sc16is7xx_type,
	.request_port	= sc16is7xx_request_port,
	.release_port	= sc16is7xx_null_void,
	.config_port	= sc16is7xx_config_port,
	.verify_port	= sc16is7xx_verify_port,
	.pm		= sc16is7xx_pm,
};

#ifdef CONFIG_GPIOLIB
static int sc16is7xx_gpio_get(struct gpio_chip *chip, unsigned offset)
{
	unsigned int val;
	struct sc16is7xx_port *s = gpiochip_get_data(chip);
	struct uart_port *port = &s->p[0].port;

	val = sc16is7xx_port_read(port, SC16IS7XX_IOSTATE_REG);

	return !!(val & BIT(offset));
}

static void sc16is7xx_gpio_set(struct gpio_chip *chip, unsigned offset, int val)
{
	struct sc16is7xx_port *s = gpiochip_get_data(chip);
	struct uart_port *port = &s->p[0].port;

	sc16is7xx_port_update(port, SC16IS7XX_IOSTATE_REG, BIT(offset),
			      val ? BIT(offset) : 0);
}

static int sc16is7xx_gpio_direction_input(struct gpio_chip *chip,
					  unsigned offset)
{
	struct sc16is7xx_port *s = gpiochip_get_data(chip);
	struct uart_port *port = &s->p[0].port;

	sc16is7xx_port_update(port, SC16IS7XX_IODIR_REG, BIT(offset), 0);

	return 0;
}

static int sc16is7xx_gpio_direction_output(struct gpio_chip *chip,
					   unsigned offset, int val)
{
	struct sc16is7xx_port *s = gpiochip_get_data(chip);
	struct uart_port *port = &s->p[0].port;
	u8 state = sc16is7xx_port_read(port, SC16IS7XX_IOSTATE_REG);

	if (val)
		state |= BIT(offset);
	else
		state &= ~BIT(offset);
	sc16is7xx_port_write(port, SC16IS7XX_IOSTATE_REG, state);
	sc16is7xx_port_update(port, SC16IS7XX_IODIR_REG, BIT(offset),
			      BIT(offset));

	return 0;
}
#endif

static int sc16is7xx_probe(struct device *dev,
			   const struct sc16is7xx_devtype *devtype,
			   struct regmap *regmap, int irq, unsigned long flags)
{
	struct sched_param sched_param = { .sched_priority = MAX_RT_PRIO / 2 };
	unsigned long freq, *pfreq = dev_get_platdata(dev);
	int i, ret;
	struct sc16is7xx_port *s;

	if (IS_ERR(regmap))
		return PTR_ERR(regmap);

	/* Alloc port structure */
	s = devm_kzalloc(dev, sizeof(*s) +
			 sizeof(struct sc16is7xx_one) * devtype->nr_uart,
			 GFP_KERNEL);
	if (!s) {
		dev_err(dev, "Error allocating port structure\n");
		return -ENOMEM;
	}

	s->clk = devm_clk_get(dev, NULL);
	if (IS_ERR(s->clk)) {
		if (pfreq)
			freq = *pfreq;
		else
			return PTR_ERR(s->clk);
	} else {
		clk_prepare_enable(s->clk);
		freq = clk_get_rate(s->clk);
	}

	s->regmap = regmap;
	s->devtype = devtype;
	dev_set_drvdata(dev, s);
	mutex_init(&s->efr_lock);

	kthread_init_worker(&s->kworker);
	kthread_init_work(&s->irq_work, sc16is7xx_ist);
	s->kworker_task = kthread_run(kthread_worker_fn, &s->kworker,
				      "sc16is7xx");
	if (IS_ERR(s->kworker_task)) {
		ret = PTR_ERR(s->kworker_task);
		goto out_clk;
	}
	sched_setscheduler(s->kworker_task, SCHED_FIFO, &sched_param);

#ifdef CONFIG_GPIOLIB
	if (devtype->nr_gpio) {
		/* Setup GPIO cotroller */
		s->gpio.owner		 = THIS_MODULE;
		s->gpio.parent		 = dev;
		s->gpio.label		 = dev_name(dev);
		s->gpio.direction_input	 = sc16is7xx_gpio_direction_input;
		s->gpio.get		 = sc16is7xx_gpio_get;
		s->gpio.direction_output = sc16is7xx_gpio_direction_output;
		s->gpio.set		 = sc16is7xx_gpio_set;
		s->gpio.base		 = -1;
		s->gpio.ngpio		 = devtype->nr_gpio;
		s->gpio.can_sleep	 = 1;
		ret = gpiochip_add_data(&s->gpio, s);
		if (ret)
			goto out_thread;
	}
#endif

	/* reset device, purging any pending irq / data */
	regmap_write(s->regmap, SC16IS7XX_IOCONTROL_REG << SC16IS7XX_REG_SHIFT,
			SC16IS7XX_IOCONTROL_SRESET_BIT);

	for (i = 0; i < devtype->nr_uart; ++i) {
		s->p[i].line		= i;
		/* Initialize port data */
		s->p[i].port.dev	= dev;
		s->p[i].port.irq	= irq;
		s->p[i].port.type	= PORT_SC16IS7XX;
		s->p[i].port.fifosize	= SC16IS7XX_FIFO_SIZE;
		s->p[i].port.flags	= UPF_FIXED_TYPE | UPF_LOW_LATENCY;
		s->p[i].port.iotype	= UPIO_PORT;
		s->p[i].port.uartclk	= freq;
		s->p[i].port.rs485_config = sc16is7xx_config_rs485;
		s->p[i].port.ops	= &sc16is7xx_ops;
		s->p[i].port.line	= sc16is7xx_alloc_line();
		if (s->p[i].port.line >= SC16IS7XX_MAX_DEVS) {
			ret = -ENOMEM;
			goto out_ports;
		}

		/* Disable all interrupts */
		sc16is7xx_port_write(&s->p[i].port, SC16IS7XX_IER_REG, 0);
		/* Disable TX/RX */
		sc16is7xx_port_write(&s->p[i].port, SC16IS7XX_EFCR_REG,
				     SC16IS7XX_EFCR_RXDISABLE_BIT |
				     SC16IS7XX_EFCR_TXDISABLE_BIT);
		/* Initialize kthread work structs */
		kthread_init_work(&s->p[i].tx_work, sc16is7xx_tx_proc);
		kthread_init_work(&s->p[i].reg_work, sc16is7xx_reg_proc);
		/* Register port */
		uart_add_one_port(&sc16is7xx_uart, &s->p[i].port);

		/* Enable EFR */
		sc16is7xx_port_write(&s->p[i].port, SC16IS7XX_LCR_REG,
				     SC16IS7XX_LCR_CONF_MODE_B);

		regcache_cache_bypass(s->regmap, true);

		/* Enable write access to enhanced features */
		sc16is7xx_port_write(&s->p[i].port, SC16IS7XX_EFR_REG,
				     SC16IS7XX_EFR_ENABLE_BIT);

		regcache_cache_bypass(s->regmap, false);

		/* Restore access to general registers */
		sc16is7xx_port_write(&s->p[i].port, SC16IS7XX_LCR_REG, 0x00);

		/* Go to suspend mode */
		sc16is7xx_power(&s->p[i].port, 0);
	}

	/* Setup interrupt */
	ret = devm_request_irq(dev, irq, sc16is7xx_irq,
			       flags, dev_name(dev), s);
	if (!ret)
		return 0;

out_ports:
	for (i--; i >= 0; i--) {
		uart_remove_one_port(&sc16is7xx_uart, &s->p[i].port);
		clear_bit(s->p[i].port.line, &sc16is7xx_lines);
	}

#ifdef CONFIG_GPIOLIB
	if (devtype->nr_gpio)
		gpiochip_remove(&s->gpio);

out_thread:
#endif
	kthread_stop(s->kworker_task);

out_clk:
	if (!IS_ERR(s->clk))
		clk_disable_unprepare(s->clk);

	return ret;
}

static int sc16is7xx_remove(struct device *dev)
{
	struct sc16is7xx_port *s = dev_get_drvdata(dev);
	int i;

#ifdef CONFIG_GPIOLIB
	if (s->devtype->nr_gpio)
		gpiochip_remove(&s->gpio);
#endif

	for (i = 0; i < s->devtype->nr_uart; i++) {
		uart_remove_one_port(&sc16is7xx_uart, &s->p[i].port);
		clear_bit(s->p[i].port.line, &sc16is7xx_lines);
		sc16is7xx_power(&s->p[i].port, 0);
	}

	kthread_flush_worker(&s->kworker);
	kthread_stop(s->kworker_task);

	if (!IS_ERR(s->clk))
		clk_disable_unprepare(s->clk);

	return 0;
}

static const struct of_device_id __maybe_unused sc16is7xx_dt_ids[] = {
	{ .compatible = "nxp,sc16is740",	.data = &sc16is74x_devtype, },
	{ .compatible = "nxp,sc16is741",	.data = &sc16is74x_devtype, },
	{ .compatible = "nxp,sc16is750",	.data = &sc16is750_devtype, },
	{ .compatible = "nxp,sc16is752",	.data = &sc16is752_devtype, },
	{ .compatible = "nxp,sc16is760",	.data = &sc16is760_devtype, },
	{ .compatible = "nxp,sc16is762",	.data = &sc16is762_devtype, },
	{ }
};
MODULE_DEVICE_TABLE(of, sc16is7xx_dt_ids);

static struct regmap_config regcfg = {
	.reg_bits = 7,
	.pad_bits = 1,
	.val_bits = 8,
	.cache_type = REGCACHE_RBTREE,
	.volatile_reg = sc16is7xx_regmap_volatile,
	.precious_reg = sc16is7xx_regmap_precious,
};

#ifdef CONFIG_SERIAL_SC16IS7XX_SPI
static int sc16is7xx_spi_probe(struct spi_device *spi)
{
	const struct sc16is7xx_devtype *devtype;
	unsigned long flags = 0;
	struct regmap *regmap;
	int ret;

	/* Setup SPI bus */
	spi->bits_per_word	= 8;
	/* only supports mode 0 on SC16IS762 */
	spi->mode		= spi->mode ? : SPI_MODE_0;
	spi->max_speed_hz	= spi->max_speed_hz ? : 15000000;
	ret = spi_setup(spi);
	if (ret)
		return ret;

	if (spi->dev.of_node) {
		const struct of_device_id *of_id =
			of_match_device(sc16is7xx_dt_ids, &spi->dev);

		if (!of_id)
			return -ENODEV;

		devtype = (struct sc16is7xx_devtype *)of_id->data;
	} else {
		const struct spi_device_id *id_entry = spi_get_device_id(spi);

		devtype = (struct sc16is7xx_devtype *)id_entry->driver_data;
		flags = IRQF_TRIGGER_FALLING;
	}

	regcfg.max_register = (0xf << SC16IS7XX_REG_SHIFT) |
			      (devtype->nr_uart - 1);
	regmap = devm_regmap_init_spi(spi, &regcfg);

	return sc16is7xx_probe(&spi->dev, devtype, regmap, spi->irq, flags);
}

static int sc16is7xx_spi_remove(struct spi_device *spi)
{
	return sc16is7xx_remove(&spi->dev);
}

static const struct spi_device_id sc16is7xx_spi_id_table[] = {
	{ "sc16is74x",	(kernel_ulong_t)&sc16is74x_devtype, },
	{ "sc16is740",	(kernel_ulong_t)&sc16is74x_devtype, },
	{ "sc16is741",	(kernel_ulong_t)&sc16is74x_devtype, },
	{ "sc16is750",	(kernel_ulong_t)&sc16is750_devtype, },
	{ "sc16is752",	(kernel_ulong_t)&sc16is752_devtype, },
	{ "sc16is760",	(kernel_ulong_t)&sc16is760_devtype, },
	{ "sc16is762",	(kernel_ulong_t)&sc16is762_devtype, },
	{ }
};

MODULE_DEVICE_TABLE(spi, sc16is7xx_spi_id_table);

static struct spi_driver sc16is7xx_spi_uart_driver = {
	.driver = {
		.name		= SC16IS7XX_NAME,
		.of_match_table	= of_match_ptr(sc16is7xx_dt_ids),
	},
	.probe		= sc16is7xx_spi_probe,
	.remove		= sc16is7xx_spi_remove,
	.id_table	= sc16is7xx_spi_id_table,
};

MODULE_ALIAS("spi:sc16is7xx");
#endif

#ifdef CONFIG_SERIAL_SC16IS7XX_I2C
static int sc16is7xx_i2c_probe(struct i2c_client *i2c,
			       const struct i2c_device_id *id)
{
	const struct sc16is7xx_devtype *devtype;
	unsigned long flags = 0;
	struct regmap *regmap;

	if (i2c->dev.of_node) {
		const struct of_device_id *of_id =
				of_match_device(sc16is7xx_dt_ids, &i2c->dev);

		if (!of_id)
			return -ENODEV;

		devtype = (struct sc16is7xx_devtype *)of_id->data;
	} else {
		devtype = (struct sc16is7xx_devtype *)id->driver_data;
		flags = IRQF_TRIGGER_FALLING;
	}

	regcfg.max_register = (0xf << SC16IS7XX_REG_SHIFT) |
			      (devtype->nr_uart - 1);
	regmap = devm_regmap_init_i2c(i2c, &regcfg);

	return sc16is7xx_probe(&i2c->dev, devtype, regmap, i2c->irq, flags);
}

static int sc16is7xx_i2c_remove(struct i2c_client *client)
{
	return sc16is7xx_remove(&client->dev);
}

static const struct i2c_device_id sc16is7xx_i2c_id_table[] = {
	{ "sc16is74x",	(kernel_ulong_t)&sc16is74x_devtype, },
	{ "sc16is740",	(kernel_ulong_t)&sc16is74x_devtype, },
	{ "sc16is741",	(kernel_ulong_t)&sc16is74x_devtype, },
	{ "sc16is750",	(kernel_ulong_t)&sc16is750_devtype, },
	{ "sc16is752",	(kernel_ulong_t)&sc16is752_devtype, },
	{ "sc16is760",	(kernel_ulong_t)&sc16is760_devtype, },
	{ "sc16is762",	(kernel_ulong_t)&sc16is762_devtype, },
	{ }
};
MODULE_DEVICE_TABLE(i2c, sc16is7xx_i2c_id_table);

static struct i2c_driver sc16is7xx_i2c_uart_driver = {
	.driver = {
		.name		= SC16IS7XX_NAME,
		.of_match_table	= of_match_ptr(sc16is7xx_dt_ids),
	},
	.probe		= sc16is7xx_i2c_probe,
	.remove		= sc16is7xx_i2c_remove,
	.id_table	= sc16is7xx_i2c_id_table,
};

#endif

static int __init sc16is7xx_init(void)
{
	int ret;

	ret = uart_register_driver(&sc16is7xx_uart);
	if (ret) {
		pr_err("Registering UART driver failed\n");
		return ret;
	}

#ifdef CONFIG_SERIAL_SC16IS7XX_I2C
	ret = i2c_add_driver(&sc16is7xx_i2c_uart_driver);
	if (ret < 0) {
		pr_err("failed to init sc16is7xx i2c --> %d\n", ret);
		return ret;
	}
#endif

#ifdef CONFIG_SERIAL_SC16IS7XX_SPI
	ret = spi_register_driver(&sc16is7xx_spi_uart_driver);
	if (ret < 0) {
		pr_err("failed to init sc16is7xx spi --> %d\n", ret);
		return ret;
	}
#endif
	return ret;
}
module_init(sc16is7xx_init);

static void __exit sc16is7xx_exit(void)
{
#ifdef CONFIG_SERIAL_SC16IS7XX_I2C
	i2c_del_driver(&sc16is7xx_i2c_uart_driver);
#endif

#ifdef CONFIG_SERIAL_SC16IS7XX_SPI
	spi_unregister_driver(&sc16is7xx_spi_uart_driver);
#endif
	uart_unregister_driver(&sc16is7xx_uart);
}
module_exit(sc16is7xx_exit);

MODULE_LICENSE("GPL");
MODULE_AUTHOR("Jon Ringle <jringle@gridpoint.com>");
MODULE_DESCRIPTION("SC16IS7XX serial driver");<|MERGE_RESOLUTION|>--- conflicted
+++ resolved
@@ -701,8 +701,6 @@
 			rxlen = sc16is7xx_port_read(port, SC16IS7XX_RXLVL_REG);
 			if (rxlen)
 				sc16is7xx_handle_rx(port, rxlen, iir);
-			else
-				return false;
 			break;
 		case SC16IS7XX_IIR_THRI_SRC:
 			sc16is7xx_handle_tx(port);
@@ -721,33 +719,19 @@
 {
 	struct sc16is7xx_port *s = to_sc16is7xx_port(ws, irq_work);
 
-<<<<<<< HEAD
 	mutex_lock(&s->efr_lock);
 
-	while (1)
-	{
-=======
 	while (1) {
->>>>>>> a21f3c11
 		bool keep_polling = false;
 		int i;
 
 		for (i = 0; i < s->devtype->nr_uart; ++i)
-<<<<<<< HEAD
-		{
-			keep_polling |= sc16is7xx_port_irq(s, i);
-		}
-		if (!keep_polling)
-			break;
-	}
-
-	mutex_unlock(&s->efr_lock);
-=======
 			keep_polling |= sc16is7xx_port_irq(s, i);
 		if (!keep_polling)
 			break;
 	}
->>>>>>> a21f3c11
+
+	mutex_unlock(&s->efr_lock);
 }
 
 static irqreturn_t sc16is7xx_irq(int irq, void *dev_id)
