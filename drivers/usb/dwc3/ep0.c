// SPDX-License-Identifier: GPL-2.0
/*
 * ep0.c - DesignWare USB3 DRD Controller Endpoint 0 Handling
 *
 * Copyright (C) 2010-2011 Texas Instruments Incorporated - https://www.ti.com
 *
 * Authors: Felipe Balbi <balbi@ti.com>,
 *	    Sebastian Andrzej Siewior <bigeasy@linutronix.de>
 */

#include <linux/kernel.h>
#include <linux/slab.h>
#include <linux/spinlock.h>
#include <linux/platform_device.h>
#include <linux/pm_runtime.h>
#include <linux/interrupt.h>
#include <linux/io.h>
#include <linux/list.h>
#include <linux/dma-mapping.h>

#include <linux/usb/ch9.h>
#include <linux/usb/gadget.h>
#include <linux/usb/composite.h>

#include "core.h"
#include "debug.h"
#include "gadget.h"
#include "io.h"

static void __dwc3_ep0_do_control_status(struct dwc3 *dwc, struct dwc3_ep *dep);
static void __dwc3_ep0_do_control_data(struct dwc3 *dwc,
		struct dwc3_ep *dep, struct dwc3_request *req);
static int dwc3_ep0_delegate_req(struct dwc3 *dwc,
				 struct usb_ctrlrequest *ctrl);

static void dwc3_ep0_prepare_one_trb(struct dwc3_ep *dep,
		dma_addr_t buf_dma, u32 len, u32 type, bool chain)
{
	struct dwc3_trb			*trb;
	struct dwc3			*dwc;

	dwc = dep->dwc;
	trb = &dwc->ep0_trb[dep->trb_enqueue];

	if (chain)
		dep->trb_enqueue++;

	trb->bpl = lower_32_bits(buf_dma);
	trb->bph = upper_32_bits(buf_dma);
	trb->size = len;
	trb->ctrl = type;

	trb->ctrl |= (DWC3_TRB_CTRL_HWO
			| DWC3_TRB_CTRL_ISP_IMI);

	if (chain)
		trb->ctrl |= DWC3_TRB_CTRL_CHN;
	else
		trb->ctrl |= (DWC3_TRB_CTRL_IOC
				| DWC3_TRB_CTRL_LST);

	trace_dwc3_prepare_trb(dep, trb);
}

static int dwc3_ep0_start_trans(struct dwc3_ep *dep)
{
	struct dwc3_gadget_ep_cmd_params params;
	struct dwc3			*dwc;
	int				ret;

	if (dep->flags & DWC3_EP_TRANSFER_STARTED)
		return 0;

	dwc = dep->dwc;

	memset(&params, 0, sizeof(params));
	params.param0 = upper_32_bits(dwc->ep0_trb_addr);
	params.param1 = lower_32_bits(dwc->ep0_trb_addr);

	ret = dwc3_send_gadget_ep_cmd(dep, DWC3_DEPCMD_STARTTRANSFER, &params);
	if (ret < 0)
		return ret;

	dwc->ep0_next_event = DWC3_EP0_COMPLETE;

	return 0;
}

static int __dwc3_gadget_ep0_queue(struct dwc3_ep *dep,
		struct dwc3_request *req)
{
	struct dwc3		*dwc = dep->dwc;

	req->request.actual	= 0;
	req->request.status	= -EINPROGRESS;
	req->epnum		= dep->number;

	list_add_tail(&req->list, &dep->pending_list);

	/*
	 * Gadget driver might not be quick enough to queue a request
	 * before we get a Transfer Not Ready event on this endpoint.
	 *
	 * In that case, we will set DWC3_EP_PENDING_REQUEST. When that
	 * flag is set, it's telling us that as soon as Gadget queues the
	 * required request, we should kick the transfer here because the
	 * IRQ we were waiting for is long gone.
	 */
	if (dep->flags & DWC3_EP_PENDING_REQUEST) {
		unsigned int direction;

		direction = !!(dep->flags & DWC3_EP0_DIR_IN);

		if (dwc->ep0state != EP0_DATA_PHASE) {
			dev_WARN(dwc->dev, "Unexpected pending request\n");
			return 0;
		}

		__dwc3_ep0_do_control_data(dwc, dwc->eps[direction], req);

		dep->flags &= ~(DWC3_EP_PENDING_REQUEST |
				DWC3_EP0_DIR_IN);

		return 0;
	}

	/*
	 * In case gadget driver asked us to delay the STATUS phase,
	 * handle it here.
	 */
	if (dwc->delayed_status) {
		unsigned int direction;

		direction = !dwc->ep0_expect_in;
		dwc->delayed_status = false;
		usb_gadget_set_state(dwc->gadget, USB_STATE_CONFIGURED);

		if (dwc->ep0state == EP0_STATUS_PHASE)
			__dwc3_ep0_do_control_status(dwc, dwc->eps[direction]);

		return 0;
	}

	/*
	 * Unfortunately we have uncovered a limitation wrt the Data Phase.
	 *
	 * Section 9.4 says we can wait for the XferNotReady(DATA) event to
	 * come before issueing Start Transfer command, but if we do, we will
	 * miss situations where the host starts another SETUP phase instead of
	 * the DATA phase.  Such cases happen at least on TD.7.6 of the Link
	 * Layer Compliance Suite.
	 *
	 * The problem surfaces due to the fact that in case of back-to-back
	 * SETUP packets there will be no XferNotReady(DATA) generated and we
	 * will be stuck waiting for XferNotReady(DATA) forever.
	 *
	 * By looking at tables 9-13 and 9-14 of the Databook, we can see that
	 * it tells us to start Data Phase right away. It also mentions that if
	 * we receive a SETUP phase instead of the DATA phase, core will issue
	 * XferComplete for the DATA phase, before actually initiating it in
	 * the wire, with the TRB's status set to "SETUP_PENDING". Such status
	 * can only be used to print some debugging logs, as the core expects
	 * us to go through to the STATUS phase and start a CONTROL_STATUS TRB,
	 * just so it completes right away, without transferring anything and,
	 * only then, we can go back to the SETUP phase.
	 *
	 * Because of this scenario, SNPS decided to change the programming
	 * model of control transfers and support on-demand transfers only for
	 * the STATUS phase. To fix the issue we have now, we will always wait
	 * for gadget driver to queue the DATA phase's struct usb_request, then
	 * start it right away.
	 *
	 * If we're actually in a 2-stage transfer, we will wait for
	 * XferNotReady(STATUS).
	 */
	if (dwc->three_stage_setup) {
		unsigned int direction;

		direction = dwc->ep0_expect_in;
		dwc->ep0state = EP0_DATA_PHASE;

		__dwc3_ep0_do_control_data(dwc, dwc->eps[direction], req);

		dep->flags &= ~DWC3_EP0_DIR_IN;
	}

	return 0;
}

int dwc3_gadget_ep0_queue(struct usb_ep *ep, struct usb_request *request,
		gfp_t gfp_flags)
{
	struct dwc3_request		*req = to_dwc3_request(request);
	struct dwc3_ep			*dep = to_dwc3_ep(ep);
	struct dwc3			*dwc = dep->dwc;

	unsigned long			flags;

	int				ret;

	spin_lock_irqsave(&dwc->lock, flags);
	if (!dep->endpoint.desc || !dwc->pullups_connected) {
		dev_err(dwc->dev, "%s: can't queue to disabled endpoint\n",
				dep->name);
		ret = -ESHUTDOWN;
		goto out;
	}

	/* we share one TRB for ep0/1 */
	if (!list_empty(&dep->pending_list)) {
		ret = -EBUSY;
		goto out;
	}

	ret = __dwc3_gadget_ep0_queue(dep, req);

out:
	spin_unlock_irqrestore(&dwc->lock, flags);

	return ret;
}

void dwc3_ep0_stall_and_restart(struct dwc3 *dwc)
{
	struct dwc3_ep		*dep;

	/* reinitialize physical ep1 */
	dep = dwc->eps[1];
	dep->flags = DWC3_EP_ENABLED;

	/* stall is always issued on EP0 */
	dep = dwc->eps[0];
	__dwc3_gadget_ep_set_halt(dep, 1, false);
	dep->flags = DWC3_EP_ENABLED;
	dwc->delayed_status = false;

	if (!list_empty(&dep->pending_list)) {
		struct dwc3_request	*req;

		req = next_request(&dep->pending_list);
		dwc3_gadget_giveback(dep, req, -ECONNRESET);
	}

	dwc->eps[0]->trb_enqueue = 0;
	dwc->eps[1]->trb_enqueue = 0;
	dwc->ep0state = EP0_SETUP_PHASE;
	dwc3_ep0_out_start(dwc);
}

int __dwc3_gadget_ep0_set_halt(struct usb_ep *ep, int value)
{
	struct dwc3_ep			*dep = to_dwc3_ep(ep);
	struct dwc3			*dwc = dep->dwc;

	dwc3_ep0_stall_and_restart(dwc);

	return 0;
}

int dwc3_gadget_ep0_set_halt(struct usb_ep *ep, int value)
{
	struct dwc3_ep			*dep = to_dwc3_ep(ep);
	struct dwc3			*dwc = dep->dwc;
	unsigned long			flags;
	int				ret;

	spin_lock_irqsave(&dwc->lock, flags);
	ret = __dwc3_gadget_ep0_set_halt(ep, value);
	spin_unlock_irqrestore(&dwc->lock, flags);

	return ret;
}

void dwc3_ep0_out_start(struct dwc3 *dwc)
{
	struct dwc3_ep			*dep;
	int				ret;

	complete(&dwc->ep0_in_setup);

	dep = dwc->eps[0];
	dwc3_ep0_prepare_one_trb(dep, dwc->ep0_trb_addr, 8,
			DWC3_TRBCTL_CONTROL_SETUP, false);
	ret = dwc3_ep0_start_trans(dep);
	WARN_ON(ret < 0);
}

static struct dwc3_ep *dwc3_wIndex_to_dep(struct dwc3 *dwc, __le16 wIndex_le)
{
	struct dwc3_ep		*dep;
	u32			windex = le16_to_cpu(wIndex_le);
	u32			epnum;

	epnum = (windex & USB_ENDPOINT_NUMBER_MASK) << 1;
	if ((windex & USB_ENDPOINT_DIR_MASK) == USB_DIR_IN)
		epnum |= 1;

	dep = dwc->eps[epnum];
	if (dep == NULL)
		return NULL;

	if (dep->flags & DWC3_EP_ENABLED)
		return dep;

	return NULL;
}

static void dwc3_ep0_status_cmpl(struct usb_ep *ep, struct usb_request *req)
{
}
/*
 * ch 9.4.5
 */
static int dwc3_ep0_handle_status(struct dwc3 *dwc,
		struct usb_ctrlrequest *ctrl)
{
	struct dwc3_ep		*dep;
	u32			recip;
	u32			value;
	u32			reg;
	u16			usb_status = 0;
	__le16			*response_pkt;

	/* We don't support PTM_STATUS */
	value = le16_to_cpu(ctrl->wValue);
	if (value != 0)
		return -EINVAL;

	recip = ctrl->bRequestType & USB_RECIP_MASK;
	switch (recip) {
	case USB_RECIP_DEVICE:
		/*
		 * LTM will be set once we know how to set this in HW.
		 */
		usb_status |= dwc->gadget->is_selfpowered;

		if ((dwc->speed == DWC3_DSTS_SUPERSPEED) ||
		    (dwc->speed == DWC3_DSTS_SUPERSPEED_PLUS)) {
			reg = dwc3_readl(dwc->regs, DWC3_DCTL);
			if (reg & DWC3_DCTL_INITU1ENA)
				usb_status |= 1 << USB_DEV_STAT_U1_ENABLED;
			if (reg & DWC3_DCTL_INITU2ENA)
				usb_status |= 1 << USB_DEV_STAT_U2_ENABLED;
		} else {
			usb_status |= dwc->gadget->wakeup_armed <<
					USB_DEVICE_REMOTE_WAKEUP;
		}

		/* Sends the status indicating if the remote wakeup is
		 * supported by device.
		 */
		usb_status |= dwc->remote_wakeup << USB_DEVICE_REMOTE_WAKEUP;

		break;

	case USB_RECIP_INTERFACE:
		/*
		 * Function Remote Wake Capable	D0
		 * Function Remote Wakeup	D1
		 */
		return dwc3_ep0_delegate_req(dwc, ctrl);

	case USB_RECIP_ENDPOINT:
		dep = dwc3_wIndex_to_dep(dwc, ctrl->wIndex);
		if (!dep)
			return -EINVAL;

		if (dep->flags & DWC3_EP_STALL)
			usb_status = 1 << USB_ENDPOINT_HALT;
		break;
	default:
		return -EINVAL;
	}

	response_pkt = (__le16 *) dwc->setup_buf;
	*response_pkt = cpu_to_le16(usb_status);

	dep = dwc->eps[0];
	dwc->ep0_usb_req.dep = dep;
	dwc->ep0_usb_req.request.length = sizeof(*response_pkt);
	dwc->ep0_usb_req.request.buf = dwc->setup_buf;
	dwc->ep0_usb_req.request.complete = dwc3_ep0_status_cmpl;

	return __dwc3_gadget_ep0_queue(dep, &dwc->ep0_usb_req);
}

static int dwc3_ep0_handle_u1(struct dwc3 *dwc, enum usb_device_state state,
		int set)
{
	u32 reg;

	if (state != USB_STATE_CONFIGURED)
		return -EINVAL;
	if ((dwc->speed != DWC3_DSTS_SUPERSPEED) &&
			(dwc->speed != DWC3_DSTS_SUPERSPEED_PLUS))
		return -EINVAL;
	if (set && dwc->dis_u1_entry_quirk)
		return -EINVAL;

	reg = dwc3_readl(dwc->regs, DWC3_DCTL);
	if (set)
		reg |= DWC3_DCTL_INITU1ENA;
	else
		reg &= ~DWC3_DCTL_INITU1ENA;
	dwc3_writel(dwc->regs, DWC3_DCTL, reg);

	return 0;
}

static int dwc3_ep0_handle_u2(struct dwc3 *dwc, enum usb_device_state state,
		int set)
{
	u32 reg;


	if (state != USB_STATE_CONFIGURED)
		return -EINVAL;
	if ((dwc->speed != DWC3_DSTS_SUPERSPEED) &&
			(dwc->speed != DWC3_DSTS_SUPERSPEED_PLUS))
		return -EINVAL;
	if (set && dwc->dis_u2_entry_quirk)
		return -EINVAL;

	reg = dwc3_readl(dwc->regs, DWC3_DCTL);
	if (set)
		reg |= DWC3_DCTL_INITU2ENA;
	else
		reg &= ~DWC3_DCTL_INITU2ENA;
	dwc3_writel(dwc->regs, DWC3_DCTL, reg);

	return 0;
}

static int dwc3_ep0_handle_test(struct dwc3 *dwc, enum usb_device_state state,
		u32 wIndex, int set)
{
	if ((wIndex & 0xff) != 0)
		return -EINVAL;
	if (!set)
		return -EINVAL;

	switch (wIndex >> 8) {
	case USB_TEST_J:
	case USB_TEST_K:
	case USB_TEST_SE0_NAK:
	case USB_TEST_PACKET:
	case USB_TEST_FORCE_ENABLE:
		dwc->test_mode_nr = wIndex >> 8;
		dwc->test_mode = true;
		break;
	default:
		return -EINVAL;
	}

	return 0;
}

static int dwc3_ep0_handle_device(struct dwc3 *dwc,
		struct usb_ctrlrequest *ctrl, int set)
{
	enum usb_device_state	state;
	u32			wValue;
	u32			wIndex;
	int			ret = 0;

	wValue = le16_to_cpu(ctrl->wValue);
	wIndex = le16_to_cpu(ctrl->wIndex);
	state = dwc->gadget->state;

	switch (wValue) {
	case USB_DEVICE_REMOTE_WAKEUP:
<<<<<<< HEAD
		if (set)
			dwc->remote_wakeup = 1;
		else
			dwc->remote_wakeup = 0;
=======
		if (dwc->wakeup_configured)
			dwc->gadget->wakeup_armed = set;
		else
			ret = -EINVAL;
>>>>>>> 08485d4c

		break;
	/*
	 * 9.4.1 says only for SS, in AddressState only for
	 * default control pipe
	 */
	case USB_DEVICE_U1_ENABLE:
		ret = dwc3_ep0_handle_u1(dwc, state, set);
		break;
	case USB_DEVICE_U2_ENABLE:
		ret = dwc3_ep0_handle_u2(dwc, state, set);
		break;
	case USB_DEVICE_LTM_ENABLE:
		ret = -EINVAL;
		break;
	case USB_DEVICE_TEST_MODE:
		ret = dwc3_ep0_handle_test(dwc, state, wIndex, set);
		break;
	case USB_DEVICE_B_HNP_ENABLE:
		if (set) {
			if (dwc->gadget->host_request_flag) {
				struct usb_phy *phy =
					usb_get_phy(USB_PHY_TYPE_USB3);

				dwc->gadget->b_hnp_enable = 0;
				dwc->gadget->host_request_flag = 0;
				otg_start_hnp(phy->otg);
				usb_put_phy(phy);
			} else {
				dwc->gadget->b_hnp_enable = 1;
			}
		} else
			return -EINVAL;
		break;

	case USB_DEVICE_A_HNP_SUPPORT:
		/* RH port supports HNP */
		dev_dbg(dwc->dev,
			    "SET_FEATURE: USB_DEVICE_A_HNP_SUPPORT\n");
		break;

	case USB_DEVICE_A_ALT_HNP_SUPPORT:
		/* other RH port does */
		dev_dbg(dwc->dev,
			    "SET_FEATURE: USB_DEVICE_A_ALT_HNP_SUPPORT\n");
		break;
	default:
		ret = -EINVAL;
	}

	return ret;
}

static int dwc3_ep0_handle_intf(struct dwc3 *dwc,
		struct usb_ctrlrequest *ctrl, int set)
{
	u32			wValue;
	int			ret = 0;

	wValue = le16_to_cpu(ctrl->wValue);

	switch (wValue) {
	case USB_INTRF_FUNC_SUSPEND:
		ret = dwc3_ep0_delegate_req(dwc, ctrl);
		break;
	default:
		ret = -EINVAL;
	}

	return ret;
}

static int dwc3_ep0_handle_endpoint(struct dwc3 *dwc,
		struct usb_ctrlrequest *ctrl, int set)
{
	struct dwc3_ep		*dep;
	u32			wValue;
	int			ret;

	wValue = le16_to_cpu(ctrl->wValue);

	switch (wValue) {
	case USB_ENDPOINT_HALT:
		dep = dwc3_wIndex_to_dep(dwc, ctrl->wIndex);
		if (!dep)
			return -EINVAL;

		if (set == 0 && (dep->flags & DWC3_EP_WEDGE))
			break;

		ret = __dwc3_gadget_ep_set_halt(dep, set, true);
		if (ret)
			return -EINVAL;

		/* ClearFeature(Halt) may need delayed status */
		if (!set && (dep->flags & DWC3_EP_END_TRANSFER_PENDING))
			return USB_GADGET_DELAYED_STATUS;

		break;
	default:
		return -EINVAL;
	}

	return 0;
}

static int dwc3_ep0_handle_feature(struct dwc3 *dwc,
		struct usb_ctrlrequest *ctrl, int set)
{
	u32			recip;
	int			ret;

	recip = ctrl->bRequestType & USB_RECIP_MASK;

	switch (recip) {
	case USB_RECIP_DEVICE:
		ret = dwc3_ep0_handle_device(dwc, ctrl, set);
		break;
	case USB_RECIP_INTERFACE:
		ret = dwc3_ep0_handle_intf(dwc, ctrl, set);
		break;
	case USB_RECIP_ENDPOINT:
		ret = dwc3_ep0_handle_endpoint(dwc, ctrl, set);
		break;
	default:
		ret = -EINVAL;
	}

	return ret;
}

static int dwc3_ep0_set_address(struct dwc3 *dwc, struct usb_ctrlrequest *ctrl)
{
	enum usb_device_state state = dwc->gadget->state;
	u32 addr;
	u32 reg;

	addr = le16_to_cpu(ctrl->wValue);
	if (addr > 127) {
		dev_err(dwc->dev, "invalid device address %d\n", addr);
		return -EINVAL;
	}

	if (state == USB_STATE_CONFIGURED) {
		dev_err(dwc->dev, "can't SetAddress() from Configured State\n");
		return -EINVAL;
	}

	reg = dwc3_readl(dwc->regs, DWC3_DCFG);
	reg &= ~(DWC3_DCFG_DEVADDR_MASK);
	reg |= DWC3_DCFG_DEVADDR(addr);
	dwc3_writel(dwc->regs, DWC3_DCFG, reg);

	if (addr)
		usb_gadget_set_state(dwc->gadget, USB_STATE_ADDRESS);
	else
		usb_gadget_set_state(dwc->gadget, USB_STATE_DEFAULT);

	return 0;
}

static int dwc3_ep0_delegate_req(struct dwc3 *dwc, struct usb_ctrlrequest *ctrl)
{
	int ret = -EINVAL;

	if (dwc->async_callbacks) {
		spin_unlock(&dwc->lock);
		ret = dwc->gadget_driver->setup(dwc->gadget, ctrl);
		spin_lock(&dwc->lock);
	}
	return ret;
}

static int dwc3_ep0_set_config(struct dwc3 *dwc, struct usb_ctrlrequest *ctrl)
{
	enum usb_device_state state = dwc->gadget->state;
	u32 cfg;
	int ret;
	u32 reg;

	cfg = le16_to_cpu(ctrl->wValue);

	switch (state) {
	case USB_STATE_DEFAULT:
		return -EINVAL;

	case USB_STATE_ADDRESS:
		dwc3_gadget_clear_tx_fifos(dwc);

		ret = dwc3_ep0_delegate_req(dwc, ctrl);
		/* if the cfg matches and the cfg is non zero */
		if (cfg && (!ret || (ret == USB_GADGET_DELAYED_STATUS))) {

			/*
			 * only change state if set_config has already
			 * been processed. If gadget driver returns
			 * USB_GADGET_DELAYED_STATUS, we will wait
			 * to change the state on the next usb_ep_queue()
			 */
			if (ret == 0)
				usb_gadget_set_state(dwc->gadget,
						USB_STATE_CONFIGURED);

			/*
			 * Enable transition to U1/U2 state when
			 * nothing is pending from application.
			 */
			reg = dwc3_readl(dwc->regs, DWC3_DCTL);
			if (!dwc->dis_u1_entry_quirk)
				reg |= DWC3_DCTL_ACCEPTU1ENA;
			if (!dwc->dis_u2_entry_quirk)
				reg |= DWC3_DCTL_ACCEPTU2ENA;
			dwc3_writel(dwc->regs, DWC3_DCTL, reg);
		}
		break;

	case USB_STATE_CONFIGURED:
		ret = dwc3_ep0_delegate_req(dwc, ctrl);
		if (!cfg && !ret)
			usb_gadget_set_state(dwc->gadget,
					USB_STATE_ADDRESS);
		break;
	default:
		ret = -EINVAL;
	}
	return ret;
}

static void dwc3_ep0_set_sel_cmpl(struct usb_ep *ep, struct usb_request *req)
{
	struct dwc3_ep	*dep = to_dwc3_ep(ep);
	struct dwc3	*dwc = dep->dwc;

	u32		param = 0;
	u32		reg;

	struct timing {
		u8	u1sel;
		u8	u1pel;
		__le16	u2sel;
		__le16	u2pel;
	} __packed timing;

	int		ret;

	memcpy(&timing, req->buf, sizeof(timing));

	dwc->u1sel = timing.u1sel;
	dwc->u1pel = timing.u1pel;
	dwc->u2sel = le16_to_cpu(timing.u2sel);
	dwc->u2pel = le16_to_cpu(timing.u2pel);

	reg = dwc3_readl(dwc->regs, DWC3_DCTL);
	if (reg & DWC3_DCTL_INITU2ENA)
		param = dwc->u2pel;
	if (reg & DWC3_DCTL_INITU1ENA)
		param = dwc->u1pel;

	/*
	 * According to Synopsys Databook, if parameter is
	 * greater than 125, a value of zero should be
	 * programmed in the register.
	 */
	if (param > 125)
		param = 0;

	/* now that we have the time, issue DGCMD Set Sel */
	ret = dwc3_send_gadget_generic_command(dwc,
			DWC3_DGCMD_SET_PERIODIC_PAR, param);
	WARN_ON(ret < 0);
}

static int dwc3_ep0_set_sel(struct dwc3 *dwc, struct usb_ctrlrequest *ctrl)
{
	struct dwc3_ep	*dep;
	enum usb_device_state state = dwc->gadget->state;
	u16		wLength;

	if (state == USB_STATE_DEFAULT)
		return -EINVAL;

	wLength = le16_to_cpu(ctrl->wLength);

	if (wLength != 6) {
		dev_err(dwc->dev, "Set SEL should be 6 bytes, got %d\n",
				wLength);
		return -EINVAL;
	}

	/*
	 * To handle Set SEL we need to receive 6 bytes from Host. So let's
	 * queue a usb_request for 6 bytes.
	 *
	 * Remember, though, this controller can't handle non-wMaxPacketSize
	 * aligned transfers on the OUT direction, so we queue a request for
	 * wMaxPacketSize instead.
	 */
	dep = dwc->eps[0];
	dwc->ep0_usb_req.dep = dep;
	dwc->ep0_usb_req.request.length = dep->endpoint.maxpacket;
	dwc->ep0_usb_req.request.buf = dwc->setup_buf;
	dwc->ep0_usb_req.request.complete = dwc3_ep0_set_sel_cmpl;

	return __dwc3_gadget_ep0_queue(dep, &dwc->ep0_usb_req);
}

static int dwc3_ep0_set_isoch_delay(struct dwc3 *dwc, struct usb_ctrlrequest *ctrl)
{
	u16		wLength;
	u16		wValue;
	u16		wIndex;

	wValue = le16_to_cpu(ctrl->wValue);
	wLength = le16_to_cpu(ctrl->wLength);
	wIndex = le16_to_cpu(ctrl->wIndex);

	if (wIndex || wLength)
		return -EINVAL;

	dwc->gadget->isoch_delay = wValue;

	return 0;
}

static int dwc3_ep0_std_request(struct dwc3 *dwc, struct usb_ctrlrequest *ctrl)
{
	int ret;

	switch (ctrl->bRequest) {
	case USB_REQ_GET_STATUS:
		if (le16_to_cpu(ctrl->wIndex) == OTG_STS_SELECTOR)
			ret = dwc3_ep0_delegate_req(dwc, ctrl);
		else
			ret = dwc3_ep0_handle_status(dwc, ctrl);
		break;
	case USB_REQ_CLEAR_FEATURE:
		ret = dwc3_ep0_handle_feature(dwc, ctrl, 0);
		break;
	case USB_REQ_SET_FEATURE:
		ret = dwc3_ep0_handle_feature(dwc, ctrl, 1);
		break;
	case USB_REQ_SET_ADDRESS:
		ret = dwc3_ep0_set_address(dwc, ctrl);
		break;
	case USB_REQ_SET_CONFIGURATION:
		ret = dwc3_ep0_set_config(dwc, ctrl);
		break;
	case USB_REQ_SET_SEL:
		ret = dwc3_ep0_set_sel(dwc, ctrl);
		break;
	case USB_REQ_SET_ISOCH_DELAY:
		ret = dwc3_ep0_set_isoch_delay(dwc, ctrl);
		break;
	default:
		ret = dwc3_ep0_delegate_req(dwc, ctrl);
		break;
	}

	return ret;
}

static void dwc3_ep0_inspect_setup(struct dwc3 *dwc,
		const struct dwc3_event_depevt *event)
{
	struct usb_ctrlrequest *ctrl = (void *) dwc->ep0_trb;
	int ret = -EINVAL;
	u32 len;

	if (!dwc->gadget_driver || !dwc->connected)
		goto out;

	trace_dwc3_ctrl_req(ctrl);

	len = le16_to_cpu(ctrl->wLength);
	if (!len) {
		dwc->three_stage_setup = false;
		dwc->ep0_expect_in = false;
		dwc->ep0_next_event = DWC3_EP0_NRDY_STATUS;
	} else {
		dwc->three_stage_setup = true;
		dwc->ep0_expect_in = !!(ctrl->bRequestType & USB_DIR_IN);
		dwc->ep0_next_event = DWC3_EP0_NRDY_DATA;
	}

	if ((ctrl->bRequestType & USB_TYPE_MASK) == USB_TYPE_STANDARD)
		ret = dwc3_ep0_std_request(dwc, ctrl);
	else
		ret = dwc3_ep0_delegate_req(dwc, ctrl);

	if (ret == USB_GADGET_DELAYED_STATUS)
		dwc->delayed_status = true;

out:
	if (ret < 0)
		dwc3_ep0_stall_and_restart(dwc);
}

static void dwc3_ep0_complete_data(struct dwc3 *dwc,
		const struct dwc3_event_depevt *event)
{
	struct dwc3_request	*r;
	struct usb_request	*ur;
	struct dwc3_trb		*trb;
	struct dwc3_ep		*ep0;
	u32			transferred = 0;
	u32			status;
	u32			length;
	u8			epnum;

	epnum = event->endpoint_number;
	ep0 = dwc->eps[0];

	dwc->ep0_next_event = DWC3_EP0_NRDY_STATUS;
	trb = dwc->ep0_trb;
	trace_dwc3_complete_trb(ep0, trb);

	r = next_request(&ep0->pending_list);
	if (!r)
		return;

	status = DWC3_TRB_SIZE_TRBSTS(trb->size);
	if (status == DWC3_TRBSTS_SETUP_PENDING) {
		dwc->setup_packet_pending = true;
		if (r)
			dwc3_gadget_giveback(ep0, r, -ECONNRESET);

		return;
	}

	ur = &r->request;

	length = trb->size & DWC3_TRB_SIZE_MASK;
	transferred = ur->length - length;
	ur->actual += transferred;

	if ((IS_ALIGNED(ur->length, ep0->endpoint.maxpacket) &&
	     ur->length && ur->zero) || dwc->ep0_bounced) {
		trb++;
		trb->ctrl &= ~DWC3_TRB_CTRL_HWO;
		trace_dwc3_complete_trb(ep0, trb);

		if (r->direction)
			dwc->eps[1]->trb_enqueue = 0;
		else
			dwc->eps[0]->trb_enqueue = 0;

		dwc->ep0_bounced = false;
	}

	if ((epnum & 1) && ur->actual < ur->length)
		dwc3_ep0_stall_and_restart(dwc);
	else
		dwc3_gadget_giveback(ep0, r, 0);
}

static void dwc3_ep0_complete_status(struct dwc3 *dwc,
		const struct dwc3_event_depevt *event)
{
	struct dwc3_request	*r;
	struct dwc3_ep		*dep;
	struct dwc3_trb		*trb;
	u32			status;

	dep = dwc->eps[0];
	trb = dwc->ep0_trb;

	trace_dwc3_complete_trb(dep, trb);

	if (!list_empty(&dep->pending_list)) {
		r = next_request(&dep->pending_list);

		dwc3_gadget_giveback(dep, r, 0);
	}

	if (dwc->test_mode) {
		int ret;

		ret = dwc3_gadget_set_test_mode(dwc, dwc->test_mode_nr);
		if (ret < 0) {
			dev_err(dwc->dev, "invalid test #%d\n",
					dwc->test_mode_nr);
			dwc3_ep0_stall_and_restart(dwc);
			return;
		}
	}

	status = DWC3_TRB_SIZE_TRBSTS(trb->size);
	if (status == DWC3_TRBSTS_SETUP_PENDING)
		dwc->setup_packet_pending = true;

	dwc->ep0state = EP0_SETUP_PHASE;
	dwc3_ep0_out_start(dwc);
}

static void dwc3_ep0_xfer_complete(struct dwc3 *dwc,
			const struct dwc3_event_depevt *event)
{
	struct dwc3_ep		*dep = dwc->eps[event->endpoint_number];

	dep->flags &= ~DWC3_EP_TRANSFER_STARTED;
	dep->resource_index = 0;
	dwc->setup_packet_pending = false;

	switch (dwc->ep0state) {
	case EP0_SETUP_PHASE:
		dwc3_ep0_inspect_setup(dwc, event);
		break;

	case EP0_DATA_PHASE:
		dwc3_ep0_complete_data(dwc, event);
		break;

	case EP0_STATUS_PHASE:
		dwc3_ep0_complete_status(dwc, event);
		break;
	default:
		WARN(true, "UNKNOWN ep0state %d\n", dwc->ep0state);
	}
}

static void __dwc3_ep0_do_control_data(struct dwc3 *dwc,
		struct dwc3_ep *dep, struct dwc3_request *req)
{
	unsigned int		trb_length = 0;
	int			ret;

	req->direction = !!dep->number;

	if (req->request.length == 0) {
		if (!req->direction)
			trb_length = dep->endpoint.maxpacket;

		dwc3_ep0_prepare_one_trb(dep, dwc->bounce_addr, trb_length,
				DWC3_TRBCTL_CONTROL_DATA, false);
		ret = dwc3_ep0_start_trans(dep);
	} else if (!IS_ALIGNED(req->request.length, dep->endpoint.maxpacket)
			&& (dep->number == 0)) {
		u32	maxpacket;
		u32	rem;

		ret = usb_gadget_map_request_by_dev(dwc->sysdev,
				&req->request, dep->number);
		if (ret)
			return;

		maxpacket = dep->endpoint.maxpacket;
		rem = req->request.length % maxpacket;
		dwc->ep0_bounced = true;

		/* prepare normal TRB */
		dwc3_ep0_prepare_one_trb(dep, req->request.dma,
					 req->request.length,
					 DWC3_TRBCTL_CONTROL_DATA,
					 true);

		req->trb = &dwc->ep0_trb[dep->trb_enqueue - 1];

		/* Now prepare one extra TRB to align transfer size */
		dwc3_ep0_prepare_one_trb(dep, dwc->bounce_addr,
					 maxpacket - rem,
					 DWC3_TRBCTL_CONTROL_DATA,
					 false);
		ret = dwc3_ep0_start_trans(dep);
	} else if (IS_ALIGNED(req->request.length, dep->endpoint.maxpacket) &&
		   req->request.length && req->request.zero) {

		ret = usb_gadget_map_request_by_dev(dwc->sysdev,
				&req->request, dep->number);
		if (ret)
			return;

		/* prepare normal TRB */
		dwc3_ep0_prepare_one_trb(dep, req->request.dma,
					 req->request.length,
					 DWC3_TRBCTL_CONTROL_DATA,
					 true);

		req->trb = &dwc->ep0_trb[dep->trb_enqueue - 1];

		if (!req->direction)
			trb_length = dep->endpoint.maxpacket;

		/* Now prepare one extra TRB to align transfer size */
		dwc3_ep0_prepare_one_trb(dep, dwc->bounce_addr,
					 trb_length, DWC3_TRBCTL_CONTROL_DATA,
					 false);
		ret = dwc3_ep0_start_trans(dep);
	} else {
		ret = usb_gadget_map_request_by_dev(dwc->sysdev,
				&req->request, dep->number);
		if (ret)
			return;

		dwc3_ep0_prepare_one_trb(dep, req->request.dma,
				req->request.length, DWC3_TRBCTL_CONTROL_DATA,
				false);

		req->trb = &dwc->ep0_trb[dep->trb_enqueue];

		ret = dwc3_ep0_start_trans(dep);
	}

	WARN_ON(ret < 0);
}

static int dwc3_ep0_start_control_status(struct dwc3_ep *dep)
{
	struct dwc3		*dwc = dep->dwc;
	u32			type;

	type = dwc->three_stage_setup ? DWC3_TRBCTL_CONTROL_STATUS3
		: DWC3_TRBCTL_CONTROL_STATUS2;

	dwc3_ep0_prepare_one_trb(dep, dwc->ep0_trb_addr, 0, type, false);
	return dwc3_ep0_start_trans(dep);
}

static void __dwc3_ep0_do_control_status(struct dwc3 *dwc, struct dwc3_ep *dep)
{
	WARN_ON(dwc3_ep0_start_control_status(dep));
}

static void dwc3_ep0_do_control_status(struct dwc3 *dwc,
		const struct dwc3_event_depevt *event)
{
	struct dwc3_ep		*dep = dwc->eps[event->endpoint_number];

	__dwc3_ep0_do_control_status(dwc, dep);
}

void dwc3_ep0_send_delayed_status(struct dwc3 *dwc)
{
	unsigned int direction = !dwc->ep0_expect_in;

	dwc->delayed_status = false;
	dwc->clear_stall_protocol = 0;

	if (dwc->ep0state != EP0_STATUS_PHASE)
		return;

	__dwc3_ep0_do_control_status(dwc, dwc->eps[direction]);
}

void dwc3_ep0_end_control_data(struct dwc3 *dwc, struct dwc3_ep *dep)
{
	struct dwc3_gadget_ep_cmd_params params;
	u32			cmd;
	int			ret;

	/*
	 * For status/DATA OUT stage, TRB will be queued on ep0 out
	 * endpoint for which resource index is zero. Hence allow
	 * queuing ENDXFER command for ep0 out endpoint.
	 */
	if (!dep->resource_index && dep->number)
		return;

	cmd = DWC3_DEPCMD_ENDTRANSFER;
	cmd |= DWC3_DEPCMD_CMDIOC;
	cmd |= DWC3_DEPCMD_PARAM(dep->resource_index);
	memset(&params, 0, sizeof(params));
	ret = dwc3_send_gadget_ep_cmd(dep, cmd, &params);
	WARN_ON_ONCE(ret);
	dep->resource_index = 0;
}

static void dwc3_ep0_xfernotready(struct dwc3 *dwc,
		const struct dwc3_event_depevt *event)
{
	switch (event->status) {
	case DEPEVT_STATUS_CONTROL_DATA:
		/*
		 * We already have a DATA transfer in the controller's cache,
		 * if we receive a XferNotReady(DATA) we will ignore it, unless
		 * it's for the wrong direction.
		 *
		 * In that case, we must issue END_TRANSFER command to the Data
		 * Phase we already have started and issue SetStall on the
		 * control endpoint.
		 */
		if (dwc->ep0_expect_in != event->endpoint_number) {
			struct dwc3_ep	*dep = dwc->eps[dwc->ep0_expect_in];

			dev_err(dwc->dev, "unexpected direction for Data Phase\n");
			dwc3_ep0_end_control_data(dwc, dep);
			dwc3_ep0_stall_and_restart(dwc);
			return;
		}

		break;

	case DEPEVT_STATUS_CONTROL_STATUS:
		if (dwc->ep0_next_event != DWC3_EP0_NRDY_STATUS)
			return;

		if (dwc->setup_packet_pending) {
			dwc3_ep0_stall_and_restart(dwc);
			return;
		}

		dwc->ep0state = EP0_STATUS_PHASE;

		if (dwc->delayed_status) {
			struct dwc3_ep *dep = dwc->eps[0];

			WARN_ON_ONCE(event->endpoint_number != 1);
			/*
			 * We should handle the delay STATUS phase here if the
			 * request for handling delay STATUS has been queued
			 * into the list.
			 */
			if (!list_empty(&dep->pending_list)) {
				dwc->delayed_status = false;
				usb_gadget_set_state(dwc->gadget,
						     USB_STATE_CONFIGURED);
				dwc3_ep0_do_control_status(dwc, event);
			}

			return;
		}

		dwc3_ep0_do_control_status(dwc, event);
	}
}

void dwc3_ep0_interrupt(struct dwc3 *dwc,
		const struct dwc3_event_depevt *event)
{
	struct dwc3_ep	*dep = dwc->eps[event->endpoint_number];
	u8		cmd;

	switch (event->endpoint_event) {
	case DWC3_DEPEVT_XFERCOMPLETE:
		dwc3_ep0_xfer_complete(dwc, event);
		break;

	case DWC3_DEPEVT_XFERNOTREADY:
		dwc3_ep0_xfernotready(dwc, event);
		break;

	case DWC3_DEPEVT_XFERINPROGRESS:
	case DWC3_DEPEVT_RXTXFIFOEVT:
	case DWC3_DEPEVT_STREAMEVT:
		break;
	case DWC3_DEPEVT_EPCMDCMPLT:
		cmd = DEPEVT_PARAMETER_CMD(event->parameters);

		if (cmd == DWC3_DEPCMD_ENDTRANSFER) {
			dep->flags &= ~DWC3_EP_END_TRANSFER_PENDING;
			dep->flags &= ~DWC3_EP_TRANSFER_STARTED;
		}
		break;
	default:
		dev_err(dwc->dev, "unknown endpoint event %d\n", event->endpoint_event);
		break;
	}
}<|MERGE_RESOLUTION|>--- conflicted
+++ resolved
@@ -469,17 +469,10 @@
 
 	switch (wValue) {
 	case USB_DEVICE_REMOTE_WAKEUP:
-<<<<<<< HEAD
-		if (set)
-			dwc->remote_wakeup = 1;
-		else
-			dwc->remote_wakeup = 0;
-=======
 		if (dwc->wakeup_configured)
 			dwc->gadget->wakeup_armed = set;
 		else
 			ret = -EINVAL;
->>>>>>> 08485d4c
 
 		break;
 	/*
