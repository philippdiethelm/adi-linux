--- conflicted
+++ resolved
@@ -1073,13 +1073,9 @@
  * @dis_start_transfer_quirk: set if start_transfer failure SW workaround is
  *			not needed for DWC_usb31 version 1.70a-ea06 and below
  * @usb3_lpm_capable: set if hadrware supports Link Power Management
-<<<<<<< HEAD
- * @usb2_lpm_disable: set to disable usb2 lpm
  * @remote_wakeup: set if host supports Remote Wakeup from Peripheral
-=======
  * @usb2_lpm_disable: set to disable usb2 lpm for host
  * @usb2_gadget_lpm_disable: set to disable usb2 lpm for gadget
->>>>>>> 8bb7eca9
  * @disable_scramble_quirk: set if we enable the disable scramble quirk
  * @u2exit_lfps_quirk: set if we enable u2exit lfps quirk
  * @u2ss_inp3_quirk: set if we enable P3 OK for U2/SS Inactive quirk
@@ -1119,20 +1115,17 @@
  * @dis_split_quirk: set to disable split boundary.
  * @imod_interval: set the interrupt moderation interval in 250ns
  *			increments or 0 to disable.
-<<<<<<< HEAD
  * @is_d3: set if the controller is in d3 state
  * @saved_regs: registers to be saved/restored during hibernation/wakeup events
  * @irq_wakeup: wakeup IRQ number, triggered when host asks to wakeup from
  *              hibernation
  * @force_hiber_wake: flag set when the gadget driver is forcefully triggering
 		a hibernation wakeup event
-=======
  * @max_cfg_eps: current max number of IN eps used across all USB configs.
  * @last_fifo_depth: last fifo depth used to determine next fifo ram start
  *		     address.
  * @num_ep_resized: carries the current number endpoints which have had its tx
  *		    fifo resized.
->>>>>>> 8bb7eca9
  */
 struct dwc3 {
 	struct work_struct	drd_work;
@@ -1347,17 +1340,14 @@
 	unsigned		async_callbacks:1;
 
 	u16			imod_interval;
-<<<<<<< HEAD
 	bool			is_d3;
 	u32			*saved_regs;
 	u32			irq_wakeup;
 	bool			force_hiber_wake;
-=======
 
 	int			max_cfg_eps;
 	int			last_fifo_depth;
 	int			num_ep_resized;
->>>>>>> 8bb7eca9
 };
 
 #define INCRX_BURST_MODE 0
@@ -1594,11 +1584,8 @@
 		struct dwc3_gadget_ep_cmd_params *params);
 int dwc3_send_gadget_generic_command(struct dwc3 *dwc, unsigned int cmd,
 		u32 param);
-<<<<<<< HEAD
 int dwc3_core_init(struct dwc3 *dwc);
-=======
 void dwc3_gadget_clear_tx_fifos(struct dwc3 *dwc);
->>>>>>> 8bb7eca9
 #else
 static inline int dwc3_gadget_init(struct dwc3 *dwc)
 { return 0; }
