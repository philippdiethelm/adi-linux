/*
 * Copyright (C) 2001-2004 by David Brownell
 *
 * This program is free software; you can redistribute it and/or modify it
 * under the terms of the GNU General Public License as published by the
 * Free Software Foundation; either version 2 of the License, or (at your
 * option) any later version.
 *
 * This program is distributed in the hope that it will be useful, but
 * WITHOUT ANY WARRANTY; without even the implied warranty of MERCHANTABILITY
 * or FITNESS FOR A PARTICULAR PURPOSE.  See the GNU General Public License
 * for more details.
 *
 * You should have received a copy of the GNU General Public License
 * along with this program; if not, write to the Free Software Foundation,
 * Inc., 675 Mass Ave, Cambridge, MA 02139, USA.
 */

/* this file is part of ehci-hcd.c */

/*-------------------------------------------------------------------------*/

/*
 * EHCI Root Hub ... the nonsharable stuff
 *
 * Registers don't need cpu_to_le32, that happens transparently
 */

/*-------------------------------------------------------------------------*/
#include <linux/usb/otg.h>

#define	PORT_WAKE_BITS	(PORT_WKOC_E|PORT_WKDISC_E|PORT_WKCONN_E)

#ifdef	CONFIG_PM

static int persist_enabled_on_companion(struct usb_device *udev, void *unused)
{
	return !udev->maxchild && udev->persist_enabled &&
		udev->bus->root_hub->speed < USB_SPEED_HIGH;
}

/* After a power loss, ports that were owned by the companion must be
 * reset so that the companion can still own them.
 */
static void ehci_handover_companion_ports(struct ehci_hcd *ehci)
{
	u32 __iomem	*reg;
	u32		status;
	int		port;
	__le32		buf;
	struct usb_hcd	*hcd = ehci_to_hcd(ehci);

	if (!ehci->owned_ports)
		return;

	/*
	 * USB 1.1 devices are mostly HIDs, which don't need to persist across
	 * suspends. If we ensure that none of our companion's devices have
	 * persist_enabled (by looking through all USB 1.1 buses in the system),
	 * we can skip this and avoid slowing resume down. Devices without
	 * persist will just get reenumerated shortly after resume anyway.
	 */
	if (!usb_for_each_dev(NULL, persist_enabled_on_companion))
		return;

	/* Make sure the ports are powered */
	port = HCS_N_PORTS(ehci->hcs_params);
	while (port--) {
		if (test_bit(port, &ehci->owned_ports)) {
			reg = &ehci->regs->port_status[port];
			status = ehci_readl(ehci, reg) & ~PORT_RWC_BITS;
			if (!(status & PORT_POWER))
				ehci_port_power(ehci, port, true);
		}
	}

	/* Give the connections some time to appear */
	msleep(20);

	spin_lock_irq(&ehci->lock);
	port = HCS_N_PORTS(ehci->hcs_params);
	while (port--) {
		if (test_bit(port, &ehci->owned_ports)) {
			reg = &ehci->regs->port_status[port];
			status = ehci_readl(ehci, reg) & ~PORT_RWC_BITS;

			/* Port already owned by companion? */
			if (status & PORT_OWNER)
				clear_bit(port, &ehci->owned_ports);
			else if (test_bit(port, &ehci->companion_ports))
				ehci_writel(ehci, status & ~PORT_PE, reg);
			else {
				spin_unlock_irq(&ehci->lock);
				ehci_hub_control(hcd, SetPortFeature,
						USB_PORT_FEAT_RESET, port + 1,
						NULL, 0);
				spin_lock_irq(&ehci->lock);
			}
		}
	}
	spin_unlock_irq(&ehci->lock);

	if (!ehci->owned_ports)
		return;
	msleep(90);		/* Wait for resets to complete */

	spin_lock_irq(&ehci->lock);
	port = HCS_N_PORTS(ehci->hcs_params);
	while (port--) {
		if (test_bit(port, &ehci->owned_ports)) {
			spin_unlock_irq(&ehci->lock);
			ehci_hub_control(hcd, GetPortStatus,
					0, port + 1,
					(char *) &buf, sizeof(buf));
			spin_lock_irq(&ehci->lock);

			/* The companion should now own the port,
			 * but if something went wrong the port must not
			 * remain enabled.
			 */
			reg = &ehci->regs->port_status[port];
			status = ehci_readl(ehci, reg) & ~PORT_RWC_BITS;
			if (status & PORT_OWNER)
				ehci_writel(ehci, status | PORT_CSC, reg);
			else {
				ehci_dbg(ehci, "failed handover port %d: %x\n",
						port + 1, status);
				ehci_writel(ehci, status & ~PORT_PE, reg);
			}
		}
	}

	ehci->owned_ports = 0;
	spin_unlock_irq(&ehci->lock);
}

static int ehci_port_change(struct ehci_hcd *ehci)
{
	int i = HCS_N_PORTS(ehci->hcs_params);

	/* First check if the controller indicates a change event */

	if (ehci_readl(ehci, &ehci->regs->status) & STS_PCD)
		return 1;

	/*
	 * Not all controllers appear to update this while going from D3 to D0,
	 * so check the individual port status registers as well
	 */

	while (i--)
		if (ehci_readl(ehci, &ehci->regs->port_status[i]) & PORT_CSC)
			return 1;

	return 0;
}

static void ehci_adjust_port_wakeup_flags(struct ehci_hcd *ehci,
		bool suspending, bool do_wakeup)
{
	int		port;
	u32		temp;

	/* If remote wakeup is enabled for the root hub but disabled
	 * for the controller, we must adjust all the port wakeup flags
	 * when the controller is suspended or resumed.  In all other
	 * cases they don't need to be changed.
	 */
	if (!ehci_to_hcd(ehci)->self.root_hub->do_remote_wakeup || do_wakeup)
		return;

	spin_lock_irq(&ehci->lock);

	/* clear phy low-power mode before changing wakeup flags */
	if (ehci->has_tdi_phy_lpm) {
		port = HCS_N_PORTS(ehci->hcs_params);
		while (port--) {
			u32 __iomem	*hostpc_reg = &ehci->regs->hostpc[port];

			temp = ehci_readl(ehci, hostpc_reg);
			ehci_writel(ehci, temp & ~HOSTPC_PHCD, hostpc_reg);
		}
		spin_unlock_irq(&ehci->lock);
		msleep(5);
		spin_lock_irq(&ehci->lock);
	}

	port = HCS_N_PORTS(ehci->hcs_params);
	while (port--) {
		u32 __iomem	*reg = &ehci->regs->port_status[port];
		u32		t1 = ehci_readl(ehci, reg) & ~PORT_RWC_BITS;
		u32		t2 = t1 & ~PORT_WAKE_BITS;

		/* If we are suspending the controller, clear the flags.
		 * If we are resuming the controller, set the wakeup flags.
		 */
		if (!suspending) {
			if (t1 & PORT_CONNECT)
				t2 |= PORT_WKOC_E | PORT_WKDISC_E;
			else
				t2 |= PORT_WKOC_E | PORT_WKCONN_E;
		}
		ehci_writel(ehci, t2, reg);
	}

	/* enter phy low-power mode again */
	if (ehci->has_tdi_phy_lpm) {
		port = HCS_N_PORTS(ehci->hcs_params);
		while (port--) {
			u32 __iomem	*hostpc_reg = &ehci->regs->hostpc[port];

			temp = ehci_readl(ehci, hostpc_reg);
			ehci_writel(ehci, temp | HOSTPC_PHCD, hostpc_reg);
		}
	}

	/* Does the root hub have a port wakeup pending? */
	if (!suspending && ehci_port_change(ehci))
		usb_hcd_resume_root_hub(ehci_to_hcd(ehci));

	spin_unlock_irq(&ehci->lock);
}

static int ehci_bus_suspend (struct usb_hcd *hcd)
{
	struct ehci_hcd		*ehci = hcd_to_ehci (hcd);
	int			port;
	int			mask;
	int			changed;
	bool			fs_idle_delay;

	ehci_dbg(ehci, "suspend root hub\n");

	if (time_before (jiffies, ehci->next_statechange))
		msleep(5);

	/* stop the schedules */
	ehci_quiesce(ehci);

	spin_lock_irq (&ehci->lock);
	if (ehci->rh_state < EHCI_RH_RUNNING)
		goto done;

	/* Once the controller is stopped, port resumes that are already
	 * in progress won't complete.  Hence if remote wakeup is enabled
	 * for the root hub and any ports are in the middle of a resume or
	 * remote wakeup, we must fail the suspend.
	 */
	if (hcd->self.root_hub->do_remote_wakeup) {
		if (ehci->resuming_ports) {
			spin_unlock_irq(&ehci->lock);
			ehci_dbg(ehci, "suspend failed because a port is resuming\n");
			return -EBUSY;
		}
	}

	/* Unlike other USB host controller types, EHCI doesn't have
	 * any notion of "global" or bus-wide suspend.  The driver has
	 * to manually suspend all the active unsuspended ports, and
	 * then manually resume them in the bus_resume() routine.
	 */
	ehci->bus_suspended = 0;
	ehci->owned_ports = 0;
	changed = 0;
	fs_idle_delay = false;
	port = HCS_N_PORTS(ehci->hcs_params);
	while (port--) {
		u32 __iomem	*reg = &ehci->regs->port_status [port];
		u32		t1 = ehci_readl(ehci, reg) & ~PORT_RWC_BITS;
		u32		t2 = t1 & ~PORT_WAKE_BITS;

		/* keep track of which ports we suspend */
		if (t1 & PORT_OWNER)
			set_bit(port, &ehci->owned_ports);
		else if ((t1 & PORT_PE) && !(t1 & PORT_SUSPEND)) {
			t2 |= PORT_SUSPEND;
			set_bit(port, &ehci->bus_suspended);
		}

		/* enable remote wakeup on all ports, if told to do so */
		if (hcd->self.root_hub->do_remote_wakeup) {
			/* only enable appropriate wake bits, otherwise the
			 * hardware can not go phy low power mode. If a race
			 * condition happens here(connection change during bits
			 * set), the port change detection will finally fix it.
			 */
			if (t1 & PORT_CONNECT)
				t2 |= PORT_WKOC_E | PORT_WKDISC_E;
			else
				t2 |= PORT_WKOC_E | PORT_WKCONN_E;
		}

		if (t1 != t2) {
			/*
			 * On some controllers, Wake-On-Disconnect will
			 * generate false wakeup signals until the bus
			 * switches over to full-speed idle.  For their
			 * sake, add a delay if we need one.
			 */
			if ((t2 & PORT_WKDISC_E) &&
					ehci_port_speed(ehci, t2) ==
						USB_PORT_STAT_HIGH_SPEED)
				fs_idle_delay = true;
			ehci_writel(ehci, t2, reg);
			changed = 1;
		}
	}
	spin_unlock_irq(&ehci->lock);

	if ((changed && ehci->has_tdi_phy_lpm) || fs_idle_delay) {
		/*
		 * Wait for HCD to enter low-power mode or for the bus
		 * to switch to full-speed idle.
		 */
		usleep_range(5000, 5500);
	}

	if (changed && ehci->has_tdi_phy_lpm) {
		spin_lock_irq(&ehci->lock);
		port = HCS_N_PORTS(ehci->hcs_params);
		while (port--) {
			u32 __iomem	*hostpc_reg = &ehci->regs->hostpc[port];
			u32		t3;

			t3 = ehci_readl(ehci, hostpc_reg);
			ehci_writel(ehci, t3 | HOSTPC_PHCD, hostpc_reg);
			t3 = ehci_readl(ehci, hostpc_reg);
			ehci_dbg(ehci, "Port %d phy low-power mode %s\n",
					port, (t3 & HOSTPC_PHCD) ?
					"succeeded" : "failed");
		}
		spin_unlock_irq(&ehci->lock);
	}

	/* Apparently some devices need a >= 1-uframe delay here */
	if (ehci->bus_suspended)
		udelay(150);

	/* turn off now-idle HC */
	ehci_halt (ehci);

	spin_lock_irq(&ehci->lock);
	if (ehci->enabled_hrtimer_events & BIT(EHCI_HRTIMER_POLL_DEAD))
		ehci_handle_controller_death(ehci);
	if (ehci->rh_state != EHCI_RH_RUNNING)
		goto done;
	ehci->rh_state = EHCI_RH_SUSPENDED;

	end_unlink_async(ehci);
	unlink_empty_async_suspended(ehci);
	ehci_handle_start_intr_unlinks(ehci);
	ehci_handle_intr_unlinks(ehci);
	end_free_itds(ehci);

	/* allow remote wakeup */
	mask = INTR_MASK;
	if (!hcd->self.root_hub->do_remote_wakeup)
		mask &= ~STS_PCD;
	ehci_writel(ehci, mask, &ehci->regs->intr_enable);
	ehci_readl(ehci, &ehci->regs->intr_enable);

 done:
	ehci->next_statechange = jiffies + msecs_to_jiffies(10);
	ehci->enabled_hrtimer_events = 0;
	ehci->next_hrtimer_event = EHCI_HRTIMER_NO_EVENT;
	spin_unlock_irq (&ehci->lock);

	hrtimer_cancel(&ehci->hrtimer);
	return 0;
}


/* caller has locked the root hub, and should reset/reinit on error */
static int ehci_bus_resume (struct usb_hcd *hcd)
{
	struct ehci_hcd		*ehci = hcd_to_ehci (hcd);
	u32			temp;
	u32			power_okay;
	int			i;
	unsigned long		resume_needed = 0;

	if (time_before (jiffies, ehci->next_statechange))
		msleep(5);
	spin_lock_irq (&ehci->lock);
	if (!HCD_HW_ACCESSIBLE(hcd) || ehci->shutdown)
		goto shutdown;

	if (unlikely(ehci->debug)) {
		if (!dbgp_reset_prep(hcd))
			ehci->debug = NULL;
		else
			dbgp_external_startup(hcd);
	}

	/* Ideally and we've got a real resume here, and no port's power
	 * was lost.  (For PCI, that means Vaux was maintained.)  But we
	 * could instead be restoring a swsusp snapshot -- so that BIOS was
	 * the last user of the controller, not reset/pm hardware keeping
	 * state we gave to it.
	 */
	power_okay = ehci_readl(ehci, &ehci->regs->intr_enable);
	ehci_dbg(ehci, "resume root hub%s\n",
			power_okay ? "" : " after power loss");

	/* at least some APM implementations will try to deliver
	 * IRQs right away, so delay them until we're ready.
	 */
	ehci_writel(ehci, 0, &ehci->regs->intr_enable);

	/* re-init operational registers */
	ehci_writel(ehci, 0, &ehci->regs->segment);
	ehci_writel(ehci, ehci->periodic_dma, &ehci->regs->frame_list);
	ehci_writel(ehci, (u32) ehci->async->qh_dma, &ehci->regs->async_next);

	/* restore CMD_RUN, framelist size, and irq threshold */
	ehci->command |= CMD_RUN;
	ehci_writel(ehci, ehci->command, &ehci->regs->command);
	ehci->rh_state = EHCI_RH_RUNNING;

	/*
	 * According to Bugzilla #8190, the port status for some controllers
	 * will be wrong without a delay. At their wrong status, the port
	 * is enabled, but not suspended neither resumed.
	 */
	i = HCS_N_PORTS(ehci->hcs_params);
	while (i--) {
		temp = ehci_readl(ehci, &ehci->regs->port_status[i]);
		if ((temp & PORT_PE) &&
				!(temp & (PORT_SUSPEND | PORT_RESUME))) {
			ehci_dbg(ehci, "Port status(0x%x) is wrong\n", temp);
			spin_unlock_irq(&ehci->lock);
			msleep(8);
			spin_lock_irq(&ehci->lock);
			break;
		}
	}

	if (ehci->shutdown)
		goto shutdown;

	/* clear phy low-power mode before resume */
	if (ehci->bus_suspended && ehci->has_tdi_phy_lpm) {
		i = HCS_N_PORTS(ehci->hcs_params);
		while (i--) {
			if (test_bit(i, &ehci->bus_suspended)) {
				u32 __iomem	*hostpc_reg =
							&ehci->regs->hostpc[i];

				temp = ehci_readl(ehci, hostpc_reg);
				ehci_writel(ehci, temp & ~HOSTPC_PHCD,
						hostpc_reg);
			}
		}
		spin_unlock_irq(&ehci->lock);
		msleep(5);
		spin_lock_irq(&ehci->lock);
		if (ehci->shutdown)
			goto shutdown;
	}

	/* manually resume the ports we suspended during bus_suspend() */
	i = HCS_N_PORTS (ehci->hcs_params);
	while (i--) {
		temp = ehci_readl(ehci, &ehci->regs->port_status [i]);
		temp &= ~(PORT_RWC_BITS | PORT_WAKE_BITS);
		if (test_bit(i, &ehci->bus_suspended) &&
				(temp & PORT_SUSPEND)) {
			temp |= PORT_RESUME;
			set_bit(i, &resume_needed);
		}
		ehci_writel(ehci, temp, &ehci->regs->port_status [i]);
	}

	/* msleep for 20ms only if code is trying to resume port */
	if (resume_needed) {
		spin_unlock_irq(&ehci->lock);
		msleep(20);
		spin_lock_irq(&ehci->lock);
		if (ehci->shutdown)
			goto shutdown;
	}

	i = HCS_N_PORTS (ehci->hcs_params);
	while (i--) {
		temp = ehci_readl(ehci, &ehci->regs->port_status [i]);
		if (test_bit(i, &resume_needed)) {
			temp &= ~(PORT_RWC_BITS | PORT_SUSPEND | PORT_RESUME);
			ehci_writel(ehci, temp, &ehci->regs->port_status [i]);
		}
	}

	ehci->next_statechange = jiffies + msecs_to_jiffies(5);
	spin_unlock_irq(&ehci->lock);

	ehci_handover_companion_ports(ehci);

	/* Now we can safely re-enable irqs */
	spin_lock_irq(&ehci->lock);
	if (ehci->shutdown)
		goto shutdown;
	ehci_writel(ehci, INTR_MASK, &ehci->regs->intr_enable);
	(void) ehci_readl(ehci, &ehci->regs->intr_enable);
	spin_unlock_irq(&ehci->lock);

	return 0;

 shutdown:
	spin_unlock_irq(&ehci->lock);
	return -ESHUTDOWN;
}

#else

#define ehci_bus_suspend	NULL
#define ehci_bus_resume		NULL

#endif	/* CONFIG_PM */

/*-------------------------------------------------------------------------*/

/*
 * Sets the owner of a port
 */
static void set_owner(struct ehci_hcd *ehci, int portnum, int new_owner)
{
	u32 __iomem		*status_reg;
	u32			port_status;
	int 			try;

	status_reg = &ehci->regs->port_status[portnum];

	/*
	 * The controller won't set the OWNER bit if the port is
	 * enabled, so this loop will sometimes require at least two
	 * iterations: one to disable the port and one to set OWNER.
	 */
	for (try = 4; try > 0; --try) {
		spin_lock_irq(&ehci->lock);
		port_status = ehci_readl(ehci, status_reg);
		if ((port_status & PORT_OWNER) == new_owner
				|| (port_status & (PORT_OWNER | PORT_CONNECT))
					== 0)
			try = 0;
		else {
			port_status ^= PORT_OWNER;
			port_status &= ~(PORT_PE | PORT_RWC_BITS);
			ehci_writel(ehci, port_status, status_reg);
		}
		spin_unlock_irq(&ehci->lock);
		if (try > 1)
			msleep(5);
	}
}

/*-------------------------------------------------------------------------*/

static int check_reset_complete (
	struct ehci_hcd	*ehci,
	int		index,
	u32 __iomem	*status_reg,
	int		port_status
) {
	if (!(port_status & PORT_CONNECT))
		return port_status;

	/* if reset finished and it's still not enabled -- handoff */
	if (!(port_status & PORT_PE)) {

		/* with integrated TT, there's nobody to hand it to! */
		if (ehci_is_TDI(ehci)) {
			ehci_dbg (ehci,
				"Failed to enable port %d on root hub TT\n",
				index+1);
			return port_status;
		}

		ehci_dbg (ehci, "port %d full speed --> companion\n",
			index + 1);

		// what happens if HCS_N_CC(params) == 0 ?
		port_status |= PORT_OWNER;
		port_status &= ~PORT_RWC_BITS;
		ehci_writel(ehci, port_status, status_reg);

		/* ensure 440EPX ohci controller state is operational */
		if (ehci->has_amcc_usb23)
			set_ohci_hcfs(ehci, 1);
	} else {
		ehci_dbg(ehci, "port %d reset complete, port enabled\n",
			index + 1);
		/* ensure 440EPx ohci controller state is suspended */
		if (ehci->has_amcc_usb23)
			set_ohci_hcfs(ehci, 0);
	}

	return port_status;
}

/*-------------------------------------------------------------------------*/


/* build "status change" packet (one or two bytes) from HC registers */

static int
ehci_hub_status_data (struct usb_hcd *hcd, char *buf)
{
	struct ehci_hcd	*ehci = hcd_to_ehci (hcd);
	u32		temp, status;
	u32		mask;
	int		ports, i, retval = 1;
	unsigned long	flags;
	u32		ppcd = ~0;

	/* init status to no-changes */
	buf [0] = 0;
	ports = HCS_N_PORTS (ehci->hcs_params);
	if (ports > 7) {
		buf [1] = 0;
		retval++;
	}

	/* Inform the core about resumes-in-progress by returning
	 * a non-zero value even if there are no status changes.
	 */
	status = ehci->resuming_ports;

	/* Some boards (mostly VIA?) report bogus overcurrent indications,
	 * causing massive log spam unless we completely ignore them.  It
	 * may be relevant that VIA VT8235 controllers, where PORT_POWER is
	 * always set, seem to clear PORT_OCC and PORT_CSC when writing to
	 * PORT_POWER; that's surprising, but maybe within-spec.
	 */
	if (!ignore_oc)
		mask = PORT_CSC | PORT_PEC | PORT_OCC;
	else
		mask = PORT_CSC | PORT_PEC;
	// PORT_RESUME from hardware ~= PORT_STAT_C_SUSPEND

	/* no hub change reports (bit 0) for now (power, ...) */

	/* port N changes (bit N)? */
	spin_lock_irqsave (&ehci->lock, flags);

	/* get per-port change detect bits */
	if (ehci->has_ppcd)
		ppcd = ehci_readl(ehci, &ehci->regs->status) >> 16;

	for (i = 0; i < ports; i++) {
		/* leverage per-port change bits feature */
		if (ppcd & (1 << i))
			temp = ehci_readl(ehci, &ehci->regs->port_status[i]);
		else
			temp = 0;

		/*
		 * Return status information even for ports with OWNER set.
		 * Otherwise hub_wq wouldn't see the disconnect event when a
		 * high-speed device is switched over to the companion
		 * controller by the user.
		 */

		if ((temp & mask) != 0 || test_bit(i, &ehci->port_c_suspend)
				|| (ehci->reset_done[i] && time_after_eq(
					jiffies, ehci->reset_done[i]))) {
			if (i < 7)
			    buf [0] |= 1 << (i + 1);
			else
			    buf [1] |= 1 << (i - 7);
			status = STS_PCD;
		}
	}

	/* If a resume is in progress, make sure it can finish */
	if (ehci->resuming_ports)
		mod_timer(&hcd->rh_timer, jiffies + msecs_to_jiffies(25));

	spin_unlock_irqrestore (&ehci->lock, flags);
	return status ? retval : 0;
}

/*-------------------------------------------------------------------------*/

static void
ehci_hub_descriptor (
	struct ehci_hcd			*ehci,
	struct usb_hub_descriptor	*desc
) {
	int		ports = HCS_N_PORTS (ehci->hcs_params);
	u16		temp;

	desc->bDescriptorType = 0x29;
	desc->bPwrOn2PwrGood = 10;	/* ehci 1.0, 2.3.9 says 20ms max */
	desc->bHubContrCurrent = 0;

	desc->bNbrPorts = ports;
	temp = 1 + (ports / 8);
	desc->bDescLength = 7 + 2 * temp;

	/* two bitmaps:  ports removable, and usb 1.0 legacy PortPwrCtrlMask */
	memset(&desc->u.hs.DeviceRemovable[0], 0, temp);
	memset(&desc->u.hs.DeviceRemovable[temp], 0xff, temp);

	temp = 0x0008;			/* per-port overcurrent reporting */
	if (HCS_PPC (ehci->hcs_params))
		temp |= 0x0001;		/* per-port power control */
	else
		temp |= 0x0002;		/* no power switching */
#if 0
// re-enable when we support USB_PORT_FEAT_INDICATOR below.
	if (HCS_INDICATOR (ehci->hcs_params))
		temp |= 0x0080;		/* per-port indicators (LEDs) */
#endif
	desc->wHubCharacteristics = cpu_to_le16(temp);
}

/*-------------------------------------------------------------------------*/
#ifdef CONFIG_USB_HCD_TEST_MODE

#define EHSET_TEST_SINGLE_STEP_SET_FEATURE 0x06

static void usb_ehset_completion(struct urb *urb)
{
	struct completion  *done = urb->context;

	complete(done);
}
static int submit_single_step_set_feature(
	struct usb_hcd	*hcd,
	struct urb	*urb,
	int		is_setup
);

/*
 * Allocate and initialize a control URB. This request will be used by the
 * EHSET SINGLE_STEP_SET_FEATURE test in which the DATA and STATUS stages
 * of the GetDescriptor request are sent 15 seconds after the SETUP stage.
 * Return NULL if failed.
 */
static struct urb *request_single_step_set_feature_urb(
	struct usb_device	*udev,
	void			*dr,
	void			*buf,
	struct completion	*done
) {
	struct urb *urb;
	struct usb_hcd *hcd = bus_to_hcd(udev->bus);
	struct usb_host_endpoint *ep;

	urb = usb_alloc_urb(0, GFP_KERNEL);
	if (!urb)
		return NULL;

	urb->pipe = usb_rcvctrlpipe(udev, 0);
	ep = (usb_pipein(urb->pipe) ? udev->ep_in : udev->ep_out)
				[usb_pipeendpoint(urb->pipe)];
	if (!ep) {
		usb_free_urb(urb);
		return NULL;
	}

	urb->ep = ep;
	urb->dev = udev;
	urb->setup_packet = (void *)dr;
	urb->transfer_buffer = buf;
	urb->transfer_buffer_length = USB_DT_DEVICE_SIZE;
	urb->complete = usb_ehset_completion;
	urb->status = -EINPROGRESS;
	urb->actual_length = 0;
	urb->transfer_flags = URB_DIR_IN;
	usb_get_urb(urb);
	atomic_inc(&urb->use_count);
	atomic_inc(&urb->dev->urbnum);
	urb->setup_dma = dma_map_single(
			hcd->self.controller,
			urb->setup_packet,
			sizeof(struct usb_ctrlrequest),
			DMA_TO_DEVICE);
	urb->transfer_dma = dma_map_single(
			hcd->self.controller,
			urb->transfer_buffer,
			urb->transfer_buffer_length,
			DMA_FROM_DEVICE);
	urb->context = done;
	return urb;
}

static int ehset_single_step_set_feature(struct usb_hcd *hcd, int port)
{
	int retval = -ENOMEM;
	struct usb_ctrlrequest *dr;
	struct urb *urb;
	struct usb_device *udev;
	struct ehci_hcd *ehci = hcd_to_ehci(hcd);
	struct usb_device_descriptor *buf;
	DECLARE_COMPLETION_ONSTACK(done);

	/* Obtain udev of the rhub's child port */
	udev = usb_hub_find_child(hcd->self.root_hub, port);
	if (!udev) {
		ehci_err(ehci, "No device attached to the RootHub\n");
		return -ENODEV;
	}
	buf = kmalloc(USB_DT_DEVICE_SIZE, GFP_KERNEL);
	if (!buf)
		return -ENOMEM;

	dr = kmalloc(sizeof(struct usb_ctrlrequest), GFP_KERNEL);
	if (!dr) {
		kfree(buf);
		return -ENOMEM;
	}

	/* Fill Setup packet for GetDescriptor */
	dr->bRequestType = USB_DIR_IN;
	dr->bRequest = USB_REQ_GET_DESCRIPTOR;
	dr->wValue = cpu_to_le16(USB_DT_DEVICE << 8);
	dr->wIndex = 0;
	dr->wLength = cpu_to_le16(USB_DT_DEVICE_SIZE);
	urb = request_single_step_set_feature_urb(udev, dr, buf, &done);
	if (!urb)
		goto cleanup;

	/* Submit just the SETUP stage */
	retval = submit_single_step_set_feature(hcd, urb, 1);
	if (retval)
		goto out1;
	if (!wait_for_completion_timeout(&done, msecs_to_jiffies(2000))) {
		usb_kill_urb(urb);
		retval = -ETIMEDOUT;
		ehci_err(ehci, "%s SETUP stage timed out on ep0\n", __func__);
		goto out1;
	}
	msleep(15 * 1000);

	/* Complete remaining DATA and STATUS stages using the same URB */
	urb->status = -EINPROGRESS;
	usb_get_urb(urb);
	atomic_inc(&urb->use_count);
	atomic_inc(&urb->dev->urbnum);
	retval = submit_single_step_set_feature(hcd, urb, 0);
	if (!retval && !wait_for_completion_timeout(&done,
						msecs_to_jiffies(2000))) {
		usb_kill_urb(urb);
		retval = -ETIMEDOUT;
		ehci_err(ehci, "%s IN stage timed out on ep0\n", __func__);
	}
out1:
	usb_free_urb(urb);
cleanup:
	kfree(dr);
	kfree(buf);
	return retval;
}
#endif /* CONFIG_USB_HCD_TEST_MODE */
/*-------------------------------------------------------------------------*/

int ehci_hub_control(
	struct usb_hcd	*hcd,
	u16		typeReq,
	u16		wValue,
	u16		wIndex,
	char		*buf,
	u16		wLength
) {
	struct ehci_hcd	*ehci = hcd_to_ehci (hcd);
	int		ports = HCS_N_PORTS (ehci->hcs_params);
	u32 __iomem	*status_reg = &ehci->regs->port_status[
				(wIndex & 0xff) - 1];
	u32 __iomem	*hostpc_reg = &ehci->regs->hostpc[(wIndex & 0xff) - 1];
	u32		temp, temp1, status;
	unsigned long	flags;
	int		retval = 0;
	unsigned	selector;

	/*
	 * FIXME:  support SetPortFeatures USB_PORT_FEAT_INDICATOR.
	 * HCS_INDICATOR may say we can change LEDs to off/amber/green.
	 * (track current state ourselves) ... blink for diagnostics,
	 * power, "this is the one", etc.  EHCI spec supports this.
	 */

	spin_lock_irqsave (&ehci->lock, flags);
	switch (typeReq) {
	case ClearHubFeature:
		switch (wValue) {
		case C_HUB_LOCAL_POWER:
		case C_HUB_OVER_CURRENT:
			/* no hub-wide feature/status flags */
			break;
		default:
			goto error;
		}
		break;
	case ClearPortFeature:
		if (!wIndex || wIndex > ports)
			goto error;
		wIndex--;
		temp = ehci_readl(ehci, status_reg);
		temp &= ~PORT_RWC_BITS;

		/*
		 * Even if OWNER is set, so the port is owned by the
		 * companion controller, hub_wq needs to be able to clear
		 * the port-change status bits (especially
		 * USB_PORT_STAT_C_CONNECTION).
		 */

		switch (wValue) {
		case USB_PORT_FEAT_ENABLE:
			ehci_writel(ehci, temp & ~PORT_PE, status_reg);
			break;
		case USB_PORT_FEAT_C_ENABLE:
			ehci_writel(ehci, temp | PORT_PEC, status_reg);
			break;
		case USB_PORT_FEAT_SUSPEND:
			if (temp & PORT_RESET)
				goto error;
			if (ehci->no_selective_suspend)
				break;
#ifdef CONFIG_USB_OTG
			if ((hcd->self.otg_port == (wIndex + 1))
			    && hcd->self.b_hnp_enable) {
				otg_start_hnp(hcd->usb_phy->otg);
				break;
			}
#endif
			if (!(temp & PORT_SUSPEND))
				break;
			if ((temp & PORT_PE) == 0)
				goto error;

			/* clear phy low-power mode before resume */
			if (ehci->has_tdi_phy_lpm) {
				temp1 = ehci_readl(ehci, hostpc_reg);
				ehci_writel(ehci, temp1 & ~HOSTPC_PHCD,
						hostpc_reg);
				spin_unlock_irqrestore(&ehci->lock, flags);
				msleep(5);/* wait to leave low-power mode */
				spin_lock_irqsave(&ehci->lock, flags);
			}
			/* resume signaling for 20 msec */
			temp &= ~PORT_WAKE_BITS;
			ehci_writel(ehci, temp | PORT_RESUME, status_reg);
			ehci->reset_done[wIndex] = jiffies
					+ msecs_to_jiffies(20);
			set_bit(wIndex, &ehci->resuming_ports);
			usb_hcd_start_port_resume(&hcd->self, wIndex);
			break;
		case USB_PORT_FEAT_C_SUSPEND:
			clear_bit(wIndex, &ehci->port_c_suspend);
			break;
		case USB_PORT_FEAT_POWER:
			if (HCS_PPC(ehci->hcs_params)) {
				spin_unlock_irqrestore(&ehci->lock, flags);
				ehci_port_power(ehci, wIndex, false);
				spin_lock_irqsave(&ehci->lock, flags);
			}
			break;
		case USB_PORT_FEAT_C_CONNECTION:
			ehci_writel(ehci, temp | PORT_CSC, status_reg);
			break;
		case USB_PORT_FEAT_C_OVER_CURRENT:
			ehci_writel(ehci, temp | PORT_OCC, status_reg);
			break;
		case USB_PORT_FEAT_C_RESET:
			/* GetPortStatus clears reset */
			break;
		default:
			goto error;
		}
		ehci_readl(ehci, &ehci->regs->command);	/* unblock posted write */
		break;
	case GetHubDescriptor:
		ehci_hub_descriptor (ehci, (struct usb_hub_descriptor *)
			buf);
		break;
	case GetHubStatus:
		/* no hub-wide feature/status flags */
		memset (buf, 0, 4);
		//cpu_to_le32s ((u32 *) buf);
		break;
	case GetPortStatus:
		if (!wIndex || wIndex > ports)
			goto error;
		wIndex--;
		status = 0;
		temp = ehci_readl(ehci, status_reg);

		// wPortChange bits
		if (temp & PORT_CSC)
			status |= USB_PORT_STAT_C_CONNECTION << 16;
		if (temp & PORT_PEC)
			status |= USB_PORT_STAT_C_ENABLE << 16;

		if ((temp & PORT_OCC) && !ignore_oc){
			status |= USB_PORT_STAT_C_OVERCURRENT << 16;

			/*
			 * Hubs should disable port power on over-current.
			 * However, not all EHCI implementations do this
			 * automatically, even if they _do_ support per-port
			 * power switching; they're allowed to just limit the
			 * current.  hub_wq will turn the power back on.
			 */
			if (((temp & PORT_OC) || (ehci->need_oc_pp_cycle))
					&& HCS_PPC(ehci->hcs_params)) {
				spin_unlock_irqrestore(&ehci->lock, flags);
				ehci_port_power(ehci, wIndex, false);
				spin_lock_irqsave(&ehci->lock, flags);
				temp = ehci_readl(ehci, status_reg);
			}
		}

		/* no reset or resume pending */
		if (!ehci->reset_done[wIndex]) {

			/* Remote Wakeup received? */
			if (temp & PORT_RESUME) {
				/* resume signaling for 20 msec */
				ehci->reset_done[wIndex] = jiffies
						+ msecs_to_jiffies(20);
				usb_hcd_start_port_resume(&hcd->self, wIndex);
				set_bit(wIndex, &ehci->resuming_ports);
				/* check the port again */
				mod_timer(&ehci_to_hcd(ehci)->rh_timer,
						ehci->reset_done[wIndex]);
			}

		/* reset or resume not yet complete */
		} else if (!time_after_eq(jiffies, ehci->reset_done[wIndex])) {
			;	/* wait until it is complete */

		/* resume completed */
		} else if (test_bit(wIndex, &ehci->resuming_ports)) {
			clear_bit(wIndex, &ehci->suspended_ports);
			set_bit(wIndex, &ehci->port_c_suspend);
			ehci->reset_done[wIndex] = 0;
			usb_hcd_end_port_resume(&hcd->self, wIndex);

			/* stop resume signaling */
			temp &= ~(PORT_RWC_BITS | PORT_SUSPEND | PORT_RESUME);
			ehci_writel(ehci, temp, status_reg);
			clear_bit(wIndex, &ehci->resuming_ports);
			retval = ehci_handshake(ehci, status_reg,
					PORT_RESUME, 0, 2000 /* 2msec */);
			if (retval != 0) {
				ehci_err(ehci, "port %d resume error %d\n",
						wIndex + 1, retval);
				goto error;
			}
			temp = ehci_readl(ehci, status_reg);

		/* whoever resets must GetPortStatus to complete it!! */
		} else {
			status |= USB_PORT_STAT_C_RESET << 16;
			ehci->reset_done [wIndex] = 0;

			/* force reset to complete */
			ehci_writel(ehci, temp & ~(PORT_RWC_BITS | PORT_RESET),
					status_reg);
			/* REVISIT:  some hardware needs 550+ usec to clear
			 * this bit; seems too long to spin routinely...
			 */
			retval = ehci_handshake(ehci, status_reg,
					PORT_RESET, 0, 1000);
			if (retval != 0) {
				ehci_err (ehci, "port %d reset error %d\n",
					wIndex + 1, retval);
				goto error;
			}

			/* see what we found out */
			temp = check_reset_complete (ehci, wIndex, status_reg,
					ehci_readl(ehci, status_reg));
		}

		/* transfer dedicated ports to the companion hc */
		if ((temp & PORT_CONNECT) &&
				test_bit(wIndex, &ehci->companion_ports)) {
			temp &= ~PORT_RWC_BITS;
			temp |= PORT_OWNER;
			ehci_writel(ehci, temp, status_reg);
			ehci_dbg(ehci, "port %d --> companion\n", wIndex + 1);
			temp = ehci_readl(ehci, status_reg);
		}

		/*
		 * Even if OWNER is set, there's no harm letting hub_wq
		 * see the wPortStatus values (they should all be 0 except
		 * for PORT_POWER anyway).
		 */

		if (temp & PORT_CONNECT) {
			status |= USB_PORT_STAT_CONNECTION;
			// status may be from integrated TT
			if (ehci->has_hostpc) {
				temp1 = ehci_readl(ehci, hostpc_reg);
				status |= ehci_port_speed(ehci, temp1);
			} else
				status |= ehci_port_speed(ehci, temp);
		}
		if (temp & PORT_PE)
			status |= USB_PORT_STAT_ENABLE;

		/* maybe the port was unsuspended without our knowledge */
		if (temp & (PORT_SUSPEND|PORT_RESUME)) {
			status |= USB_PORT_STAT_SUSPEND;
		} else if (test_bit(wIndex, &ehci->suspended_ports)) {
			clear_bit(wIndex, &ehci->suspended_ports);
			clear_bit(wIndex, &ehci->resuming_ports);
			ehci->reset_done[wIndex] = 0;
			if (temp & PORT_PE)
				set_bit(wIndex, &ehci->port_c_suspend);
			usb_hcd_end_port_resume(&hcd->self, wIndex);
		}

		if (temp & PORT_OC)
			status |= USB_PORT_STAT_OVERCURRENT;
		if (temp & PORT_RESET)
			status |= USB_PORT_STAT_RESET;
		if (temp & PORT_POWER)
			status |= USB_PORT_STAT_POWER;
		if (test_bit(wIndex, &ehci->port_c_suspend))
			status |= USB_PORT_STAT_C_SUSPEND << 16;

		if (status & ~0xffff)	/* only if wPortChange is interesting */
			dbg_port(ehci, "GetStatus", wIndex + 1, temp);
		put_unaligned_le32(status, buf);
		break;
	case SetHubFeature:
		switch (wValue) {
		case C_HUB_LOCAL_POWER:
		case C_HUB_OVER_CURRENT:
			/* no hub-wide feature/status flags */
			break;
		default:
			goto error;
		}
		break;
	case SetPortFeature:
		selector = wIndex >> 8;
		wIndex &= 0xff;
		if (unlikely(ehci->debug)) {
			/* If the debug port is active any port
			 * feature requests should get denied */
			if (wIndex == HCS_DEBUG_PORT(ehci->hcs_params) &&
			    (readl(&ehci->debug->control) & DBGP_ENABLED)) {
				retval = -ENODEV;
				goto error_exit;
			}
		}
		if (!wIndex || wIndex > ports)
			goto error;
		wIndex--;
		temp = ehci_readl(ehci, status_reg);
		if (temp & PORT_OWNER)
			break;

		temp &= ~PORT_RWC_BITS;
		switch (wValue) {
		case USB_PORT_FEAT_SUSPEND:
			if (ehci->no_selective_suspend)
				break;
			if ((temp & PORT_PE) == 0
					|| (temp & PORT_RESET) != 0)
				goto error;

			/* After above check the port must be connected.
			 * Set appropriate bit thus could put phy into low power
			 * mode if we have tdi_phy_lpm feature
			 */
#ifdef CONFIG_USB_ZYNQ_PHY
			if (hcd->phy && (hcd->self.otg_port == (wIndex + 1))
				&& (hcd->self.b_hnp_enable || hcd->self.is_b_host))
				ehci->start_hnp(ehci);
			else {
				temp &= ~PORT_WKCONN_E;
				temp |= PORT_WKDISC_E | PORT_WKOC_E;
				ehci_writel(ehci, temp | PORT_SUSPEND, status_reg);
			}
#else
			temp &= ~PORT_WKCONN_E;
			temp |= PORT_WKDISC_E | PORT_WKOC_E;
			ehci_writel(ehci, temp | PORT_SUSPEND, status_reg);
#endif
			if (ehci->has_tdi_phy_lpm) {
				spin_unlock_irqrestore(&ehci->lock, flags);
				msleep(5);/* 5ms for HCD enter low pwr mode */
				spin_lock_irqsave(&ehci->lock, flags);
				temp1 = ehci_readl(ehci, hostpc_reg);
				ehci_writel(ehci, temp1 | HOSTPC_PHCD,
					hostpc_reg);
				temp1 = ehci_readl(ehci, hostpc_reg);
				ehci_dbg(ehci, "Port%d phy low pwr mode %s\n",
					wIndex, (temp1 & HOSTPC_PHCD) ?
					"succeeded" : "failed");
			}
			set_bit(wIndex, &ehci->suspended_ports);
			break;
		case USB_PORT_FEAT_POWER:
<<<<<<< HEAD
#ifdef CONFIG_USB_ZYNQ_PHY
			/* Check if otg is enabled */
			if(!hcd->phy) {
				if (HCS_PPC (ehci->hcs_params))
					ehci_writel(ehci, temp | PORT_POWER,
							status_reg);
			}
#else
			if (HCS_PPC (ehci->hcs_params))
				ehci_writel(ehci, temp | PORT_POWER,
						status_reg);
#endif
=======
			if (HCS_PPC(ehci->hcs_params)) {
				spin_unlock_irqrestore(&ehci->lock, flags);
				ehci_port_power(ehci, wIndex, true);
				spin_lock_irqsave(&ehci->lock, flags);
			}
>>>>>>> bfa76d49
			break;
		case USB_PORT_FEAT_RESET:
			if (temp & (PORT_SUSPEND|PORT_RESUME))
				goto error;
			/* line status bits may report this as low speed,
			 * which can be fine if this root hub has a
			 * transaction translator built in.
			 */
			if ((temp & (PORT_PE|PORT_CONNECT)) == PORT_CONNECT
					&& !ehci_is_TDI(ehci)
					&& PORT_USB11 (temp)) {
				ehci_dbg (ehci,
					"port %d low speed --> companion\n",
					wIndex + 1);
				temp |= PORT_OWNER;
			} else {
				temp |= PORT_RESET;
				temp &= ~PORT_PE;

				/*
				 * caller must wait, then call GetPortStatus
				 * usb 2.0 spec says 50 ms resets on root
				 */
				ehci->reset_done [wIndex] = jiffies
						+ msecs_to_jiffies (50);
			}
			ehci_writel(ehci, temp, status_reg);
			break;

		/* For downstream facing ports (these):  one hub port is put
		 * into test mode according to USB2 11.24.2.13, then the hub
		 * must be reset (which for root hub now means rmmod+modprobe,
		 * or else system reboot).  See EHCI 2.3.9 and 4.14 for info
		 * about the EHCI-specific stuff.
		 */
		case USB_PORT_FEAT_TEST:
#ifdef CONFIG_USB_HCD_TEST_MODE
			if (selector == EHSET_TEST_SINGLE_STEP_SET_FEATURE) {
				spin_unlock_irqrestore(&ehci->lock, flags);
				retval = ehset_single_step_set_feature(hcd,
								wIndex + 1);
				spin_lock_irqsave(&ehci->lock, flags);
				break;
			}
#endif
			if (!selector || selector > 5)
				goto error;
			spin_unlock_irqrestore(&ehci->lock, flags);
			ehci_quiesce(ehci);
			spin_lock_irqsave(&ehci->lock, flags);

			/* Put all enabled ports into suspend */
			while (ports--) {
				u32 __iomem *sreg =
						&ehci->regs->port_status[ports];

				temp = ehci_readl(ehci, sreg) & ~PORT_RWC_BITS;
				if (temp & PORT_PE)
					ehci_writel(ehci, temp | PORT_SUSPEND,
							sreg);
			}

			spin_unlock_irqrestore(&ehci->lock, flags);
			ehci_halt(ehci);
			spin_lock_irqsave(&ehci->lock, flags);

			temp = ehci_readl(ehci, status_reg);
			temp |= selector << 16;
			ehci_writel(ehci, temp, status_reg);
			break;

		default:
			goto error;
		}
		ehci_readl(ehci, &ehci->regs->command);	/* unblock posted writes */
		break;

	default:
error:
		/* "stall" on error */
		retval = -EPIPE;
	}
error_exit:
	spin_unlock_irqrestore (&ehci->lock, flags);
	return retval;
}
EXPORT_SYMBOL_GPL(ehci_hub_control);

static void ehci_relinquish_port(struct usb_hcd *hcd, int portnum)
{
	struct ehci_hcd		*ehci = hcd_to_ehci(hcd);

	if (ehci_is_TDI(ehci))
		return;
	set_owner(ehci, --portnum, PORT_OWNER);
}

static int ehci_port_handed_over(struct usb_hcd *hcd, int portnum)
{
	struct ehci_hcd		*ehci = hcd_to_ehci(hcd);
	u32 __iomem		*reg;

	if (ehci_is_TDI(ehci))
		return 0;
	reg = &ehci->regs->port_status[portnum - 1];
	return ehci_readl(ehci, reg) & PORT_OWNER;
}

static int ehci_port_power(struct ehci_hcd *ehci, int portnum, bool enable)
{
	struct usb_hcd *hcd = ehci_to_hcd(ehci);
	u32 __iomem *status_reg = &ehci->regs->port_status[portnum];
	u32 temp = ehci_readl(ehci, status_reg) & ~PORT_RWC_BITS;

	if (enable)
		ehci_writel(ehci, temp | PORT_POWER, status_reg);
	else
		ehci_writel(ehci, temp & ~PORT_POWER, status_reg);

	if (hcd->driver->port_power)
		hcd->driver->port_power(hcd, portnum, enable);

	return 0;
}<|MERGE_RESOLUTION|>--- conflicted
+++ resolved
@@ -1169,20 +1169,9 @@
 			 * Set appropriate bit thus could put phy into low power
 			 * mode if we have tdi_phy_lpm feature
 			 */
-#ifdef CONFIG_USB_ZYNQ_PHY
-			if (hcd->phy && (hcd->self.otg_port == (wIndex + 1))
-				&& (hcd->self.b_hnp_enable || hcd->self.is_b_host))
-				ehci->start_hnp(ehci);
-			else {
-				temp &= ~PORT_WKCONN_E;
-				temp |= PORT_WKDISC_E | PORT_WKOC_E;
-				ehci_writel(ehci, temp | PORT_SUSPEND, status_reg);
-			}
-#else
 			temp &= ~PORT_WKCONN_E;
 			temp |= PORT_WKDISC_E | PORT_WKOC_E;
 			ehci_writel(ehci, temp | PORT_SUSPEND, status_reg);
-#endif
 			if (ehci->has_tdi_phy_lpm) {
 				spin_unlock_irqrestore(&ehci->lock, flags);
 				msleep(5);/* 5ms for HCD enter low pwr mode */
@@ -1198,26 +1187,11 @@
 			set_bit(wIndex, &ehci->suspended_ports);
 			break;
 		case USB_PORT_FEAT_POWER:
-<<<<<<< HEAD
-#ifdef CONFIG_USB_ZYNQ_PHY
-			/* Check if otg is enabled */
-			if(!hcd->phy) {
-				if (HCS_PPC (ehci->hcs_params))
-					ehci_writel(ehci, temp | PORT_POWER,
-							status_reg);
-			}
-#else
-			if (HCS_PPC (ehci->hcs_params))
-				ehci_writel(ehci, temp | PORT_POWER,
-						status_reg);
-#endif
-=======
 			if (HCS_PPC(ehci->hcs_params)) {
 				spin_unlock_irqrestore(&ehci->lock, flags);
 				ehci_port_power(ehci, wIndex, true);
 				spin_lock_irqsave(&ehci->lock, flags);
 			}
->>>>>>> bfa76d49
 			break;
 		case USB_PORT_FEAT_RESET:
 			if (temp & (PORT_SUSPEND|PORT_RESUME))
