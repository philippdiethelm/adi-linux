// SPDX-License-Identifier: GPL-2.0-only
//
// Driver for Cadence QSPI Controller
//
// Copyright Altera Corporation (C) 2012-2014. All rights reserved.
// Copyright Intel Corporation (C) 2019-2020. All rights reserved.
// Copyright (C) 2020 Texas Instruments Incorporated - http://www.ti.com

#include <linux/clk.h>
#include <linux/completion.h>
#include <linux/delay.h>
#include <linux/dma-mapping.h>
#include <linux/dmaengine.h>
#include <linux/err.h>
#include <linux/errno.h>
#include <linux/firmware/xlnx-zynqmp.h>
#include <linux/interrupt.h>
#include <linux/io.h>
#include <linux/iopoll.h>
#include <linux/jiffies.h>
#include <linux/kernel.h>
#include <linux/log2.h>
#include <linux/module.h>
#include <linux/of_device.h>
#include <linux/of_gpio.h>
#include <linux/of.h>
#include <linux/platform_device.h>
#include <linux/pm_runtime.h>
#include <linux/reset.h>
#include <linux/sched.h>
#include <linux/spi/spi.h>
#include <linux/spi/spi-mem.h>
#include <linux/timer.h>
#include <linux/workqueue.h>

#define CQSPI_NAME			"cadence-qspi"
#define CQSPI_MAX_CHIPSELECT		16

/* Quirks */
#define CQSPI_NEEDS_WR_DELAY		BIT(0)
#define CQSPI_DISABLE_DAC_MODE		BIT(1)
#define CQSPI_SUPPORT_EXTERNAL_DMA	BIT(2)
#define CQSPI_NO_SUPPORT_WR_COMPLETION	BIT(3)
#define CQSPI_SLOW_SRAM		BIT(4)

/* Capabilities */
#define CQSPI_SUPPORTS_OCTAL		BIT(0)

#define CQSPI_OP_WIDTH(part) ((part).nbytes ? ilog2((part).buswidth) : 0)

struct cqspi_st;

struct cqspi_flash_pdata {
	struct cqspi_st	*cqspi;
	u32		clk_rate;
	u32		read_delay;
	u32		tshsl_ns;
	u32		tsd2d_ns;
	u32		tchsh_ns;
	u32		tslch_ns;
	bool		dtr;
	u8		cs;
};

struct cqspi_st {
	struct platform_device	*pdev;
	struct spi_master	*master;
	struct clk		*clk;
	unsigned int		sclk;

	void __iomem		*iobase;
	void __iomem		*ahb_base;
	resource_size_t		ahb_size;
	struct completion	transfer_complete;

	struct dma_chan		*rx_chan;
	struct completion	rx_dma_complete;
	dma_addr_t		mmap_phys_base;

	int			current_cs;
	unsigned long		master_ref_clk_hz;
	bool			is_decoded_cs;
	u32			fifo_depth;
	u32			fifo_width;
	u32			num_chipselect;
	bool			rclk_en;
	u32			trigger_address;
	u32			wr_delay;
	bool			use_direct_mode;
	struct cqspi_flash_pdata f_pdata[CQSPI_MAX_CHIPSELECT];
	bool			use_dma_read;
	u32			pd_dev_id;
	bool			wr_completion;
	bool			slow_sram;
	bool			extra_dummy;
	bool			clk_tuned;
	struct completion	tuning_complete;
	struct spi_mem_op	tuning_op;
	int			gpio;
	bool			tuning_scheduled;
};

struct cqspi_driver_platdata {
	u32 hwcaps_mask;
	u8 quirks;
	int (*indirect_read_dma)(struct cqspi_flash_pdata *f_pdata,
				 u_char *rxbuf, loff_t from_addr, size_t n_rx);
	u32 (*get_dma_status)(struct cqspi_st *cqspi);
	int (*device_reset)(struct cqspi_st *cqspi, u8 reset_type);
};

/* Operation timeout value */
#define CQSPI_TIMEOUT_MS			500
#define CQSPI_READ_TIMEOUT_MS			10
#define CQSPI_TUNING_TIMEOUT_MS			5000
#define CQSPI_TUNING_PERIODICITY_MS		300000

#define CQSPI_DUMMY_CLKS_PER_BYTE		8
#define CQSPI_DUMMY_BYTES_MAX			4
#define CQSPI_DUMMY_CLKS_MAX			31

#define CQSPI_STIG_DATA_LEN_MAX			8

/* Register map */
#define CQSPI_REG_CONFIG			0x00
#define CQSPI_REG_CONFIG_ENABLE_MASK		BIT(0)
#define CQSPI_REG_CONFIG_PHY_ENABLE_MASK	BIT(3)
#define CQSPI_REG_CONFIG_ENB_DIR_ACC_CTRL	BIT(7)
#define CQSPI_REG_CONFIG_DECODE_MASK		BIT(9)
#define CQSPI_REG_CONFIG_CHIPSELECT_LSB		10
#define CQSPI_REG_CONFIG_DMA_MASK		BIT(15)
#define CQSPI_REG_CONFIG_BAUD_LSB		19
#define CQSPI_REG_CONFIG_DTR_PROTO		BIT(24)
#define CQSPI_REG_CONFIG_DUAL_OPCODE		BIT(30)
#define CQSPI_REG_CONFIG_IDLE_LSB		31
#define CQSPI_REG_CONFIG_CHIPSELECT_MASK	0xF
#define CQSPI_REG_CONFIG_BAUD_MASK		0xF

#define CQSPI_REG_RD_INSTR			0x04
#define CQSPI_REG_RD_INSTR_OPCODE_LSB		0
#define CQSPI_REG_RD_INSTR_TYPE_INSTR_LSB	8
#define CQSPI_REG_RD_INSTR_TYPE_ADDR_LSB	12
#define CQSPI_REG_RD_INSTR_TYPE_DATA_LSB	16
#define CQSPI_REG_RD_INSTR_MODE_EN_LSB		20
#define CQSPI_REG_RD_INSTR_DUMMY_LSB		24
#define CQSPI_REG_RD_INSTR_TYPE_INSTR_MASK	0x3
#define CQSPI_REG_RD_INSTR_TYPE_ADDR_MASK	0x3
#define CQSPI_REG_RD_INSTR_TYPE_DATA_MASK	0x3
#define CQSPI_REG_RD_INSTR_DUMMY_MASK		0x1F

#define CQSPI_REG_WR_INSTR			0x08
#define CQSPI_REG_WR_INSTR_OPCODE_LSB		0
#define CQSPI_REG_WR_INSTR_TYPE_ADDR_LSB	12
#define CQSPI_REG_WR_INSTR_TYPE_DATA_LSB	16

#define CQSPI_REG_DELAY				0x0C
#define CQSPI_REG_DELAY_TSLCH_LSB		0
#define CQSPI_REG_DELAY_TCHSH_LSB		8
#define CQSPI_REG_DELAY_TSD2D_LSB		16
#define CQSPI_REG_DELAY_TSHSL_LSB		24
#define CQSPI_REG_DELAY_TSLCH_MASK		0xFF
#define CQSPI_REG_DELAY_TCHSH_MASK		0xFF
#define CQSPI_REG_DELAY_TSD2D_MASK		0xFF
#define CQSPI_REG_DELAY_TSHSL_MASK		0xFF

#define CQSPI_REG_READCAPTURE			0x10
#define CQSPI_REG_READCAPTURE_BYPASS_LSB	0
#define CQSPI_REG_READCAPTURE_DELAY_LSB		1
#define CQSPI_REG_READCAPTURE_DELAY_MASK	0xF
#define CQSPI_REG_READCAPTURE_DQS_ENABLE	BIT(8)

#define CQSPI_REG_SIZE				0x14
#define CQSPI_REG_SIZE_ADDRESS_LSB		0
#define CQSPI_REG_SIZE_PAGE_LSB			4
#define CQSPI_REG_SIZE_BLOCK_LSB		16
#define CQSPI_REG_SIZE_ADDRESS_MASK		0xF
#define CQSPI_REG_SIZE_PAGE_MASK		0xFFF
#define CQSPI_REG_SIZE_BLOCK_MASK		0x3F

#define CQSPI_REG_SRAMPARTITION			0x18
#define CQSPI_REG_INDIRECTTRIGGER		0x1C

#define CQSPI_REG_DMA				0x20
#define CQSPI_REG_DMA_SINGLE_LSB		0
#define CQSPI_REG_DMA_BURST_LSB			8
#define CQSPI_REG_DMA_SINGLE_MASK		0xFF
#define CQSPI_REG_DMA_BURST_MASK		0xFF

#define CQSPI_REG_REMAP				0x24
#define CQSPI_REG_MODE_BIT			0x28

#define CQSPI_REG_SDRAMLEVEL			0x2C
#define CQSPI_REG_SDRAMLEVEL_RD_LSB		0
#define CQSPI_REG_SDRAMLEVEL_WR_LSB		16
#define CQSPI_REG_SDRAMLEVEL_RD_MASK		0xFFFF
#define CQSPI_REG_SDRAMLEVEL_WR_MASK		0xFFFF

#define CQSPI_REG_WR_COMPLETION_CTRL		0x38
#define CQSPI_REG_WR_DISABLE_AUTO_POLL		BIT(14)
#define CQSPI_REG_WRCOMPLETION_POLLCNT_MASK	0xFF0000
#define CQSPI_REG_WRCOMPLETION_POLLCNY_LSB	16

#define CQSPI_REG_IRQSTATUS			0x40
#define CQSPI_REG_IRQMASK			0x44
#define CQSPI_REG_VERSAL_ECO			0x48

#define CQSPI_REG_INDIRECTRD			0x60
#define CQSPI_REG_INDIRECTRD_START_MASK		BIT(0)
#define CQSPI_REG_INDIRECTRD_CANCEL_MASK	BIT(1)
#define CQSPI_REG_INDIRECTRD_DONE_MASK		BIT(5)

#define CQSPI_REG_INDIRECTRDWATERMARK		0x64
#define CQSPI_REG_INDIRECTRDSTARTADDR		0x68
#define CQSPI_REG_INDIRECTRDBYTES		0x6C

#define CQSPI_REG_CMDCTRL			0x90
#define CQSPI_REG_CMDCTRL_EXECUTE_MASK		BIT(0)
#define CQSPI_REG_CMDCTRL_INPROGRESS_MASK	BIT(1)
#define CQSPI_REG_CMDCTRL_DUMMY_LSB		7
#define CQSPI_REG_CMDCTRL_WR_BYTES_LSB		12
#define CQSPI_REG_CMDCTRL_WR_EN_LSB		15
#define CQSPI_REG_CMDCTRL_ADD_BYTES_LSB		16
#define CQSPI_REG_CMDCTRL_ADDR_EN_LSB		19
#define CQSPI_REG_CMDCTRL_RD_BYTES_LSB		20
#define CQSPI_REG_CMDCTRL_RD_EN_LSB		23
#define CQSPI_REG_CMDCTRL_OPCODE_LSB		24
#define CQSPI_REG_CMDCTRL_WR_BYTES_MASK		0x7
#define CQSPI_REG_CMDCTRL_ADD_BYTES_MASK	0x3
#define CQSPI_REG_CMDCTRL_RD_BYTES_MASK		0x7
#define CQSPI_REG_CMDCTRL_DUMMY_MASK		0x1F

#define CQSPI_REG_INDIRECTWR			0x70
#define CQSPI_REG_INDIRECTWR_START_MASK		BIT(0)
#define CQSPI_REG_INDIRECTWR_CANCEL_MASK	BIT(1)
#define CQSPI_REG_INDIRECTWR_DONE_MASK		BIT(5)

#define CQSPI_REG_INDIRECTWRWATERMARK		0x74
#define CQSPI_REG_INDIRECTWRSTARTADDR		0x78
#define CQSPI_REG_INDIRECTWRBYTES		0x7C

#define CQSPI_REG_INDTRIG_ADDRRANGE		0x80

#define CQSPI_REG_CMDADDRESS			0x94
#define CQSPI_REG_CMDREADDATALOWER		0xA0
#define CQSPI_REG_CMDREADDATAUPPER		0xA4
#define CQSPI_REG_CMDWRITEDATALOWER		0xA8
#define CQSPI_REG_CMDWRITEDATAUPPER		0xAC

#define CQSPI_REG_POLLING_STATUS		0xB0
#define CQSPI_REG_POLLING_STATUS_DUMMY_LSB	16

#define CQSPI_REG_PHY_CONFIG			0xB4
#define CQSPI_REG_PHY_CONFIG_RESYNC_FLD_MASK	0x80000000
#define CQSPI_REG_PHY_CONFIG_RESET_FLD_MASK	0x40000000
#define CQSPI_REG_PHY_CONFIG_TX_DLL_DLY_LSB	16

#define CQSPI_REG_PHY_MASTER_CTRL		0xB8
#define CQSPI_REG_DLL_LOWER			0xBC
#define CQSPI_REG_DLL_LOWER_LPBK_LOCK_MASK	0x8000
#define CQSPI_REG_DLL_LOWER_DLL_LOCK_MASK	0x1

#define CQSPI_REG_DLL_OBSVBLE_UPPER		0xC0
#define CQSPI_REG_DLL_UPPER_RX_FLD_MASK		0x7F

#define CQSPI_REG_OP_EXT_LOWER			0xE0
#define CQSPI_REG_OP_EXT_READ_LSB		24
#define CQSPI_REG_OP_EXT_WRITE_LSB		16
#define CQSPI_REG_OP_EXT_STIG_LSB		0

#define CQSPI_REG_VERSAL_DMA_SRC_ADDR		0x1000

#define CQSPI_REG_VERSAL_DMA_DST_ADDR		0x1800
#define CQSPI_REG_VERSAL_DMA_DST_SIZE		0x1804

#define CQSPI_REG_VERSAL_DMA_DST_CTRL		0x180C

#define CQSPI_REG_VERSAL_DMA_DST_I_STS		0x1814
#define CQSPI_REG_VERSAL_DMA_DST_I_EN		0x1818
#define CQSPI_REG_VERSAL_DMA_DST_I_DIS		0x181C
#define CQSPI_REG_VERSAL_DMA_DST_DONE_MASK	BIT(1)
#define CQSPI_REG_VERSAL_DMA_DST_ALL_I_DIS_MASK	0xFE

#define CQSPI_REG_VERSAL_DMA_DST_ADDR_MSB	0x1828

#define CQSPI_REG_VERSAL_DMA_DST_CTRL_VAL	0xF43FFA00
#define CQSPI_REG_VERSAL_ADDRRANGE_WIDTH_VAL	0x6

/* Interrupt status bits */
#define CQSPI_REG_IRQ_MODE_ERR			BIT(0)
#define CQSPI_REG_IRQ_UNDERFLOW			BIT(1)
#define CQSPI_REG_IRQ_IND_COMP			BIT(2)
#define CQSPI_REG_IRQ_IND_RD_REJECT		BIT(3)
#define CQSPI_REG_IRQ_WR_PROTECTED_ERR		BIT(4)
#define CQSPI_REG_IRQ_ILLEGAL_AHB_ERR		BIT(5)
#define CQSPI_REG_IRQ_WATERMARK			BIT(6)
#define CQSPI_REG_IRQ_IND_SRAM_FULL		BIT(12)

#define CQSPI_IRQ_MASK_RD		(CQSPI_REG_IRQ_WATERMARK	| \
					 CQSPI_REG_IRQ_IND_SRAM_FULL	| \
					 CQSPI_REG_IRQ_IND_COMP)

#define CQSPI_IRQ_MASK_WR		(CQSPI_REG_IRQ_IND_COMP		| \
					 CQSPI_REG_IRQ_WATERMARK	| \
					 CQSPI_REG_IRQ_UNDERFLOW)

#define CQSPI_IRQ_STATUS_MASK		0x1FFFF
#define CQSPI_DMA_UNALIGN		0x3

#define CQSPI_REG_VERSAL_DMA_VAL		0x602
#define CQSPI_VERSAL_MIO_NODE_ID_12	0x14108027
#define CQSPI_RESET_TYPE_HWPIN		0
#define CQSPI_READ_ID_LEN		6
#define VERSAL_OSPI_RESET		0xc10402e
#define SILICON_VER_MASK		0xFF
#define SILICON_VER_1			0x10
#define CQSPI_DLL_MODE_MASTER		0
#define CQSPI_DLL_MODE_BYPASS		1
#define TAP_GRAN_SEL_MIN_FREQ		120000000
#define CQSPI_TX_TAP_MASTER		0x1E
#define CQSPI_MAX_DLL_TAPS		127

#define	CQSPI_SELECT_LOWER_CS		BIT(0)

static unsigned int read_timeout_ms = CQSPI_READ_TIMEOUT_MS;
module_param(read_timeout_ms, uint, 0644);
MODULE_PARM_DESC(read_timeout_ms, "Read transfer timeout in msec");

static int cqspi_wait_for_bit(void __iomem *reg, const u32 mask, bool clr)
{
	u32 val;

	return readl_relaxed_poll_timeout(reg, val,
					  (((clr ? ~val : val) & mask) == mask),
					  10, CQSPI_TIMEOUT_MS * 1000);
}

static bool cqspi_is_idle(struct cqspi_st *cqspi)
{
	u32 reg = readl(cqspi->iobase + CQSPI_REG_CONFIG);

	return reg & (1UL << CQSPI_REG_CONFIG_IDLE_LSB);
}

static u32 cqspi_get_rd_sram_level(struct cqspi_st *cqspi)
{
	u32 reg = readl(cqspi->iobase + CQSPI_REG_SDRAMLEVEL);

	reg >>= CQSPI_REG_SDRAMLEVEL_RD_LSB;
	return reg & CQSPI_REG_SDRAMLEVEL_RD_MASK;
}

static u32 cqspi_get_versal_dma_status(struct cqspi_st *cqspi)
{
	u32 dma_status;

	dma_status = readl(cqspi->iobase +
					   CQSPI_REG_VERSAL_DMA_DST_I_STS);
	writel(dma_status, cqspi->iobase +
		   CQSPI_REG_VERSAL_DMA_DST_I_STS);

	return dma_status & CQSPI_REG_VERSAL_DMA_DST_DONE_MASK;
}

static irqreturn_t cqspi_irq_handler(int this_irq, void *dev)
{
	struct cqspi_st *cqspi = dev;
	unsigned int irq_status;
	struct device *device = &cqspi->pdev->dev;
	const struct cqspi_driver_platdata *ddata;

	ddata = of_device_get_match_data(device);

	/* Read interrupt status */
	irq_status = readl(cqspi->iobase + CQSPI_REG_IRQSTATUS);

	/* Clear interrupt */
	writel(irq_status, cqspi->iobase + CQSPI_REG_IRQSTATUS);

	if (cqspi->use_dma_read && ddata && ddata->get_dma_status) {
		if (ddata->get_dma_status(cqspi)) {
			complete(&cqspi->transfer_complete);
			return IRQ_HANDLED;
		}
	}

	else if (!cqspi->slow_sram)
		irq_status &= CQSPI_IRQ_MASK_RD | CQSPI_IRQ_MASK_WR;
	else
		irq_status &= CQSPI_REG_IRQ_WATERMARK | CQSPI_IRQ_MASK_WR;

	if (irq_status)
		complete(&cqspi->transfer_complete);

	return IRQ_HANDLED;
}

static unsigned int cqspi_calc_rdreg(const struct spi_mem_op *op)
{
	u32 rdreg = 0;

	rdreg |= CQSPI_OP_WIDTH(op->cmd) << CQSPI_REG_RD_INSTR_TYPE_INSTR_LSB;
	rdreg |= CQSPI_OP_WIDTH(op->addr) << CQSPI_REG_RD_INSTR_TYPE_ADDR_LSB;
	rdreg |= CQSPI_OP_WIDTH(op->data) << CQSPI_REG_RD_INSTR_TYPE_DATA_LSB;

	return rdreg;
}

static unsigned int cqspi_calc_dummy(const struct spi_mem_op *op)
{
	unsigned int dummy_clk;

	if (!op->dummy.nbytes)
		return 0;

	dummy_clk = op->dummy.nbytes * (8 / op->dummy.buswidth);
	if (op->cmd.dtr)
		dummy_clk /= 2;

	return dummy_clk;
}

static int cqspi_wait_idle(struct cqspi_st *cqspi)
{
	const unsigned int poll_idle_retry = 3;
	unsigned int count = 0;
	unsigned long timeout;

	timeout = jiffies + msecs_to_jiffies(CQSPI_TIMEOUT_MS);
	while (1) {
		/*
		 * Read few times in succession to ensure the controller
		 * is indeed idle, that is, the bit does not transition
		 * low again.
		 */
		if (cqspi_is_idle(cqspi))
			count++;
		else
			count = 0;

		if (count >= poll_idle_retry)
			return 0;

		if (time_after(jiffies, timeout)) {
			/* Timeout, in busy mode. */
			dev_err(&cqspi->pdev->dev,
				"QSPI is still busy after %dms timeout.\n",
				CQSPI_TIMEOUT_MS);
			return -ETIMEDOUT;
		}

		cpu_relax();
	}
}

static int cqspi_exec_flash_cmd(struct cqspi_st *cqspi, unsigned int reg)
{
	void __iomem *reg_base = cqspi->iobase;
	int ret;

	/* Write the CMDCTRL without start execution. */
	writel(reg, reg_base + CQSPI_REG_CMDCTRL);
	/* Start execute */
	reg |= CQSPI_REG_CMDCTRL_EXECUTE_MASK;
	writel(reg, reg_base + CQSPI_REG_CMDCTRL);

	/* Polling for completion. */
	ret = cqspi_wait_for_bit(reg_base + CQSPI_REG_CMDCTRL,
				 CQSPI_REG_CMDCTRL_INPROGRESS_MASK, 1);
	if (ret) {
		dev_err(&cqspi->pdev->dev,
			"Flash command execution timed out.\n");
		return ret;
	}

	/* Polling QSPI idle status. */
	return cqspi_wait_idle(cqspi);
}

static int cqspi_setup_opcode_ext(struct cqspi_flash_pdata *f_pdata,
				  const struct spi_mem_op *op,
				  unsigned int shift)
{
	struct cqspi_st *cqspi = f_pdata->cqspi;
	void __iomem *reg_base = cqspi->iobase;
	unsigned int reg;
	u8 ext;

	if (op->cmd.nbytes != 2)
		return -EINVAL;

	/* Opcode extension is the LSB. */
	ext = op->cmd.opcode & 0xff;

	reg = readl(reg_base + CQSPI_REG_OP_EXT_LOWER);
	reg &= ~(0xff << shift);
	reg |= ext << shift;
	writel(reg, reg_base + CQSPI_REG_OP_EXT_LOWER);

	return 0;
}

static int cqspi_enable_dtr(struct cqspi_flash_pdata *f_pdata,
			    const struct spi_mem_op *op, unsigned int shift)
{
	struct cqspi_st *cqspi = f_pdata->cqspi;
	void __iomem *reg_base = cqspi->iobase;
	unsigned int reg;
	int ret;

	reg = readl(reg_base + CQSPI_REG_CONFIG);

	/*
	 * We enable dual byte opcode here. The callers have to set up the
	 * extension opcode based on which type of operation it is.
	 */
	if (op->cmd.dtr) {
		reg |= CQSPI_REG_CONFIG_DTR_PROTO;
		reg |= CQSPI_REG_CONFIG_DUAL_OPCODE;

		/* Set up command opcode extension. */
		ret = cqspi_setup_opcode_ext(f_pdata, op, shift);
		if (ret)
			return ret;
	} else {
		reg &= ~CQSPI_REG_CONFIG_DTR_PROTO;
		reg &= ~CQSPI_REG_CONFIG_DUAL_OPCODE;
	}

	writel(reg, reg_base + CQSPI_REG_CONFIG);

	return cqspi_wait_idle(cqspi);
}

static int cqspi_command_read(struct cqspi_flash_pdata *f_pdata,
			      const struct spi_mem_op *op)
{
	struct cqspi_st *cqspi = f_pdata->cqspi;
	void __iomem *reg_base = cqspi->iobase;
	u8 *rxbuf = op->data.buf.in;
	u8 opcode;
	size_t n_rx = op->data.nbytes;
	unsigned int rdreg;
	unsigned int reg;
	unsigned int dummy_clk;
	size_t read_len;
	int status;

	status = cqspi_enable_dtr(f_pdata, op, CQSPI_REG_OP_EXT_STIG_LSB);
	if (status)
		return status;

	if (!n_rx || n_rx > CQSPI_STIG_DATA_LEN_MAX || !rxbuf) {
		dev_err(&cqspi->pdev->dev,
			"Invalid input argument, len %zu rxbuf 0x%p\n",
			n_rx, rxbuf);
		return -EINVAL;
	}

	if (op->cmd.dtr)
		opcode = op->cmd.opcode >> 8;
	else
		opcode = op->cmd.opcode;

	reg = opcode << CQSPI_REG_CMDCTRL_OPCODE_LSB;

	if (op->addr.nbytes) {
		reg |= (0x1 << CQSPI_REG_CMDCTRL_ADDR_EN_LSB);
		reg |= ((op->addr.nbytes - 1) &
			CQSPI_REG_CMDCTRL_ADD_BYTES_MASK) <<
			CQSPI_REG_CMDCTRL_ADD_BYTES_LSB;
		writel(op->addr.val, reg_base + CQSPI_REG_CMDADDRESS);
	}

	rdreg = cqspi_calc_rdreg(op);
	writel(rdreg, reg_base + CQSPI_REG_RD_INSTR);

	dummy_clk = cqspi_calc_dummy(op);
	if (dummy_clk > CQSPI_DUMMY_CLKS_MAX)
		return -EOPNOTSUPP;

	if (cqspi->extra_dummy)
		dummy_clk++;

	if (dummy_clk)
		reg |= (dummy_clk & CQSPI_REG_CMDCTRL_DUMMY_MASK)
		     << CQSPI_REG_CMDCTRL_DUMMY_LSB;

	reg |= (0x1 << CQSPI_REG_CMDCTRL_RD_EN_LSB);

	/* 0 means 1 byte. */
	reg |= (((n_rx - 1) & CQSPI_REG_CMDCTRL_RD_BYTES_MASK)
		<< CQSPI_REG_CMDCTRL_RD_BYTES_LSB);
	status = cqspi_exec_flash_cmd(cqspi, reg);
	if (status)
		return status;

	reg = readl(reg_base + CQSPI_REG_CMDREADDATALOWER);

	/* Put the read value into rx_buf */
	read_len = (n_rx > 4) ? 4 : n_rx;
	memcpy(rxbuf, &reg, read_len);
	rxbuf += read_len;

	if (n_rx > 4) {
		reg = readl(reg_base + CQSPI_REG_CMDREADDATAUPPER);

		read_len = n_rx - read_len;
		memcpy(rxbuf, &reg, read_len);
	}

	return 0;
}

static int cqspi_setdlldelay(struct spi_mem *mem, const struct spi_mem_op *op)
{
	u8 dummy_incr, dummy_flag = 0, max_tap, count, windowsize, avg_rxtap;
	u8 min_rxtap = 0, max_rxtap = 0, max_index = 0, min_index = 0, j;
	u8 *id = op->data.buf.in;
	struct cqspi_st *cqspi = spi_master_get_devdata(mem->spi->master);
	struct platform_device *pdev = cqspi->pdev;
	struct cqspi_flash_pdata *f_pdata;
	int i, ret;
	unsigned int reg;
	bool id_matched, rxtapfound = false;
	u32 txtap = 0;
	s8 max_windowsize = -1;

	reg = readl(cqspi->iobase + CQSPI_REG_CONFIG);
	reg &= CQSPI_REG_CONFIG_ENABLE_MASK;
	if (!reg)
		return 0;

	f_pdata = &cqspi->f_pdata[spi_get_chipselect(mem->spi, 0)];
	/* Drive DLL reset bit to low */
	writel(0, cqspi->iobase + CQSPI_REG_PHY_CONFIG);

	/* Set initial delay value */
	writel(0x4, cqspi->iobase + CQSPI_REG_PHY_MASTER_CTRL);

	/* Set DLL reset bit */
	writel(CQSPI_REG_PHY_CONFIG_RESET_FLD_MASK,
	       cqspi->iobase + CQSPI_REG_PHY_CONFIG);

	/* Check for loopback lock */
	ret = cqspi_wait_for_bit(cqspi->iobase + CQSPI_REG_DLL_LOWER,
				 CQSPI_REG_DLL_LOWER_LPBK_LOCK_MASK, 0);
	if (ret) {
		dev_err(&pdev->dev,
			"Loopback lock bit error (%i)\n", ret);
		return ret;
	}

	/* Re-synchronize slave DLLs */
	writel(CQSPI_REG_PHY_CONFIG_RESET_FLD_MASK,
	       cqspi->iobase + CQSPI_REG_PHY_CONFIG);
	writel(CQSPI_REG_PHY_CONFIG_RESET_FLD_MASK |
	       CQSPI_REG_PHY_CONFIG_RESYNC_FLD_MASK,
	       cqspi->iobase + CQSPI_REG_PHY_CONFIG);

	txtap = CQSPI_TX_TAP_MASTER <<
		CQSPI_REG_PHY_CONFIG_TX_DLL_DLY_LSB;
	max_tap = CQSPI_MAX_DLL_TAPS;

	cqspi->extra_dummy = false;
	for (dummy_incr = 0; dummy_incr <= 1; dummy_incr++) {
		if (dummy_incr)
			cqspi->extra_dummy = true;
		for (i = 0; i <= max_tap; i++) {
			writel((txtap | i |
			       CQSPI_REG_PHY_CONFIG_RESET_FLD_MASK),
			       cqspi->iobase + CQSPI_REG_PHY_CONFIG);
			writel((CQSPI_REG_PHY_CONFIG_RESYNC_FLD_MASK | txtap |
			       i | CQSPI_REG_PHY_CONFIG_RESET_FLD_MASK),
			       cqspi->iobase + CQSPI_REG_PHY_CONFIG);
			ret = cqspi_wait_for_bit(cqspi->iobase +
						 CQSPI_REG_DLL_LOWER,
				CQSPI_REG_DLL_LOWER_DLL_LOCK_MASK, 0);
			if (ret)
				return ret;

			count = 0;
			do {
				count += 1;
				ret = cqspi_command_read(f_pdata, op);
				if (ret < 0) {
					dev_err(&pdev->dev,
						"error %d reading JEDEC ID\n", ret);
					return ret;
				}

				id_matched = true;
				for (j = 0; j < op->data.nbytes; j++) {
					if (mem->device_id[j] != id[j]) {
						id_matched = false;
						break;
					}
				}
			} while (id_matched && (count <= 10));

			if (id_matched && !rxtapfound) {
				min_rxtap = readl(cqspi->iobase +
						  CQSPI_REG_DLL_OBSVBLE_UPPER) &
						  CQSPI_REG_DLL_UPPER_RX_FLD_MASK;
				max_rxtap = min_rxtap;
				max_index = i;
				min_index = i;
				rxtapfound = true;
			}

			if (id_matched && rxtapfound) {
				max_rxtap = readl(cqspi->iobase +
						  CQSPI_REG_DLL_OBSVBLE_UPPER) &
						  CQSPI_REG_DLL_UPPER_RX_FLD_MASK;
				max_index = i;
			}
			if ((!id_matched || i == max_tap) && rxtapfound) {
				windowsize = max_rxtap - min_rxtap + 1;
				if (windowsize > max_windowsize) {
					dummy_flag = dummy_incr;
					max_windowsize = windowsize;
					avg_rxtap = (max_index + min_index);
					avg_rxtap /= 2;
				}

				if (windowsize >= 3)
					i = max_tap;

				rxtapfound = false;
			}
		}
		if (!dummy_incr) {
			rxtapfound = false;
			min_rxtap = 0;
			max_rxtap = 0;
		}
	}
	if (!dummy_flag)
		cqspi->extra_dummy = false;

	if (max_windowsize < 3)
		return -EINVAL;

	writel((txtap | avg_rxtap | CQSPI_REG_PHY_CONFIG_RESET_FLD_MASK),
	       cqspi->iobase + CQSPI_REG_PHY_CONFIG);
	writel((CQSPI_REG_PHY_CONFIG_RESYNC_FLD_MASK | txtap | avg_rxtap |
	       CQSPI_REG_PHY_CONFIG_RESET_FLD_MASK),
	       cqspi->iobase + CQSPI_REG_PHY_CONFIG);
	ret = cqspi_wait_for_bit(cqspi->iobase + CQSPI_REG_DLL_LOWER,
				 CQSPI_REG_DLL_LOWER_DLL_LOCK_MASK, 0);
	if (ret)
		return ret;

	cqspi->clk_tuned = true;

	return 0;
}

static void cqspi_setup_ddrmode(struct cqspi_st *cqspi)
{
	u32 reg;

	reg = readl(cqspi->iobase + CQSPI_REG_CONFIG);
	reg &= ~CQSPI_REG_CONFIG_ENABLE_MASK;
	writel(reg, cqspi->iobase + CQSPI_REG_CONFIG);

	reg = readl(cqspi->iobase + CQSPI_REG_CONFIG);
	reg |= (CQSPI_REG_CONFIG_PHY_ENABLE_MASK);
	writel(reg, cqspi->iobase + CQSPI_REG_CONFIG);

	/* Program POLL_CNT */
	reg = readl(cqspi->iobase + CQSPI_REG_WR_COMPLETION_CTRL);
	reg &= ~CQSPI_REG_WRCOMPLETION_POLLCNT_MASK;
	reg |= (0x3 << CQSPI_REG_WRCOMPLETION_POLLCNY_LSB);
	writel(reg, cqspi->iobase + CQSPI_REG_WR_COMPLETION_CTRL);

	reg = readl(cqspi->iobase + CQSPI_REG_READCAPTURE);
	reg |= CQSPI_REG_READCAPTURE_DQS_ENABLE;
	writel(reg, cqspi->iobase + CQSPI_REG_READCAPTURE);

	reg = readl(cqspi->iobase + CQSPI_REG_CONFIG);
	reg |= CQSPI_REG_CONFIG_ENABLE_MASK;
	writel(reg, cqspi->iobase + CQSPI_REG_CONFIG);
}

static void cqspi_setup_sdrmode(struct cqspi_st *cqspi)
{
	u32 reg;

	reg = readl(cqspi->iobase + CQSPI_REG_CONFIG);
	reg &= ~CQSPI_REG_CONFIG_ENABLE_MASK;
	writel(reg, cqspi->iobase + CQSPI_REG_CONFIG);

	reg &= ~CQSPI_REG_CONFIG_DTR_PROTO;
	reg &= ~CQSPI_REG_CONFIG_DUAL_OPCODE;
	reg &= ~CQSPI_REG_CONFIG_PHY_ENABLE_MASK;
	writel(reg, cqspi->iobase + CQSPI_REG_CONFIG);

	/* Program POLL_CNT */
	reg = readl(cqspi->iobase + CQSPI_REG_WR_COMPLETION_CTRL);
	reg &= ~CQSPI_REG_WRCOMPLETION_POLLCNT_MASK;
	reg |= (1 << CQSPI_REG_WRCOMPLETION_POLLCNY_LSB);
	writel(reg, cqspi->iobase + CQSPI_REG_WR_COMPLETION_CTRL);

	reg = readl(cqspi->iobase + CQSPI_REG_READCAPTURE);
	reg &= ~CQSPI_REG_READCAPTURE_DQS_ENABLE;
	reg |= (1 & CQSPI_REG_READCAPTURE_DELAY_MASK)
		<< CQSPI_REG_READCAPTURE_DELAY_LSB;
	writel(reg, cqspi->iobase + CQSPI_REG_READCAPTURE);

	writel(CQSPI_REG_PHY_CONFIG_RESET_FLD_MASK,
	       cqspi->iobase + CQSPI_REG_PHY_CONFIG);

	reg = readl(cqspi->iobase + CQSPI_REG_CONFIG);
	reg |= CQSPI_REG_CONFIG_ENABLE_MASK;
	writel(reg, cqspi->iobase + CQSPI_REG_CONFIG);

	cqspi->clk_tuned = false;
	cqspi->extra_dummy = false;
}

static void cqspi_periodictuning(struct work_struct *work)
{
	struct delayed_work *d = to_delayed_work(work);
	struct spi_mem *mem = container_of(d, struct spi_mem, complete_work);
	struct cqspi_st *cqspi = spi_master_get_devdata(mem->spi->master);
	int ret;
	u8 buf[CQSPI_READ_ID_LEN];

	if (!mem->request_completion.done)
		wait_for_completion(&mem->request_completion);

	reinit_completion(&cqspi->tuning_complete);
	cqspi->tuning_op.data.buf.in = buf;
	cqspi->tuning_op.data.nbytes = CQSPI_READ_ID_LEN;
	ret = cqspi_setdlldelay(mem, &cqspi->tuning_op);
	complete_all(&cqspi->tuning_complete);
	if (ret) {
		dev_err(&cqspi->pdev->dev,
			"Setting dll delay error (%i)\n", ret);
	} else {
		schedule_delayed_work(&mem->complete_work,
				      msecs_to_jiffies(CQSPI_TUNING_PERIODICITY_MS));
	}
}

static int cqspi_setup_edgemode(struct spi_mem *mem,
				const struct spi_mem_op *op)
{
	struct cqspi_st *cqspi = spi_master_get_devdata(mem->spi->master);
	int ret;

	if (cqspi->clk_tuned)
		return 0;
	memcpy(&cqspi->tuning_op, op, sizeof(struct spi_mem_op));

	cqspi_setup_ddrmode(cqspi);

	cqspi->f_pdata[spi_get_chipselect(mem->spi, 0)].dtr = true;

	ret = cqspi_setdlldelay(mem, op);
	if (ret)
		return ret;

	complete_all(&cqspi->tuning_complete);
	if (cqspi->tuning_scheduled) {
		cancel_delayed_work_sync(&mem->complete_work);
		flush_scheduled_work();
	}
	INIT_DELAYED_WORK(&mem->complete_work, cqspi_periodictuning);
	schedule_delayed_work(&mem->complete_work,
			      msecs_to_jiffies(CQSPI_TUNING_PERIODICITY_MS));
	cqspi->tuning_scheduled = true;

	return 0;
}

static int cqspi_command_write(struct cqspi_flash_pdata *f_pdata,
			       const struct spi_mem_op *op)
{
	struct cqspi_st *cqspi = f_pdata->cqspi;
	void __iomem *reg_base = cqspi->iobase;
	u8 opcode;
	const u8 *txbuf = op->data.buf.out;
	size_t n_tx = op->data.nbytes;
	unsigned int reg;
	unsigned int data;
	size_t write_len;
	int ret;

	ret = cqspi_enable_dtr(f_pdata, op, CQSPI_REG_OP_EXT_STIG_LSB);
	if (ret)
		return ret;

	if (n_tx > CQSPI_STIG_DATA_LEN_MAX || (n_tx && !txbuf)) {
		dev_err(&cqspi->pdev->dev,
			"Invalid input argument, cmdlen %zu txbuf 0x%p\n",
			n_tx, txbuf);
		return -EINVAL;
	}

	reg = cqspi_calc_rdreg(op);
	writel(reg, reg_base + CQSPI_REG_RD_INSTR);

	if (op->cmd.dtr)
		opcode = op->cmd.opcode >> 8;
	else
		opcode = op->cmd.opcode;

	reg = opcode << CQSPI_REG_CMDCTRL_OPCODE_LSB;

	if (op->addr.nbytes) {
		reg |= (0x1 << CQSPI_REG_CMDCTRL_ADDR_EN_LSB);
		reg |= ((op->addr.nbytes - 1) &
			CQSPI_REG_CMDCTRL_ADD_BYTES_MASK)
			<< CQSPI_REG_CMDCTRL_ADD_BYTES_LSB;

		writel(op->addr.val, reg_base + CQSPI_REG_CMDADDRESS);
	}

	if (n_tx) {
		reg |= (0x1 << CQSPI_REG_CMDCTRL_WR_EN_LSB);
		reg |= ((n_tx - 1) & CQSPI_REG_CMDCTRL_WR_BYTES_MASK)
			<< CQSPI_REG_CMDCTRL_WR_BYTES_LSB;
		data = 0;
		write_len = (n_tx > 4) ? 4 : n_tx;
		memcpy(&data, txbuf, write_len);
		txbuf += write_len;
		writel(data, reg_base + CQSPI_REG_CMDWRITEDATALOWER);

		if (n_tx > 4) {
			data = 0;
			write_len = n_tx - 4;
			memcpy(&data, txbuf, write_len);
			writel(data, reg_base + CQSPI_REG_CMDWRITEDATAUPPER);
		}
	}

	return cqspi_exec_flash_cmd(cqspi, reg);
}

static int cqspi_read_setup(struct cqspi_flash_pdata *f_pdata,
			    const struct spi_mem_op *op)
{
	struct cqspi_st *cqspi = f_pdata->cqspi;
	void __iomem *reg_base = cqspi->iobase;
	unsigned int dummy_clk = 0;
	unsigned int reg;
	int ret;
	u8 opcode;

	ret = cqspi_enable_dtr(f_pdata, op, CQSPI_REG_OP_EXT_READ_LSB);
	if (ret)
		return ret;

	if (op->cmd.dtr)
		opcode = op->cmd.opcode >> 8;
	else
		opcode = op->cmd.opcode;

	reg = opcode << CQSPI_REG_RD_INSTR_OPCODE_LSB;
	reg |= cqspi_calc_rdreg(op);

	/* Setup dummy clock cycles */
	dummy_clk = cqspi_calc_dummy(op);

	if (dummy_clk > CQSPI_DUMMY_CLKS_MAX)
		return -EOPNOTSUPP;

	if (cqspi->extra_dummy)
		dummy_clk++;

	if (dummy_clk)
		reg |= (dummy_clk & CQSPI_REG_RD_INSTR_DUMMY_MASK)
		       << CQSPI_REG_RD_INSTR_DUMMY_LSB;

	writel(reg, reg_base + CQSPI_REG_RD_INSTR);

	/* Set address width */
	reg = readl(reg_base + CQSPI_REG_SIZE);
	reg &= ~CQSPI_REG_SIZE_ADDRESS_MASK;
	reg |= (op->addr.nbytes - 1);
	writel(reg, reg_base + CQSPI_REG_SIZE);
	return 0;
}

static int cqspi_indirect_read_execute(struct cqspi_flash_pdata *f_pdata,
				       u8 *rxbuf, loff_t from_addr,
				       const size_t n_rx)
{
	struct cqspi_st *cqspi = f_pdata->cqspi;
	struct device *dev = &cqspi->pdev->dev;
	void __iomem *reg_base = cqspi->iobase;
	void __iomem *ahb_base = cqspi->ahb_base;
	unsigned int remaining = n_rx;
	unsigned int mod_bytes = n_rx % 4;
	unsigned int bytes_to_read = 0;
	u8 *rxbuf_end = rxbuf + n_rx;
	u8 *rxbuf_start = rxbuf;
	int ret = 0;
	u8 extra_bytes = 0;
	u32 req_bytes;
	u32 threshold_val;
	bool is_unaligned_cnt = false;

	if (n_rx % 2)
		is_unaligned_cnt = true;

	writel(from_addr, reg_base + CQSPI_REG_INDIRECTRDSTARTADDR);
	if (f_pdata->dtr && (from_addr % 2) != 0) {
		mod_bytes += 1;
		if (!is_unaligned_cnt)
			extra_bytes = 2;
	}

	if (f_pdata->dtr && (from_addr % 2) != 0)
		writel(from_addr - 1, reg_base + CQSPI_REG_INDIRECTRDSTARTADDR);

	req_bytes = remaining + is_unaligned_cnt + extra_bytes;
	writel(req_bytes, reg_base + CQSPI_REG_INDIRECTRDBYTES);

	/* Clear all interrupts. */
	writel(CQSPI_IRQ_STATUS_MASK, reg_base + CQSPI_REG_IRQSTATUS);

	/*
	 * On SoCFPGA platform reading the SRAM is slow due to
	 * hardware limitation and causing read interrupt storm to CPU,
	 * so enabling only watermark interrupt to disable all read
	 * interrupts later as we want to run "bytes to read" loop with
	 * all the read interrupts disabled for max performance.
	 */

	if (!cqspi->slow_sram)
		writel(CQSPI_IRQ_MASK_RD, reg_base + CQSPI_REG_IRQMASK);
	else
		writel(CQSPI_REG_IRQ_WATERMARK, reg_base + CQSPI_REG_IRQMASK);
	threshold_val = readl(reg_base + CQSPI_REG_INDIRECTRDWATERMARK);

	reinit_completion(&cqspi->transfer_complete);
	writel(CQSPI_REG_INDIRECTRD_START_MASK,
	       reg_base + CQSPI_REG_INDIRECTRD);

	while (remaining > 0) {
		if (!wait_for_completion_timeout(&cqspi->transfer_complete,
						 msecs_to_jiffies(read_timeout_ms)))
			ret = -ETIMEDOUT;

		/*
		 * Disable all read interrupts until
		 * we are out of "bytes to read"
		 */
		if (cqspi->slow_sram)
			writel(0x0, reg_base + CQSPI_REG_IRQMASK);

		if (req_bytes > (threshold_val + cqspi->fifo_width))
			bytes_to_read = threshold_val + cqspi->fifo_width;
		else
			bytes_to_read = req_bytes;

		if (ret && bytes_to_read == 0) {
			dev_err(dev, "Indirect read timeout, no bytes\n");
			goto failrd;
		}

		while (bytes_to_read != 0) {
			unsigned int word_remain = round_down(remaining, 4);
			unsigned int bytes_read = 0;

			bytes_to_read = bytes_to_read > remaining ?
					remaining : bytes_to_read;
			bytes_to_read = round_down(bytes_to_read, 4);
			/* Read 4 byte word chunks then single bytes */
			if (bytes_to_read) {
				u8 offset = 0;

				if (f_pdata->dtr && ((from_addr % 2) != 0) &&
				    rxbuf == rxbuf_start) {
					unsigned int temp = ioread32(ahb_base);

					temp >>= 8;
					memcpy(rxbuf, &temp, 3);
					bytes_to_read -= 3;
					offset = 3;
					bytes_read += 3;
				}
				if (bytes_to_read >= 4) {
					ioread32_rep(ahb_base, rxbuf + offset,
						     (bytes_to_read / 4));
					bytes_read += (bytes_to_read / 4) * 4;
				}
			} else if (!word_remain && mod_bytes) {
				unsigned int temp = ioread32(ahb_base);

				if (f_pdata->dtr && ((from_addr % 2) != 0) &&
				    rxbuf == rxbuf_start)
					temp >>= 8;

				bytes_to_read = min(remaining, mod_bytes);
				bytes_read = min((unsigned int)
						    (rxbuf_end - rxbuf),
						     bytes_to_read);
				memcpy(rxbuf, &temp, bytes_read);
			}
			rxbuf += bytes_read;
			remaining -= bytes_read;
			req_bytes -= bytes_read;
			bytes_to_read = cqspi_get_rd_sram_level(cqspi);
			bytes_to_read *= cqspi->fifo_width;
		}

		if (remaining > 0) {
			reinit_completion(&cqspi->transfer_complete);
			if (cqspi->slow_sram)
				writel(CQSPI_REG_IRQ_WATERMARK, reg_base + CQSPI_REG_IRQMASK);
		}
	}

	/* Check indirect done status */
	ret = cqspi_wait_for_bit(reg_base + CQSPI_REG_INDIRECTRD,
				 CQSPI_REG_INDIRECTRD_DONE_MASK, 0);
	if (ret) {
		dev_err(dev, "Indirect read completion error (%i)\n", ret);
		goto failrd;
	}

	/* Disable interrupt */
	writel(0, reg_base + CQSPI_REG_IRQMASK);

	/* Clear indirect completion status */
	writel(CQSPI_REG_INDIRECTRD_DONE_MASK, reg_base + CQSPI_REG_INDIRECTRD);

	return 0;

failrd:
	/* Disable interrupt */
	writel(0, reg_base + CQSPI_REG_IRQMASK);

	/* Cancel the indirect read */
	writel(CQSPI_REG_INDIRECTWR_CANCEL_MASK,
	       reg_base + CQSPI_REG_INDIRECTRD);
	return ret;
}

static int cqspi_versal_device_reset(struct cqspi_st *cqspi, u8 reset_type)
{
	struct platform_device *pdev = cqspi->pdev;
	enum of_gpio_flags flags;
	int ret;

	if (reset_type != CQSPI_RESET_TYPE_HWPIN)
		return -EINVAL;
	cqspi->gpio = of_get_named_gpio_flags(pdev->dev.of_node, "reset-gpios", 0, &flags);
	if (!gpio_is_valid(cqspi->gpio))
		return -EIO;
	ret = devm_gpio_request_one(&pdev->dev, cqspi->gpio, flags,
				    "flash-reset");
	if (ret) {
		dev_err(&pdev->dev,
			"failed to get reset-gpios: %d\n", ret);
		return -EIO;
	}

	/* Request for PIN */
	ret = zynqmp_pm_pinctrl_request(CQSPI_VERSAL_MIO_NODE_ID_12);
	if (ret)
		return ret;

	/* Enable hysteresis in cmos receiver */
	ret = zynqmp_pm_pinctrl_set_config(CQSPI_VERSAL_MIO_NODE_ID_12,
					   PM_PINCTRL_CONFIG_SCHMITT_CMOS,
					   PM_PINCTRL_INPUT_TYPE_SCHMITT);
	if (ret)
		return ret;

	/* Set the direction as output and enable the output */
	gpio_direction_output(cqspi->gpio, 1);

	/* Disable Tri-state */
	ret = zynqmp_pm_pinctrl_set_config(CQSPI_VERSAL_MIO_NODE_ID_12,
					   PM_PINCTRL_CONFIG_TRI_STATE,
					   PM_PINCTRL_TRI_STATE_DISABLE);
	if (ret)
		return ret;

	udelay(1);

	/* Set value 0 to pin */
	gpio_set_value(cqspi->gpio, 0);
	udelay(10);

	/* Set value 1 to pin */
	gpio_set_value(cqspi->gpio, 1);
	udelay(35);

	return 0;
}

static void cqspi_controller_enable(struct cqspi_st *cqspi, bool enable)
{
	void __iomem *reg_base = cqspi->iobase;
	unsigned int reg;

	reg = readl(reg_base + CQSPI_REG_CONFIG);

	if (enable)
		reg |= CQSPI_REG_CONFIG_ENABLE_MASK;
	else
		reg &= ~CQSPI_REG_CONFIG_ENABLE_MASK;

	writel(reg, reg_base + CQSPI_REG_CONFIG);
}

static int cqspi_versal_indirect_read_dma(struct cqspi_flash_pdata *f_pdata,
					  u_char *rxbuf, loff_t from_addr,
					  size_t n_rx)
{
	struct cqspi_st *cqspi = f_pdata->cqspi;
	struct device *dev = &cqspi->pdev->dev;
	void __iomem *reg_base = cqspi->iobase;
	u32 reg, bytes_to_dma;
	loff_t addr = from_addr;
	void *buf = rxbuf;
	dma_addr_t dma_addr;
	u8 bytes_rem;
	int ret = 0;

	bytes_rem = n_rx % 4;
	bytes_to_dma = (n_rx - bytes_rem);

	if (!bytes_to_dma || (f_pdata->dtr && ((from_addr % 2) != 0))) {
		bytes_to_dma = 0;
		bytes_rem = n_rx;
		goto nondmard;
	}

	ret = zynqmp_pm_ospi_mux_select(cqspi->pd_dev_id, PM_OSPI_MUX_SEL_DMA);
	if (ret)
		return ret;

	cqspi_controller_enable(cqspi, 0);

	reg = readl(cqspi->iobase + CQSPI_REG_CONFIG);
	reg |= CQSPI_REG_CONFIG_DMA_MASK;
	writel(reg, cqspi->iobase + CQSPI_REG_CONFIG);

	cqspi_controller_enable(cqspi, 1);

	dma_addr = dma_map_single(dev, rxbuf, bytes_to_dma, DMA_FROM_DEVICE);
	if (dma_mapping_error(dev, dma_addr)) {
		dev_err(dev, "dma mapping failed\n");
		return -ENOMEM;
	}

	writel(from_addr, reg_base + CQSPI_REG_INDIRECTRDSTARTADDR);
	writel(bytes_to_dma, reg_base + CQSPI_REG_INDIRECTRDBYTES);
	writel(CQSPI_REG_VERSAL_ADDRRANGE_WIDTH_VAL,
	       reg_base + CQSPI_REG_INDTRIG_ADDRRANGE);

	/* Clear all interrupts. */
	writel(CQSPI_IRQ_STATUS_MASK, reg_base + CQSPI_REG_IRQSTATUS);

	/* Enable DMA done interrupt */
	writel(CQSPI_REG_VERSAL_DMA_DST_DONE_MASK,
	       reg_base + CQSPI_REG_VERSAL_DMA_DST_I_EN);

	/* Default DMA periph configuration */
	writel(CQSPI_REG_VERSAL_DMA_VAL, reg_base + CQSPI_REG_DMA);

	/* Configure DMA Dst address */
	writel(lower_32_bits(dma_addr),
	       reg_base + CQSPI_REG_VERSAL_DMA_DST_ADDR);
	writel(upper_32_bits(dma_addr),
	       reg_base + CQSPI_REG_VERSAL_DMA_DST_ADDR_MSB);

	/* Configure DMA Src address */
	writel(cqspi->trigger_address, reg_base +
	       CQSPI_REG_VERSAL_DMA_SRC_ADDR);

	/* Set DMA destination size */
	writel(bytes_to_dma, reg_base + CQSPI_REG_VERSAL_DMA_DST_SIZE);

	/* Set DMA destination control */
	writel(CQSPI_REG_VERSAL_DMA_DST_CTRL_VAL,
	       reg_base + CQSPI_REG_VERSAL_DMA_DST_CTRL);

	writel(CQSPI_REG_INDIRECTRD_START_MASK,
	       reg_base + CQSPI_REG_INDIRECTRD);

	reinit_completion(&cqspi->transfer_complete);

	if (!wait_for_completion_timeout(&cqspi->transfer_complete,
					 msecs_to_jiffies(max_t(size_t, bytes_to_dma, 500)))) {
		ret = -ETIMEDOUT;
		goto failrd;
	}

	/* Disable DMA interrupt */
	writel(0x0, cqspi->iobase + CQSPI_REG_VERSAL_DMA_DST_I_DIS);

	/* Clear indirect completion status */
	writel(CQSPI_REG_INDIRECTRD_DONE_MASK,
	       cqspi->iobase + CQSPI_REG_INDIRECTRD);
	dma_unmap_single(dev, dma_addr, bytes_to_dma, DMA_FROM_DEVICE);

	cqspi_controller_enable(cqspi, 0);

	reg = readl(cqspi->iobase + CQSPI_REG_CONFIG);
	reg &= ~CQSPI_REG_CONFIG_DMA_MASK;
	writel(reg, cqspi->iobase + CQSPI_REG_CONFIG);

	cqspi_controller_enable(cqspi, 1);

	ret = zynqmp_pm_ospi_mux_select(cqspi->pd_dev_id,
					PM_OSPI_MUX_SEL_LINEAR);
	if (ret)
		return ret;

nondmard:
	if (bytes_rem) {
		addr += bytes_to_dma;
		buf += bytes_to_dma;
		ret = cqspi_indirect_read_execute(f_pdata, buf, addr,
						  bytes_rem);
		if (ret)
			return ret;
	}

	return 0;

failrd:
	/* Disable DMA interrupt */
	writel(0x0, reg_base + CQSPI_REG_VERSAL_DMA_DST_I_DIS);

	/* Cancel the indirect read */
	writel(CQSPI_REG_INDIRECTWR_CANCEL_MASK,
	       reg_base + CQSPI_REG_INDIRECTRD);

	dma_unmap_single(dev, dma_addr, bytes_to_dma, DMA_FROM_DEVICE);

	reg = readl(cqspi->iobase + CQSPI_REG_CONFIG);
	reg &= ~CQSPI_REG_CONFIG_DMA_MASK;
	writel(reg, cqspi->iobase + CQSPI_REG_CONFIG);

	zynqmp_pm_ospi_mux_select(cqspi->pd_dev_id, PM_OSPI_MUX_SEL_LINEAR);

	return ret;
}

static int cqspi_write_setup(struct cqspi_flash_pdata *f_pdata,
			     const struct spi_mem_op *op)
{
	unsigned int reg;
	int ret;
	struct cqspi_st *cqspi = f_pdata->cqspi;
	void __iomem *reg_base = cqspi->iobase;
	u8 opcode;

	ret = cqspi_enable_dtr(f_pdata, op, CQSPI_REG_OP_EXT_WRITE_LSB);
	if (ret)
		return ret;

	if (op->cmd.dtr)
		opcode = op->cmd.opcode >> 8;
	else
		opcode = op->cmd.opcode;

	/* Set opcode. */
	reg = opcode << CQSPI_REG_WR_INSTR_OPCODE_LSB;
	reg |= CQSPI_OP_WIDTH(op->data) << CQSPI_REG_WR_INSTR_TYPE_DATA_LSB;
	reg |= CQSPI_OP_WIDTH(op->addr) << CQSPI_REG_WR_INSTR_TYPE_ADDR_LSB;
	writel(reg, reg_base + CQSPI_REG_WR_INSTR);
	reg = cqspi_calc_rdreg(op);
	writel(reg, reg_base + CQSPI_REG_RD_INSTR);

	/*
	 * SPI NAND flashes require the address of the status register to be
	 * passed in the Read SR command. Also, some SPI NOR flashes like the
	 * cypress Semper flash expect a 4-byte dummy address in the Read SR
	 * command in DTR mode.
	 *
	 * But this controller does not support address phase in the Read SR
	 * command when doing auto-HW polling. So, disable write completion
	 * polling on the controller's side. spinand and spi-nor will take
	 * care of polling the status register.
	 */
	if (cqspi->wr_completion) {
		reg = readl(reg_base + CQSPI_REG_WR_COMPLETION_CTRL);
		reg |= CQSPI_REG_WR_DISABLE_AUTO_POLL;
		writel(reg, reg_base + CQSPI_REG_WR_COMPLETION_CTRL);
	}

	reg = readl(reg_base + CQSPI_REG_SIZE);
	reg &= ~CQSPI_REG_SIZE_ADDRESS_MASK;
	reg |= (op->addr.nbytes - 1);
	writel(reg, reg_base + CQSPI_REG_SIZE);
	return 0;
}

static int cqspi_indirect_write_execute(struct cqspi_flash_pdata *f_pdata,
					loff_t to_addr, const u8 *txbuf,
					const size_t n_tx)
{
	struct cqspi_st *cqspi = f_pdata->cqspi;
	struct device *dev = &cqspi->pdev->dev;
	void __iomem *reg_base = cqspi->iobase;
	unsigned int remaining = n_tx;
	unsigned int write_bytes;
	int ret;
	u8 unaligned_bytes = 0;

	if (f_pdata->dtr && ((n_tx % 2) != 0))
		unaligned_bytes = 1;

	writel(to_addr, reg_base + CQSPI_REG_INDIRECTWRSTARTADDR);
	writel(remaining + unaligned_bytes,
	       reg_base + CQSPI_REG_INDIRECTWRBYTES);

	/* Clear all interrupts. */
	writel(CQSPI_IRQ_STATUS_MASK, reg_base + CQSPI_REG_IRQSTATUS);

	writel(CQSPI_IRQ_MASK_WR, reg_base + CQSPI_REG_IRQMASK);

	reinit_completion(&cqspi->transfer_complete);
	writel(CQSPI_REG_INDIRECTWR_START_MASK,
	       reg_base + CQSPI_REG_INDIRECTWR);
	/*
	 * As per 66AK2G02 TRM SPRUHY8F section 11.15.5.3 Indirect Access
	 * Controller programming sequence, couple of cycles of
	 * QSPI_REF_CLK delay is required for the above bit to
	 * be internally synchronized by the QSPI module. Provide 5
	 * cycles of delay.
	 */
	if (cqspi->wr_delay)
		ndelay(cqspi->wr_delay);

	while (remaining > 0) {
		size_t write_words, mod_bytes;

		write_bytes = remaining;
		write_words = write_bytes / 4;
		mod_bytes = write_bytes % 4;
		/* Write 4 bytes at a time then single bytes. */
		if (write_words) {
			iowrite32_rep(cqspi->ahb_base, txbuf, write_words);
			txbuf += (write_words * 4);
		}
		if (mod_bytes) {
			unsigned int temp = 0xFFFFFFFF;

			memcpy(&temp, txbuf, mod_bytes + unaligned_bytes);
			iowrite32(temp, cqspi->ahb_base);
			txbuf += mod_bytes;
		}

		if (!wait_for_completion_timeout(&cqspi->transfer_complete,
						 msecs_to_jiffies(CQSPI_TIMEOUT_MS))) {
			dev_err(dev, "Indirect write timeout\n");
			ret = -ETIMEDOUT;
			goto failwr;
		}

		remaining -= write_bytes;

		if (remaining > 0)
			reinit_completion(&cqspi->transfer_complete);
	}

	/* Check indirect done status */
	ret = cqspi_wait_for_bit(reg_base + CQSPI_REG_INDIRECTWR,
				 CQSPI_REG_INDIRECTWR_DONE_MASK, 0);
	if (ret) {
		dev_err(dev, "Indirect write completion error (%i)\n", ret);
		goto failwr;
	}

	/* Disable interrupt. */
	writel(0, reg_base + CQSPI_REG_IRQMASK);

	/* Clear indirect completion status */
	writel(CQSPI_REG_INDIRECTWR_DONE_MASK, reg_base + CQSPI_REG_INDIRECTWR);

	cqspi_wait_idle(cqspi);

	return 0;

failwr:
	/* Disable interrupt. */
	writel(0, reg_base + CQSPI_REG_IRQMASK);

	/* Cancel the indirect write */
	writel(CQSPI_REG_INDIRECTWR_CANCEL_MASK,
	       reg_base + CQSPI_REG_INDIRECTWR);
	return ret;
}

static void cqspi_chipselect(struct cqspi_flash_pdata *f_pdata)
{
	struct cqspi_st *cqspi = f_pdata->cqspi;
	void __iomem *reg_base = cqspi->iobase;
	unsigned int chip_select = f_pdata->cs;
	unsigned int reg;

	reg = readl(reg_base + CQSPI_REG_CONFIG);
	if (cqspi->is_decoded_cs) {
		reg |= CQSPI_REG_CONFIG_DECODE_MASK;
	} else {
		reg &= ~CQSPI_REG_CONFIG_DECODE_MASK;

		/* Convert CS if without decoder.
		 * CS0 to 4b'1110
		 * CS1 to 4b'1101
		 * CS2 to 4b'1011
		 * CS3 to 4b'0111
		 */
		chip_select = 0xF & ~(1 << chip_select);
	}

	reg &= ~(CQSPI_REG_CONFIG_CHIPSELECT_MASK
		 << CQSPI_REG_CONFIG_CHIPSELECT_LSB);
	reg |= (chip_select & CQSPI_REG_CONFIG_CHIPSELECT_MASK)
	    << CQSPI_REG_CONFIG_CHIPSELECT_LSB;
	writel(reg, reg_base + CQSPI_REG_CONFIG);
}

static unsigned int calculate_ticks_for_ns(const unsigned int ref_clk_hz,
					   const unsigned int ns_val)
{
	unsigned int ticks;

	ticks = ref_clk_hz / 1000;	/* kHz */
	ticks = DIV_ROUND_UP(ticks * ns_val, 1000000);

	return ticks;
}

static void cqspi_delay(struct cqspi_flash_pdata *f_pdata)
{
	struct cqspi_st *cqspi = f_pdata->cqspi;
	void __iomem *iobase = cqspi->iobase;
	const unsigned int ref_clk_hz = cqspi->master_ref_clk_hz;
	unsigned int tshsl, tchsh, tslch, tsd2d;
	unsigned int reg;
	unsigned int tsclk;

	/* calculate the number of ref ticks for one sclk tick */
	tsclk = DIV_ROUND_UP(ref_clk_hz, cqspi->sclk);

	tshsl = calculate_ticks_for_ns(ref_clk_hz, f_pdata->tshsl_ns);
	/* this particular value must be at least one sclk */
	if (tshsl < tsclk)
		tshsl = tsclk;

	tchsh = calculate_ticks_for_ns(ref_clk_hz, f_pdata->tchsh_ns);
	tslch = calculate_ticks_for_ns(ref_clk_hz, f_pdata->tslch_ns);
	tsd2d = calculate_ticks_for_ns(ref_clk_hz, f_pdata->tsd2d_ns);

	reg = (tshsl & CQSPI_REG_DELAY_TSHSL_MASK)
	       << CQSPI_REG_DELAY_TSHSL_LSB;
	reg |= (tchsh & CQSPI_REG_DELAY_TCHSH_MASK)
		<< CQSPI_REG_DELAY_TCHSH_LSB;
	reg |= (tslch & CQSPI_REG_DELAY_TSLCH_MASK)
		<< CQSPI_REG_DELAY_TSLCH_LSB;
	reg |= (tsd2d & CQSPI_REG_DELAY_TSD2D_MASK)
		<< CQSPI_REG_DELAY_TSD2D_LSB;
	writel(reg, iobase + CQSPI_REG_DELAY);
}

static void cqspi_config_baudrate_div(struct cqspi_st *cqspi)
{
	const unsigned int ref_clk_hz = cqspi->master_ref_clk_hz;
	void __iomem *reg_base = cqspi->iobase;
	u32 reg, div;

	/* Recalculate the baudrate divisor based on QSPI specification. */
	div = DIV_ROUND_UP(ref_clk_hz, 2 * cqspi->sclk) - 1;

	reg = readl(reg_base + CQSPI_REG_CONFIG);
	reg &= ~(CQSPI_REG_CONFIG_BAUD_MASK << CQSPI_REG_CONFIG_BAUD_LSB);
	reg |= (div & CQSPI_REG_CONFIG_BAUD_MASK) << CQSPI_REG_CONFIG_BAUD_LSB;
	writel(reg, reg_base + CQSPI_REG_CONFIG);
}

static void cqspi_readdata_capture(struct cqspi_st *cqspi,
				   const bool bypass,
				   const unsigned int delay)
{
	void __iomem *reg_base = cqspi->iobase;
	unsigned int reg;

	reg = readl(reg_base + CQSPI_REG_READCAPTURE);

	if (bypass)
		reg |= (1 << CQSPI_REG_READCAPTURE_BYPASS_LSB);
	else
		reg &= ~(1 << CQSPI_REG_READCAPTURE_BYPASS_LSB);

	reg &= ~(CQSPI_REG_READCAPTURE_DELAY_MASK
		 << CQSPI_REG_READCAPTURE_DELAY_LSB);

	reg |= (delay & CQSPI_REG_READCAPTURE_DELAY_MASK)
		<< CQSPI_REG_READCAPTURE_DELAY_LSB;

	writel(reg, reg_base + CQSPI_REG_READCAPTURE);
}

static void cqspi_configure(struct cqspi_flash_pdata *f_pdata,
			    unsigned long sclk)
{
	struct cqspi_st *cqspi = f_pdata->cqspi;
	int switch_cs = (cqspi->current_cs != f_pdata->cs);
	int switch_ck = (cqspi->sclk != sclk);

	if (switch_cs || switch_ck)
		cqspi_controller_enable(cqspi, 0);

	/* Switch chip select. */
	if (switch_cs) {
		cqspi->current_cs = f_pdata->cs;
		cqspi_chipselect(f_pdata);
	}

	/* Setup baudrate divisor and delays */
	if (switch_ck) {
		cqspi->sclk = sclk;
		cqspi_config_baudrate_div(cqspi);
		cqspi_delay(f_pdata);
		cqspi_readdata_capture(cqspi, !cqspi->rclk_en,
				       f_pdata->read_delay);
	}

	if (switch_cs || switch_ck)
		cqspi_controller_enable(cqspi, 1);
}

static ssize_t cqspi_write(struct cqspi_flash_pdata *f_pdata,
			   const struct spi_mem_op *op)
{
	struct cqspi_st *cqspi = f_pdata->cqspi;
	loff_t to = op->addr.val;
	size_t len = op->data.nbytes;
	const u_char *buf = op->data.buf.out;
	int ret;

	ret = cqspi_write_setup(f_pdata, op);
	if (ret)
		return ret;

	/*
	 * Some flashes like the Cypress Semper flash expect a dummy 4-byte
	 * address (all 0s) with the read status register command in DTR mode.
	 * But this controller does not support sending dummy address bytes to
	 * the flash when it is polling the write completion register in DTR
	 * mode. So, we can not use direct mode when in DTR mode for writing
	 * data.
	 */
	if (!op->cmd.dtr && cqspi->use_direct_mode &&
	    ((to + len) <= cqspi->ahb_size)) {
		memcpy_toio(cqspi->ahb_base + to, buf, len);
		return cqspi_wait_idle(cqspi);
	}

	return cqspi_indirect_write_execute(f_pdata, to, buf, len);
}

static void cqspi_rx_dma_callback(void *param)
{
	struct cqspi_st *cqspi = param;

	complete(&cqspi->rx_dma_complete);
}

static int cqspi_direct_read_execute(struct cqspi_flash_pdata *f_pdata,
				     u_char *buf, loff_t from, size_t len)
{
	struct cqspi_st *cqspi = f_pdata->cqspi;
	struct device *dev = &cqspi->pdev->dev;
	enum dma_ctrl_flags flags = DMA_CTRL_ACK | DMA_PREP_INTERRUPT;
	dma_addr_t dma_src = (dma_addr_t)cqspi->mmap_phys_base + from;
	int ret = 0;
	struct dma_async_tx_descriptor *tx;
	dma_cookie_t cookie;
	dma_addr_t dma_dst;
	struct device *ddev;

	if (!cqspi->rx_chan || !virt_addr_valid(buf)) {
		memcpy_fromio(buf, cqspi->ahb_base + from, len);
		return 0;
	}

	ddev = cqspi->rx_chan->device->dev;
	dma_dst = dma_map_single(ddev, buf, len, DMA_FROM_DEVICE);
	if (dma_mapping_error(ddev, dma_dst)) {
		dev_err(dev, "dma mapping failed\n");
		return -ENOMEM;
	}
	tx = dmaengine_prep_dma_memcpy(cqspi->rx_chan, dma_dst, dma_src,
				       len, flags);
	if (!tx) {
		dev_err(dev, "device_prep_dma_memcpy error\n");
		ret = -EIO;
		goto err_unmap;
	}

	tx->callback = cqspi_rx_dma_callback;
	tx->callback_param = cqspi;
	cookie = tx->tx_submit(tx);
	reinit_completion(&cqspi->rx_dma_complete);

	ret = dma_submit_error(cookie);
	if (ret) {
		dev_err(dev, "dma_submit_error %d\n", cookie);
		ret = -EIO;
		goto err_unmap;
	}

	dma_async_issue_pending(cqspi->rx_chan);
	if (!wait_for_completion_timeout(&cqspi->rx_dma_complete,
					 msecs_to_jiffies(max_t(size_t, len, 500)))) {
		dmaengine_terminate_sync(cqspi->rx_chan);
		dev_err(dev, "DMA wait_for_completion_timeout\n");
		ret = -ETIMEDOUT;
		goto err_unmap;
	}

err_unmap:
	dma_unmap_single(ddev, dma_dst, len, DMA_FROM_DEVICE);

	return ret;
}

static ssize_t cqspi_read(struct cqspi_flash_pdata *f_pdata,
			  const struct spi_mem_op *op)
{
	struct cqspi_st *cqspi = f_pdata->cqspi;
	struct device *dev = &cqspi->pdev->dev;
	const struct cqspi_driver_platdata *ddata;
	loff_t from = op->addr.val;
	size_t len = op->data.nbytes;
	u_char *buf = op->data.buf.in;
	u64 dma_align = (u64)(uintptr_t)buf;
	int ret;

	ddata = of_device_get_match_data(dev);

	ret = cqspi_read_setup(f_pdata, op);
	if (ret)
		return ret;

	if (cqspi->use_direct_mode && ((from + len) <= cqspi->ahb_size))
		return cqspi_direct_read_execute(f_pdata, buf, from, len);

	if (cqspi->use_dma_read && ddata && ddata->indirect_read_dma &&
	    virt_addr_valid(buf) && ((dma_align & CQSPI_DMA_UNALIGN) == 0))
		return ddata->indirect_read_dma(f_pdata, buf, from, len);

	return cqspi_indirect_read_execute(f_pdata, buf, from, len);
}

static int cqspi_mem_process(struct spi_mem *mem, const struct spi_mem_op *op)
{
	struct cqspi_st *cqspi = spi_master_get_devdata(mem->spi->master);
	struct cqspi_flash_pdata *f_pdata;

	f_pdata = &cqspi->f_pdata[spi_get_chipselect(mem->spi, 0)];
	cqspi_configure(f_pdata, mem->spi->max_speed_hz);

	if (op->data.dir == SPI_MEM_DATA_IN && op->data.buf.in) {
		if (!op->addr.nbytes)
			return cqspi_command_read(f_pdata, op);

		return cqspi_read(f_pdata, op);
	}

	if (!op->addr.nbytes || !op->data.buf.out)
		return cqspi_command_write(f_pdata, op);

	return cqspi_write(f_pdata, op);
}

static int cqspi_exec_mem_op(struct spi_mem *mem, const struct spi_mem_op *op)
{
	struct cqspi_st *cqspi = spi_master_get_devdata(mem->spi->master);
	struct cqspi_flash_pdata *f_pdata;
	int ret;

	f_pdata = &cqspi->f_pdata[spi_get_chipselect(mem->spi, 0)];

	if (mem->spi->cs_index_mask & CQSPI_SELECT_LOWER_CS)
		f_pdata->cs = spi_get_chipselect(mem->spi, 0);
	else
		f_pdata->cs = spi_get_chipselect(mem->spi, 1);

	if (op->cmd.dtr &&
	    (!op->addr.nbytes || op->addr.dtr) &&
	    (!op->data.nbytes || op->data.dtr)) {
		ret = cqspi_setup_edgemode(mem, op);
		if (ret)
			return ret;
	} else {
		f_pdata->dtr = false;
		if (cqspi->clk_tuned)
			cqspi_setup_sdrmode(cqspi);
	}

	if (f_pdata->dtr && !cqspi->tuning_complete.done &&
	    !wait_for_completion_timeout(&cqspi->tuning_complete,
		msecs_to_jiffies(CQSPI_TUNING_TIMEOUT_MS))) {
		return -ETIMEDOUT;
	}

	ret = cqspi_mem_process(mem, op);
	if (ret)
		dev_err(&mem->spi->dev, "operation failed with %d\n", ret);

	return ret;
}

static bool cqspi_supports_mem_op(struct spi_mem *mem,
				  const struct spi_mem_op *op)
{
	bool all_true, all_false;

	/*
	 * op->dummy.dtr is required for converting nbytes into ncycles.
	 * Also, don't check the dtr field of the op phase having zero nbytes.
	 */
	all_true = op->cmd.dtr &&
		   (!op->addr.nbytes || op->addr.dtr) &&
		   (!op->dummy.nbytes || op->dummy.dtr) &&
		   (!op->data.nbytes || op->data.dtr);

	all_false = !op->cmd.dtr && !op->addr.dtr && !op->dummy.dtr &&
		    !op->data.dtr;

	if (all_true) {
		/* Right now we only support 8-8-8 DTR mode. */
		if (op->cmd.nbytes && op->cmd.buswidth != 8)
			return false;
		if (op->addr.nbytes && op->addr.buswidth != 8)
			return false;
		if (op->data.nbytes && op->data.buswidth != 8)
			return false;
	} else if (!all_false) {
		/* Mixed DTR modes are not supported. */
		return false;
	}

	return spi_mem_default_supports_op(mem, op);
}

static int cqspi_of_get_flash_pdata(struct platform_device *pdev,
				    struct cqspi_flash_pdata *f_pdata,
				    struct device_node *np)
{
	if (of_property_read_u32(np, "cdns,read-delay", &f_pdata->read_delay)) {
		dev_err(&pdev->dev, "couldn't determine read-delay\n");
		return -ENXIO;
	}

	if (of_property_read_u32(np, "cdns,tshsl-ns", &f_pdata->tshsl_ns)) {
		dev_err(&pdev->dev, "couldn't determine tshsl-ns\n");
		return -ENXIO;
	}

	if (of_property_read_u32(np, "cdns,tsd2d-ns", &f_pdata->tsd2d_ns)) {
		dev_err(&pdev->dev, "couldn't determine tsd2d-ns\n");
		return -ENXIO;
	}

	if (of_property_read_u32(np, "cdns,tchsh-ns", &f_pdata->tchsh_ns)) {
		dev_err(&pdev->dev, "couldn't determine tchsh-ns\n");
		return -ENXIO;
	}

	if (of_property_read_u32(np, "cdns,tslch-ns", &f_pdata->tslch_ns)) {
		dev_err(&pdev->dev, "couldn't determine tslch-ns\n");
		return -ENXIO;
	}

	if (of_property_read_u32(np, "spi-max-frequency", &f_pdata->clk_rate)) {
		dev_err(&pdev->dev, "couldn't determine spi-max-frequency\n");
		return -ENXIO;
	}

	return 0;
}

static int cqspi_of_get_pdata(struct cqspi_st *cqspi)
{
	struct device *dev = &cqspi->pdev->dev;
	struct device_node *np = dev->of_node;
	u32 id[2];

	cqspi->is_decoded_cs = of_property_read_bool(np, "cdns,is-decoded-cs");

	if (of_property_read_u32(np, "cdns,fifo-depth", &cqspi->fifo_depth)) {
		dev_err(dev, "couldn't determine fifo-depth\n");
		return -ENXIO;
	}

	if (of_property_read_u32(np, "cdns,fifo-width", &cqspi->fifo_width)) {
		dev_err(dev, "couldn't determine fifo-width\n");
		return -ENXIO;
	}

	if (of_property_read_u32(np, "cdns,trigger-address",
				 &cqspi->trigger_address)) {
		dev_err(dev, "couldn't determine trigger-address\n");
		return -ENXIO;
	}

	if (of_property_read_u32(np, "num-cs", &cqspi->num_chipselect))
		cqspi->num_chipselect = CQSPI_MAX_CHIPSELECT;

	cqspi->rclk_en = of_property_read_bool(np, "cdns,rclk-en");

	if (!of_property_read_u32_array(np, "power-domains", id,
					ARRAY_SIZE(id)))
		cqspi->pd_dev_id = id[1];

	return 0;
}

static void cqspi_controller_init(struct cqspi_st *cqspi)
{
	u32 reg;

	cqspi_controller_enable(cqspi, 0);

	/* Configure the remap address register, no remap */
	writel(0, cqspi->iobase + CQSPI_REG_REMAP);

	/* Reset the Delay lines */
	writel(CQSPI_REG_PHY_CONFIG_RESET_FLD_MASK,
	       cqspi->iobase + CQSPI_REG_PHY_CONFIG);

	/* Disable all interrupts. */
	writel(0, cqspi->iobase + CQSPI_REG_IRQMASK);

	/* Configure the SRAM split to 1:1 . */
	writel(cqspi->fifo_depth / 2, cqspi->iobase + CQSPI_REG_SRAMPARTITION);

	/* Load indirect trigger address. */
	writel(cqspi->trigger_address,
	       cqspi->iobase + CQSPI_REG_INDIRECTTRIGGER);

	/* Program read watermark -- 1/2 of the FIFO. */
	writel(cqspi->fifo_depth * cqspi->fifo_width / 2,
	       cqspi->iobase + CQSPI_REG_INDIRECTRDWATERMARK);
	/* Program write watermark -- 1/8 of the FIFO. */
	writel(cqspi->fifo_depth * cqspi->fifo_width / 8,
	       cqspi->iobase + CQSPI_REG_INDIRECTWRWATERMARK);

	/* Disable direct access controller */
	if (!cqspi->use_direct_mode) {
		reg = readl(cqspi->iobase + CQSPI_REG_CONFIG);
		reg &= ~CQSPI_REG_CONFIG_ENB_DIR_ACC_CTRL;
		writel(reg, cqspi->iobase + CQSPI_REG_CONFIG);
	}

	/* Enable DMA interface */
	if (cqspi->use_dma_read) {
		reg = readl(cqspi->iobase + CQSPI_REG_CONFIG);
		reg &= ~CQSPI_REG_CONFIG_PHY_ENABLE_MASK;
		writel(reg, cqspi->iobase + CQSPI_REG_CONFIG);
	}

	cqspi_controller_enable(cqspi, 1);
}

static int cqspi_request_mmap_dma(struct cqspi_st *cqspi)
{
	dma_cap_mask_t mask;

	dma_cap_zero(mask);
	dma_cap_set(DMA_MEMCPY, mask);

	cqspi->rx_chan = dma_request_chan_by_mask(&mask);
	if (IS_ERR(cqspi->rx_chan)) {
		int ret = PTR_ERR(cqspi->rx_chan);

		cqspi->rx_chan = NULL;
		return dev_err_probe(&cqspi->pdev->dev, ret, "No Rx DMA available\n");
	}
	init_completion(&cqspi->rx_dma_complete);

	return 0;
}

static const char *cqspi_get_name(struct spi_mem *mem)
{
	struct cqspi_st *cqspi = spi_master_get_devdata(mem->spi->master);
	struct device *dev = &cqspi->pdev->dev;

	return devm_kasprintf(dev, GFP_KERNEL, "%s.%d", dev_name(dev),
			      spi_get_chipselect(mem->spi, 0));
}

static const struct spi_controller_mem_ops cqspi_mem_ops = {
	.exec_op = cqspi_exec_mem_op,
	.get_name = cqspi_get_name,
	.supports_op = cqspi_supports_mem_op,
};

static const struct spi_controller_mem_caps cqspi_mem_caps = {
	.dtr = true,
};

static int cqspi_setup_flash(struct cqspi_st *cqspi)
{
	struct platform_device *pdev = cqspi->pdev;
	struct device *dev = &pdev->dev;
	struct device_node *np = dev->of_node;
	struct cqspi_flash_pdata *f_pdata;
	unsigned int cs;
	int ret;

	/* Get flash device data */
	for_each_available_child_of_node(dev->of_node, np) {
		ret = of_property_read_u32(np, "reg", &cs);
		if (ret) {
			dev_err(dev, "Couldn't determine chip select.\n");
			of_node_put(np);
			return ret;
		}

		if (cs >= CQSPI_MAX_CHIPSELECT) {
			dev_err(dev, "Chip select %d out of range.\n", cs);
			of_node_put(np);
			return -EINVAL;
		}

		f_pdata = &cqspi->f_pdata[cs];
		f_pdata->cqspi = cqspi;
		f_pdata->cs = cs;

		ret = cqspi_of_get_flash_pdata(pdev, f_pdata, np);
		if (ret) {
			of_node_put(np);
			return ret;
		}
	}

	return 0;
}

static int cqspi_probe(struct platform_device *pdev)
{
	const struct cqspi_driver_platdata *ddata;
	struct reset_control *rstc, *rstc_ocp;
	struct device *dev = &pdev->dev;
	struct spi_master *master;
	struct resource *res_ahb;
	struct cqspi_st *cqspi;
	struct resource *res;
	int ret;
	int irq;

	master = devm_spi_alloc_master(&pdev->dev, sizeof(*cqspi));
	if (!master) {
		dev_err(&pdev->dev, "spi_alloc_master failed\n");
		return -ENOMEM;
	}
	master->mode_bits = SPI_RX_QUAD | SPI_RX_DUAL;
	master->mem_ops = &cqspi_mem_ops;
	master->mem_caps = &cqspi_mem_caps;
	master->dev.of_node = pdev->dev.of_node;

	cqspi = spi_master_get_devdata(master);

	cqspi->pdev = pdev;
	cqspi->master = master;
	platform_set_drvdata(pdev, cqspi);

	/* Obtain configuration from OF. */
	ret = cqspi_of_get_pdata(cqspi);
	if (ret) {
		dev_err(dev, "Cannot get mandatory OF data.\n");
		return -ENODEV;
	}

	/* Obtain QSPI clock. */
	cqspi->clk = devm_clk_get(dev, NULL);
	if (IS_ERR(cqspi->clk)) {
		dev_err(dev, "Cannot claim QSPI clock.\n");
		ret = PTR_ERR(cqspi->clk);
		return ret;
	}

	/* Obtain and remap controller address. */
	res = platform_get_resource(pdev, IORESOURCE_MEM, 0);
	cqspi->iobase = devm_ioremap_resource(dev, res);
	if (IS_ERR(cqspi->iobase)) {
		dev_err(dev, "Cannot remap controller address.\n");
		ret = PTR_ERR(cqspi->iobase);
		return ret;
	}

	/* Obtain and remap AHB address. */
	res_ahb = platform_get_resource(pdev, IORESOURCE_MEM, 1);
	cqspi->ahb_base = devm_ioremap_resource(dev, res_ahb);
	if (IS_ERR(cqspi->ahb_base)) {
		dev_err(dev, "Cannot remap AHB address.\n");
		ret = PTR_ERR(cqspi->ahb_base);
		return ret;
	}
	cqspi->mmap_phys_base = (dma_addr_t)res_ahb->start;
	cqspi->ahb_size = resource_size(res_ahb);

	init_completion(&cqspi->transfer_complete);
	init_completion(&cqspi->tuning_complete);

	/* Obtain IRQ line. */
	irq = platform_get_irq(pdev, 0);
	if (irq < 0)
		return -ENXIO;

	pm_runtime_enable(dev);
	ret = pm_runtime_resume_and_get(dev);
	if (ret < 0)
		goto probe_pm_failed;

	ret = clk_prepare_enable(cqspi->clk);
	if (ret) {
		dev_err(dev, "Cannot enable QSPI clock.\n");
		goto probe_clk_failed;
	}

	/* Obtain QSPI reset control */
	rstc = devm_reset_control_get_optional_exclusive(dev, "qspi");
	if (IS_ERR(rstc)) {
		ret = PTR_ERR(rstc);
		dev_err(dev, "Cannot get QSPI reset.\n");
		goto probe_reset_failed;
	}

	rstc_ocp = devm_reset_control_get_optional_exclusive(dev, "qspi-ocp");
	if (IS_ERR(rstc_ocp)) {
		ret = PTR_ERR(rstc_ocp);
		dev_err(dev, "Cannot get QSPI OCP reset.\n");
		goto probe_reset_failed;
	}

	reset_control_assert(rstc);
	reset_control_deassert(rstc);

	reset_control_assert(rstc_ocp);
	reset_control_deassert(rstc_ocp);

	cqspi->master_ref_clk_hz = clk_get_rate(cqspi->clk);
	master->max_speed_hz = cqspi->master_ref_clk_hz;

	/* write completion is supported by default */
	cqspi->wr_completion = true;

	ddata  = of_device_get_match_data(dev);
	if (ddata) {
		if (ddata->quirks & CQSPI_NEEDS_WR_DELAY)
			cqspi->wr_delay = 50 * DIV_ROUND_UP(NSEC_PER_SEC,
						cqspi->master_ref_clk_hz);
		if (ddata->hwcaps_mask & CQSPI_SUPPORTS_OCTAL)
			master->mode_bits |= SPI_RX_OCTAL | SPI_TX_OCTAL;
		if (!(ddata->quirks & CQSPI_DISABLE_DAC_MODE))
			cqspi->use_direct_mode = true;
		if (ddata->quirks & CQSPI_SUPPORT_EXTERNAL_DMA)
			cqspi->use_dma_read = true;
		if (ddata->quirks & CQSPI_NO_SUPPORT_WR_COMPLETION)
			cqspi->wr_completion = false;
		if (ddata->quirks & CQSPI_SLOW_SRAM)
			cqspi->slow_sram = true;

		if (of_device_is_compatible(pdev->dev.of_node,
					    "xlnx,versal-ospi-1.0")) {
<<<<<<< HEAD
			dma_set_mask(&pdev->dev, DMA_BIT_MASK(64));
			if (cqspi->master_ref_clk_hz >= TAP_GRAN_SEL_MIN_FREQ)
				writel(0x1, cqspi->iobase + CQSPI_REG_VERSAL_ECO);
=======
			ret = dma_set_mask(&pdev->dev, DMA_BIT_MASK(64));
			if (ret)
				goto probe_reset_failed;
>>>>>>> a507f147
		}
	}

	ret = devm_request_irq(dev, irq, cqspi_irq_handler, 0,
			       pdev->name, cqspi);
	if (ret) {
		dev_err(dev, "Cannot request IRQ.\n");
		goto probe_reset_failed;
	}

	cqspi_wait_idle(cqspi);
	cqspi_controller_init(cqspi);
	cqspi->current_cs = -1;
	cqspi->sclk = 0;
	cqspi->extra_dummy = false;
	cqspi->clk_tuned = false;

	master->num_chipselect = cqspi->num_chipselect;

	ret = cqspi_setup_flash(cqspi);
	if (ret) {
		dev_err(dev, "failed to setup flash parameters %d\n", ret);
		goto probe_setup_failed;
	}

	if (ddata->device_reset) {
		ret = ddata->device_reset(cqspi, CQSPI_RESET_TYPE_HWPIN);
		if (ret)
			goto probe_setup_failed;
	}

	if (cqspi->use_direct_mode) {
		ret = cqspi_request_mmap_dma(cqspi);
		if (ret == -EPROBE_DEFER)
			goto probe_setup_failed;
	}

	ret = spi_register_master(master);
	if (ret) {
		dev_err(&pdev->dev, "failed to register SPI ctlr %d\n", ret);
		goto probe_setup_failed;
	}

	return 0;
probe_setup_failed:
	cqspi_controller_enable(cqspi, 0);
probe_reset_failed:
	clk_disable_unprepare(cqspi->clk);
probe_clk_failed:
	pm_runtime_put_sync(dev);
probe_pm_failed:
	pm_runtime_disable(dev);
	return ret;
}

static int cqspi_remove(struct platform_device *pdev)
{
	struct cqspi_st *cqspi = platform_get_drvdata(pdev);

	spi_unregister_master(cqspi->master);
	cqspi_controller_enable(cqspi, 0);

	if (cqspi->rx_chan)
		dma_release_channel(cqspi->rx_chan);

	clk_disable_unprepare(cqspi->clk);

	pm_runtime_put_sync(&pdev->dev);
	pm_runtime_disable(&pdev->dev);

	return 0;
}

static int cqspi_suspend(struct device *dev)
{
	struct cqspi_st *cqspi = dev_get_drvdata(dev);
	struct spi_master *master = dev_get_drvdata(dev);
	int ret;

<<<<<<< HEAD
	if (cqspi->clk_tuned && !cqspi->tuning_complete.done &&
	    !wait_for_completion_timeout(&cqspi->tuning_complete,
		msecs_to_jiffies(CQSPI_TUNING_TIMEOUT_MS))) {
		return -ETIMEDOUT;
	}

=======
	ret = spi_master_suspend(master);
>>>>>>> a507f147
	cqspi_controller_enable(cqspi, 0);

	clk_disable_unprepare(cqspi->clk);

	return ret;
}

static int cqspi_resume(struct device *dev)
{
	struct cqspi_st *cqspi = dev_get_drvdata(dev);
<<<<<<< HEAD
	u32 ret;

	cqspi_controller_init(cqspi);
	cqspi->current_cs = -1;
	cqspi->sclk = 0;
	cqspi->extra_dummy = false;
	cqspi->clk_tuned = false;

	ret = cqspi_setup_flash(cqspi);
	if (ret) {
		dev_err(dev, "failed to setup flash parameters %d\n", ret);
		return ret;
	}

	ret = zynqmp_pm_ospi_mux_select(cqspi->pd_dev_id,
					PM_OSPI_MUX_SEL_LINEAR);
	if (ret)
		return ret;

	/* Set the direction as output and enable the output */
	gpio_direction_output(cqspi->gpio, 1);
	udelay(1);

	/* Set value 0 to pin */
	gpio_set_value(cqspi->gpio, 0);
	udelay(10);

	/* Set value 1 to pin */
	gpio_set_value(cqspi->gpio, 1);
	udelay(35);

	return 0;
}
=======
	struct spi_master *master = dev_get_drvdata(dev);

	clk_prepare_enable(cqspi->clk);
	cqspi_wait_idle(cqspi);
	cqspi_controller_init(cqspi);
>>>>>>> a507f147

	cqspi->current_cs = -1;
	cqspi->sclk = 0;

	return spi_master_resume(master);
}

static DEFINE_SIMPLE_DEV_PM_OPS(cqspi_dev_pm_ops, cqspi_suspend, cqspi_resume);

static const struct cqspi_driver_platdata cdns_qspi = {
	.quirks = CQSPI_DISABLE_DAC_MODE,
};

static const struct cqspi_driver_platdata k2g_qspi = {
	.quirks = CQSPI_NEEDS_WR_DELAY,
};

static const struct cqspi_driver_platdata am654_ospi = {
	.hwcaps_mask = CQSPI_SUPPORTS_OCTAL,
	.quirks = CQSPI_NEEDS_WR_DELAY,
};

static const struct cqspi_driver_platdata intel_lgm_qspi = {
	.quirks = CQSPI_DISABLE_DAC_MODE,
};

static const struct cqspi_driver_platdata socfpga_qspi = {
	.quirks = CQSPI_DISABLE_DAC_MODE
			| CQSPI_NO_SUPPORT_WR_COMPLETION
			| CQSPI_SLOW_SRAM,
};

static const struct cqspi_driver_platdata versal_ospi = {
	.hwcaps_mask = CQSPI_SUPPORTS_OCTAL,
	.quirks = CQSPI_DISABLE_DAC_MODE | CQSPI_SUPPORT_EXTERNAL_DMA,
	.indirect_read_dma = cqspi_versal_indirect_read_dma,
	.get_dma_status = cqspi_get_versal_dma_status,
	.device_reset = cqspi_versal_device_reset,
};

static const struct of_device_id cqspi_dt_ids[] = {
	{
		.compatible = "cdns,qspi-nor",
		.data = &cdns_qspi,
	},
	{
		.compatible = "ti,k2g-qspi",
		.data = &k2g_qspi,
	},
	{
		.compatible = "ti,am654-ospi",
		.data = &am654_ospi,
	},
	{
		.compatible = "intel,lgm-qspi",
		.data = &intel_lgm_qspi,
	},
	{
		.compatible = "xlnx,versal-ospi-1.0",
		.data = &versal_ospi,
	},
	{
		.compatible = "intel,socfpga-qspi",
		.data = &socfpga_qspi,
	},
	{ /* end of table */ }
};

MODULE_DEVICE_TABLE(of, cqspi_dt_ids);

static struct platform_driver cqspi_platform_driver = {
	.probe = cqspi_probe,
	.remove = cqspi_remove,
	.driver = {
		.name = CQSPI_NAME,
		.pm = &cqspi_dev_pm_ops,
		.of_match_table = cqspi_dt_ids,
	},
};

module_platform_driver(cqspi_platform_driver);

MODULE_DESCRIPTION("Cadence QSPI Controller Driver");
MODULE_LICENSE("GPL v2");
MODULE_ALIAS("platform:" CQSPI_NAME);
MODULE_AUTHOR("Ley Foon Tan <lftan@altera.com>");
MODULE_AUTHOR("Graham Moore <grmoore@opensource.altera.com>");
MODULE_AUTHOR("Vadivel Murugan R <vadivel.muruganx.ramuthevar@intel.com>");
MODULE_AUTHOR("Vignesh Raghavendra <vigneshr@ti.com>");
MODULE_AUTHOR("Pratyush Yadav <p.yadav@ti.com>");<|MERGE_RESOLUTION|>--- conflicted
+++ resolved
@@ -2170,15 +2170,12 @@
 
 		if (of_device_is_compatible(pdev->dev.of_node,
 					    "xlnx,versal-ospi-1.0")) {
-<<<<<<< HEAD
-			dma_set_mask(&pdev->dev, DMA_BIT_MASK(64));
-			if (cqspi->master_ref_clk_hz >= TAP_GRAN_SEL_MIN_FREQ)
-				writel(0x1, cqspi->iobase + CQSPI_REG_VERSAL_ECO);
-=======
 			ret = dma_set_mask(&pdev->dev, DMA_BIT_MASK(64));
 			if (ret)
 				goto probe_reset_failed;
->>>>>>> a507f147
+
+			if (cqspi->master_ref_clk_hz >= TAP_GRAN_SEL_MIN_FREQ)
+				writel(0x1, cqspi->iobase + CQSPI_REG_VERSAL_ECO);
 		}
 	}
 
@@ -2258,16 +2255,13 @@
 	struct spi_master *master = dev_get_drvdata(dev);
 	int ret;
 
-<<<<<<< HEAD
 	if (cqspi->clk_tuned && !cqspi->tuning_complete.done &&
 	    !wait_for_completion_timeout(&cqspi->tuning_complete,
 		msecs_to_jiffies(CQSPI_TUNING_TIMEOUT_MS))) {
 		return -ETIMEDOUT;
 	}
 
-=======
 	ret = spi_master_suspend(master);
->>>>>>> a507f147
 	cqspi_controller_enable(cqspi, 0);
 
 	clk_disable_unprepare(cqspi->clk);
@@ -2278,7 +2272,7 @@
 static int cqspi_resume(struct device *dev)
 {
 	struct cqspi_st *cqspi = dev_get_drvdata(dev);
-<<<<<<< HEAD
+	struct spi_master *master = dev_get_drvdata(dev);
 	u32 ret;
 
 	cqspi_controller_init(cqspi);
@@ -2310,15 +2304,9 @@
 	gpio_set_value(cqspi->gpio, 1);
 	udelay(35);
 
-	return 0;
-}
-=======
-	struct spi_master *master = dev_get_drvdata(dev);
-
 	clk_prepare_enable(cqspi->clk);
 	cqspi_wait_idle(cqspi);
 	cqspi_controller_init(cqspi);
->>>>>>> a507f147
 
 	cqspi->current_cs = -1;
 	cqspi->sclk = 0;
