--- conflicted
+++ resolved
@@ -734,8 +734,6 @@
 	if (ret)
 		return;
 
-<<<<<<< HEAD
-=======
 	/*
 	 * If clock rate > 100MHz, then switch from DLL override mode to
 	 * DLL calibration mode.
@@ -743,7 +741,6 @@
 	if (rate > 100000000)
 		nxp_fspi_dll_calibration(f);
 
->>>>>>> 08485d4c
 	f->selected = spi_get_chipselect(spi, 0);
 }
 
