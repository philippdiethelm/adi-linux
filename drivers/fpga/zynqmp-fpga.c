// SPDX-License-Identifier: GPL-2.0+
/*
 * Copyright (C) 2019 Xilinx, Inc.
 */

#include <linux/dma-mapping.h>
#include <linux/fpga/fpga-mgr.h>
#include <linux/io.h>
#include <linux/kernel.h>
#include <linux/module.h>
#include <linux/of_address.h>
#include <linux/seq_file.h>
#include <linux/string.h>
#include <linux/firmware/xlnx-zynqmp.h>

/* Constant Definitions */
#define IXR_FPGA_DONE_MASK	BIT(3)

#define READ_DMA_SIZE		0x200
#define DUMMY_FRAMES_SIZE	0x64

/* Error Register */
#define IXR_FPGA_ERR_CRC_ERR		BIT(0)
#define IXR_FPGA_ERR_SECURITY_ERR	BIT(16)

/* Signal Status Register */
#define IXR_FPGA_END_OF_STARTUP		BIT(4)
#define IXR_FPGA_GST_CFG_B		BIT(5)
#define IXR_FPGA_INIT_B_INTERNAL	BIT(11)
#define IXR_FPGA_DONE_INTERNAL_SIGNAL	BIT(13)

#define IXR_FPGA_CONFIG_STAT_OFFSET	7U
#define IXR_FPGA_READ_CONFIG_TYPE	0U

static bool readback_type;
module_param(readback_type, bool, 0644);
MODULE_PARM_DESC(readback_type,
		 "readback_type 0-configuration register read "
		 "1- configuration data read (default: 0)");

/**
 * struct zynqmp_configreg - Configuration register offsets
 * @reg:	Name of the configuration register.
 * @offset:	Register offset.
 */
struct zynqmp_configreg {
	char *reg;
	u32 offset;
};

static struct zynqmp_configreg cfgreg[] = {
	{.reg = "CRC",		.offset = 0},
	{.reg = "FAR",		.offset = 1},
	{.reg = "FDRI",		.offset = 2},
	{.reg = "FDRO",		.offset = 3},
	{.reg = "CMD",		.offset = 4},
	{.reg = "CTRL0",	.offset = 5},
	{.reg = "MASK",		.offset = 6},
	{.reg = "STAT",		.offset = 7},
	{.reg = "LOUT",		.offset = 8},
	{.reg = "COR0",		.offset = 9},
	{.reg = "MFWR",		.offset = 10},
	{.reg = "CBC",		.offset = 11},
	{.reg = "IDCODE",	.offset = 12},
	{.reg = "AXSS",		.offset = 13},
	{.reg = "COR1",		.offset = 14},
	{.reg = "WBSTR",	.offset = 16},
	{.reg = "TIMER",	.offset = 17},
	{.reg = "BOOTSTS",	.offset = 22},
	{.reg = "CTRL1",	.offset = 24},
	{}
};

/**
 * struct zynqmp_fpga_priv - Private data structure
 * @dev:	Device data structure
 * @flags:	flags which is used to identify the bitfile type
 * @size:	Size of the Bit-stream used for readback
 */
struct zynqmp_fpga_priv {
	struct device *dev;
	u32 flags;
	u32 size;
};

static int zynqmp_fpga_ops_write_init(struct fpga_manager *mgr,
				      struct fpga_image_info *info,
				      const char *buf, size_t size)
{
	struct zynqmp_fpga_priv *priv;

	priv = mgr->priv;
	priv->flags = info->flags;

	return 0;
}

static int zynqmp_fpga_ops_write(struct fpga_manager *mgr,
				 const char *buf, size_t size)
{
	struct zynqmp_fpga_priv *priv;
	dma_addr_t dma_addr = 0;
	u32 eemi_flags = 0;
	size_t dma_size;
	char *kbuf;
	int ret;

	priv = mgr->priv;
	priv->size = size;

	if (priv->flags & FPGA_MGR_USERKEY_ENCRYPTED_BITSTREAM)
		dma_size = size + ENCRYPTED_KEY_LEN;
	else
		dma_size = size;

	kbuf = dma_alloc_coherent(priv->dev, dma_size, &dma_addr, GFP_KERNEL);
	if (!kbuf)
		return -ENOMEM;

	memcpy(kbuf, buf, size);

	if (priv->flags & FPGA_MGR_USERKEY_ENCRYPTED_BITSTREAM) {
		eemi_flags |= XILINX_ZYNQMP_PM_FPGA_ENCRYPTION_USERKEY;
		memcpy(kbuf + size, mgr->key, ENCRYPTED_KEY_LEN);
	} else if (priv->flags & FPGA_MGR_ENCRYPTED_BITSTREAM) {
		eemi_flags |= XILINX_ZYNQMP_PM_FPGA_ENCRYPTION_DEVKEY;
	}

	wmb(); /* ensure all writes are done before initiate FW call */

	if (priv->flags & FPGA_MGR_DDR_MEM_AUTH_BITSTREAM)
		eemi_flags |= XILINX_ZYNQMP_PM_FPGA_AUTHENTICATION_DDR;
	else if (priv->flags & FPGA_MGR_SECURE_MEM_AUTH_BITSTREAM)
		eemi_flags |= XILINX_ZYNQMP_PM_FPGA_AUTHENTICATION_OCM;

	if (priv->flags & FPGA_MGR_PARTIAL_RECONFIG)
		eemi_flags |= XILINX_ZYNQMP_PM_FPGA_PARTIAL;

	if (priv->flags & FPGA_MGR_USERKEY_ENCRYPTED_BITSTREAM)
		ret = zynqmp_pm_fpga_load(dma_addr, dma_addr + size,
					  eemi_flags);
	else
		ret = zynqmp_pm_fpga_load(dma_addr, size, eemi_flags);

	dma_free_coherent(priv->dev, dma_size, kbuf, dma_addr);

	return ret;
}

static unsigned long zynqmp_fpga_get_contiguous_size(struct sg_table *sgt)
{
	dma_addr_t expected = sg_dma_address(sgt->sgl);
	unsigned long size = 0;
	struct scatterlist *s;
	unsigned int i;

	for_each_sg(sgt->sgl, s, sgt->nents, i) {
		if (sg_dma_address(s) != expected)
			break;
		expected = sg_dma_address(s) + sg_dma_len(s);
		size += sg_dma_len(s);
	}

	return size;
}

static int zynqmp_fpga_ops_write_sg(struct fpga_manager *mgr,
				    struct sg_table *sgt)
{
	dma_addr_t dma_addr, key_addr = 0;
	struct zynqmp_fpga_priv *priv;
	unsigned long contig_size;
	u32 eemi_flags = 0;
	char *kbuf;
	int ret;

	priv = mgr->priv;

	dma_addr = sg_dma_address(sgt->sgl);
	contig_size = zynqmp_fpga_get_contiguous_size(sgt);

	if (priv->flags & FPGA_MGR_PARTIAL_RECONFIG)
		eemi_flags |= XILINX_ZYNQMP_PM_FPGA_PARTIAL;
	if (priv->flags & FPGA_MGR_USERKEY_ENCRYPTED_BITSTREAM)
		eemi_flags |= XILINX_ZYNQMP_PM_FPGA_ENCRYPTION_USERKEY;
	else if (priv->flags & FPGA_MGR_ENCRYPTED_BITSTREAM)
		eemi_flags |= XILINX_ZYNQMP_PM_FPGA_ENCRYPTION_DEVKEY;
	if (priv->flags & FPGA_MGR_DDR_MEM_AUTH_BITSTREAM)
		eemi_flags |= XILINX_ZYNQMP_PM_FPGA_AUTHENTICATION_DDR;
	else if (priv->flags & FPGA_MGR_SECURE_MEM_AUTH_BITSTREAM)
		eemi_flags |= XILINX_ZYNQMP_PM_FPGA_AUTHENTICATION_OCM;

	if (priv->flags & FPGA_MGR_USERKEY_ENCRYPTED_BITSTREAM) {
		kbuf = dma_alloc_coherent(priv->dev, ENCRYPTED_KEY_LEN,
					  &key_addr, GFP_KERNEL);
		if (!kbuf)
			return -ENOMEM;
		memcpy(kbuf, mgr->key, ENCRYPTED_KEY_LEN);
		ret = zynqmp_pm_fpga_load(dma_addr, key_addr, eemi_flags);
		dma_free_coherent(priv->dev, ENCRYPTED_KEY_LEN, kbuf, key_addr);
	} else {
		ret = zynqmp_pm_fpga_load(dma_addr, contig_size, eemi_flags);
	}

	return ret;
}

static enum fpga_mgr_states zynqmp_fpga_ops_state(struct fpga_manager *mgr)
{
	u32 status = 0;

	zynqmp_pm_fpga_get_status(&status);
	if (status & IXR_FPGA_DONE_MASK)
		return FPGA_MGR_STATE_OPERATING;

	return FPGA_MGR_STATE_UNKNOWN;
}

static u64 zynqmp_fpga_ops_status(struct fpga_manager *mgr)
{
	unsigned int *buf, reg_val;
	dma_addr_t dma_addr = 0;
	u64 status = 0;
	int ret;

	buf = dma_alloc_coherent(mgr->dev.parent, READ_DMA_SIZE,
				 &dma_addr, GFP_KERNEL);
	if (!buf)
		return FPGA_MGR_STATUS_FIRMWARE_REQ_ERR;

	ret = zynqmp_pm_fpga_read(IXR_FPGA_CONFIG_STAT_OFFSET, dma_addr,
				  IXR_FPGA_READ_CONFIG_TYPE, &reg_val);
	if (ret) {
		status = FPGA_MGR_STATUS_FIRMWARE_REQ_ERR;
		goto free_dmabuf;
	}

	if (reg_val & IXR_FPGA_ERR_CRC_ERR)
		status |= FPGA_MGR_STATUS_CRC_ERR;
	if (reg_val & IXR_FPGA_ERR_SECURITY_ERR)
		status |= FPGA_MGR_STATUS_SECURITY_ERR;
	if (!(reg_val & IXR_FPGA_INIT_B_INTERNAL))
		status |= FPGA_MGR_STATUS_DEVICE_INIT_ERR;
	if (!(reg_val & IXR_FPGA_DONE_INTERNAL_SIGNAL))
		status |= FPGA_MGR_STATUS_SIGNAL_ERR;
	if (!(reg_val & IXR_FPGA_GST_CFG_B))
		status |= FPGA_MGR_STATUS_HIGH_Z_STATE_ERR;
	if (!(reg_val & IXR_FPGA_END_OF_STARTUP))
		status |= FPGA_MGR_STATUS_EOS_ERR;

free_dmabuf:
	dma_free_coherent(mgr->dev.parent, READ_DMA_SIZE, buf, dma_addr);

	return status;
}

static int zynqmp_fpga_read_cfgreg(struct fpga_manager *mgr,
				   struct seq_file *s)
{
	int ret = 0;
	u32 val;
	unsigned int *buf;
	dma_addr_t dma_addr = 0;
	struct zynqmp_configreg *p = cfgreg;

	buf = dma_alloc_coherent(mgr->dev.parent, READ_DMA_SIZE,
				 &dma_addr, GFP_KERNEL);
	if (!buf)
		return -ENOMEM;

	seq_puts(s, "zynqMP FPGA Configuration register contents are\n");

	while (p->reg) {
		ret = zynqmp_pm_fpga_read(p->offset, dma_addr, readback_type,
					  &val);
		if (ret)
			goto free_dmabuf;
		seq_printf(s, "%s --> \t %x \t\r\n", p->reg, val);
		p++;
	}

free_dmabuf:
	dma_free_coherent(mgr->dev.parent, READ_DMA_SIZE, buf,
			  dma_addr);

	return ret;
}

static int zynqmp_fpga_read_cfgdata(struct fpga_manager *mgr,
				    struct seq_file *s)
{
	struct zynqmp_fpga_priv *priv;
	int ret;
	u32 data_offset;
	unsigned int *buf;
	dma_addr_t dma_addr = 0;
	size_t size;

	priv = mgr->priv;
	size = priv->size + READ_DMA_SIZE + DUMMY_FRAMES_SIZE;

	buf = dma_alloc_coherent(mgr->dev.parent, size, &dma_addr,
				 GFP_KERNEL);
	if (!buf)
		return -ENOMEM;

	seq_puts(s, "zynqMP FPGA Configuration data contents are\n");
	ret = zynqmp_pm_fpga_read((priv->size + DUMMY_FRAMES_SIZE) / 4,
				  dma_addr, readback_type, &data_offset);
	if (ret)
		goto free_dmabuf;

	seq_write(s, &buf[data_offset], priv->size);

free_dmabuf:
	dma_free_coherent(mgr->dev.parent, size, buf, dma_addr);

	return ret;
}

static int zynqmp_fpga_ops_read(struct fpga_manager *mgr, struct seq_file *s)
{
	int ret;

	if (readback_type)
		ret = zynqmp_fpga_read_cfgdata(mgr, s);
	else
		ret = zynqmp_fpga_read_cfgreg(mgr, s);

	return ret;
}

static const struct fpga_manager_ops zynqmp_fpga_ops = {
	.state = zynqmp_fpga_ops_state,
	.status = zynqmp_fpga_ops_status,
	.write_init = zynqmp_fpga_ops_write_init,
	.write = zynqmp_fpga_ops_write,
<<<<<<< HEAD
	.write_sg = zynqmp_fpga_ops_write_sg,
	.write_complete = zynqmp_fpga_ops_write_complete,
	.read = zynqmp_fpga_ops_read,
=======
>>>>>>> 8bb7eca9
};

static int zynqmp_fpga_probe(struct platform_device *pdev)
{
	struct device *dev = &pdev->dev;
	struct zynqmp_fpga_priv *priv;
	struct fpga_manager *mgr;

	priv = devm_kzalloc(dev, sizeof(*priv), GFP_KERNEL);
	if (!priv)
		return -ENOMEM;

	priv->dev = dev;

	mgr = devm_fpga_mgr_create(dev, "Xilinx ZynqMP FPGA Manager",
				   &zynqmp_fpga_ops, priv);
	if (!mgr)
		return -ENOMEM;

	return devm_fpga_mgr_register(dev, mgr);
}

#ifdef CONFIG_OF
static const struct of_device_id zynqmp_fpga_of_match[] = {
	{ .compatible = "xlnx,zynqmp-pcap-fpga", },
	{},
};
MODULE_DEVICE_TABLE(of, zynqmp_fpga_of_match);
#endif

static struct platform_driver zynqmp_fpga_driver = {
	.probe = zynqmp_fpga_probe,
	.driver = {
		.name = "zynqmp_fpga_manager",
		.of_match_table = of_match_ptr(zynqmp_fpga_of_match),
	},
};

module_platform_driver(zynqmp_fpga_driver);

MODULE_AUTHOR("Nava kishore Manne <navam@xilinx.com>");
MODULE_DESCRIPTION("Xilinx ZynqMp FPGA Manager");
MODULE_LICENSE("GPL");<|MERGE_RESOLUTION|>--- conflicted
+++ resolved
@@ -205,6 +205,12 @@
 	return ret;
 }
 
+static int zynqmp_fpga_ops_write_complete(struct fpga_manager *mgr,
+					  struct fpga_image_info *info)
+{
+	return 0;
+}
+
 static enum fpga_mgr_states zynqmp_fpga_ops_state(struct fpga_manager *mgr)
 {
 	u32 status = 0;
@@ -335,12 +341,9 @@
 	.status = zynqmp_fpga_ops_status,
 	.write_init = zynqmp_fpga_ops_write_init,
 	.write = zynqmp_fpga_ops_write,
-<<<<<<< HEAD
 	.write_sg = zynqmp_fpga_ops_write_sg,
 	.write_complete = zynqmp_fpga_ops_write_complete,
 	.read = zynqmp_fpga_ops_read,
-=======
->>>>>>> 8bb7eca9
 };
 
 static int zynqmp_fpga_probe(struct platform_device *pdev)
