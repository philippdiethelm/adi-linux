--- conflicted
+++ resolved
@@ -433,10 +433,6 @@
 	if (!regval)
 		return 1;
 
-<<<<<<< HEAD
-
-=======
->>>>>>> 45451e80
 	p->ceinfo.bitpos = (regval & ECC_STAT_BITNUM_MASK);
 
 	regval = readl(base + ECC_CEADDR0_OFST);
