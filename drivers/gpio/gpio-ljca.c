// SPDX-License-Identifier: GPL-2.0-only
/*
 * Intel La Jolla Cove Adapter USB-GPIO driver
 *
 * Copyright (c) 2023, Intel Corporation.
 */

#include <linux/acpi.h>
#include <linux/auxiliary_bus.h>
#include <linux/bitfield.h>
#include <linux/bitops.h>
#include <linux/dev_printk.h>
#include <linux/gpio/driver.h>
#include <linux/irq.h>
#include <linux/kernel.h>
#include <linux/kref.h>
#include <linux/module.h>
#include <linux/slab.h>
#include <linux/types.h>
#include <linux/usb/ljca.h>

/* GPIO commands */
#define LJCA_GPIO_CONFIG		1
#define LJCA_GPIO_READ			2
#define LJCA_GPIO_WRITE			3
#define LJCA_GPIO_INT_EVENT		4
#define LJCA_GPIO_INT_MASK		5
#define LJCA_GPIO_INT_UNMASK		6

#define LJCA_GPIO_CONF_DISABLE		BIT(0)
#define LJCA_GPIO_CONF_INPUT		BIT(1)
#define LJCA_GPIO_CONF_OUTPUT		BIT(2)
#define LJCA_GPIO_CONF_PULLUP		BIT(3)
#define LJCA_GPIO_CONF_PULLDOWN		BIT(4)
#define LJCA_GPIO_CONF_DEFAULT		BIT(5)
#define LJCA_GPIO_CONF_INTERRUPT	BIT(6)
#define LJCA_GPIO_INT_TYPE		BIT(7)

#define LJCA_GPIO_CONF_EDGE		FIELD_PREP(LJCA_GPIO_INT_TYPE, 1)
#define LJCA_GPIO_CONF_LEVEL		FIELD_PREP(LJCA_GPIO_INT_TYPE, 0)

/* Intentional overlap with PULLUP / PULLDOWN */
#define LJCA_GPIO_CONF_SET		BIT(3)
#define LJCA_GPIO_CONF_CLR		BIT(4)

#define LJCA_GPIO_BUF_SIZE		60u

struct ljca_gpio_op {
	u8 index;
	u8 value;
} __packed;

struct ljca_gpio_packet {
	u8 num;
	struct ljca_gpio_op item[] __counted_by(num);
} __packed;

struct ljca_gpio_dev {
	struct ljca_client *ljca;
	struct gpio_chip gc;
	struct ljca_gpio_info *gpio_info;
	DECLARE_BITMAP(unmasked_irqs, LJCA_MAX_GPIO_NUM);
	DECLARE_BITMAP(enabled_irqs, LJCA_MAX_GPIO_NUM);
	DECLARE_BITMAP(reenable_irqs, LJCA_MAX_GPIO_NUM);
	DECLARE_BITMAP(output_enabled, LJCA_MAX_GPIO_NUM);
	u8 *connect_mode;
	/* protect irq bus */
	struct mutex irq_lock;
	struct work_struct work;
	/* protect package transfer to hardware */
	struct mutex trans_lock;

	u8 obuf[LJCA_GPIO_BUF_SIZE];
	u8 ibuf[LJCA_GPIO_BUF_SIZE];
};

static int ljca_gpio_config(struct ljca_gpio_dev *ljca_gpio, u8 gpio_id,
			    u8 config)
{
	struct ljca_gpio_packet *packet =
				(struct ljca_gpio_packet *)ljca_gpio->obuf;
	int ret;

	mutex_lock(&ljca_gpio->trans_lock);
	packet->item[0].index = gpio_id;
	packet->item[0].value = config | ljca_gpio->connect_mode[gpio_id];
	packet->num = 1;

	ret = ljca_transfer(ljca_gpio->ljca, LJCA_GPIO_CONFIG, (u8 *)packet,
			    struct_size(packet, item, packet->num), NULL, 0);
	mutex_unlock(&ljca_gpio->trans_lock);

	return ret < 0 ? ret : 0;
}

static int ljca_gpio_read(struct ljca_gpio_dev *ljca_gpio, u8 gpio_id)
{
	struct ljca_gpio_packet *ack_packet =
				(struct ljca_gpio_packet *)ljca_gpio->ibuf;
	struct ljca_gpio_packet *packet =
				(struct ljca_gpio_packet *)ljca_gpio->obuf;
	int ret;

	mutex_lock(&ljca_gpio->trans_lock);
	packet->num = 1;
	packet->item[0].index = gpio_id;
	ret = ljca_transfer(ljca_gpio->ljca, LJCA_GPIO_READ, (u8 *)packet,
			    struct_size(packet, item, packet->num),
			    ljca_gpio->ibuf, LJCA_GPIO_BUF_SIZE);

	if (ret <= 0 || ack_packet->num != packet->num) {
		dev_err(&ljca_gpio->ljca->auxdev.dev,
			"read package error, gpio_id: %u num: %u ret: %d\n",
			gpio_id, ack_packet->num, ret);
		ret = ret < 0 ? ret : -EIO;
	}
	mutex_unlock(&ljca_gpio->trans_lock);

	return ret < 0 ? ret : ack_packet->item[0].value > 0;
}

static int ljca_gpio_write(struct ljca_gpio_dev *ljca_gpio, u8 gpio_id, int value)
{
	struct ljca_gpio_packet *packet =
			(struct ljca_gpio_packet *)ljca_gpio->obuf;
	int ret;

	mutex_lock(&ljca_gpio->trans_lock);
	packet->num = 1;
	packet->item[0].index = gpio_id;
	packet->item[0].value = value & 1;

	ret = ljca_transfer(ljca_gpio->ljca, LJCA_GPIO_WRITE, (u8 *)packet,
			    struct_size(packet, item, packet->num), NULL, 0);
	mutex_unlock(&ljca_gpio->trans_lock);

	return ret < 0 ? ret : 0;
}

static int ljca_gpio_get_value(struct gpio_chip *chip, unsigned int offset)
{
	struct ljca_gpio_dev *ljca_gpio = gpiochip_get_data(chip);

	return ljca_gpio_read(ljca_gpio, offset);
}

static void ljca_gpio_set_value(struct gpio_chip *chip, unsigned int offset,
				int val)
{
	struct ljca_gpio_dev *ljca_gpio = gpiochip_get_data(chip);
	int ret;

	ret = ljca_gpio_write(ljca_gpio, offset, val);
	if (ret)
		dev_err(chip->parent,
			"set value failed offset: %u val: %d ret: %d\n",
			offset, val, ret);
}

static int ljca_gpio_direction_input(struct gpio_chip *chip, unsigned int offset)
{
	struct ljca_gpio_dev *ljca_gpio = gpiochip_get_data(chip);
	u8 config = LJCA_GPIO_CONF_INPUT | LJCA_GPIO_CONF_CLR;
	int ret;

	ret = ljca_gpio_config(ljca_gpio, offset, config);
	if (ret)
		return ret;

	clear_bit(offset, ljca_gpio->output_enabled);

	return 0;
}

static int ljca_gpio_direction_output(struct gpio_chip *chip,
				      unsigned int offset, int val)
{
	struct ljca_gpio_dev *ljca_gpio = gpiochip_get_data(chip);
	u8 config = LJCA_GPIO_CONF_OUTPUT | LJCA_GPIO_CONF_CLR;
	int ret;

	ret = ljca_gpio_config(ljca_gpio, offset, config);
	if (ret)
		return ret;

	ljca_gpio_set_value(chip, offset, val);
	set_bit(offset, ljca_gpio->output_enabled);

	return 0;
}

static int ljca_gpio_get_direction(struct gpio_chip *chip, unsigned int offset)
{
	struct ljca_gpio_dev *ljca_gpio = gpiochip_get_data(chip);

	if (test_bit(offset, ljca_gpio->output_enabled))
		return GPIO_LINE_DIRECTION_OUT;

	return GPIO_LINE_DIRECTION_IN;
}

static int ljca_gpio_set_config(struct gpio_chip *chip, unsigned int offset,
				unsigned long config)
{
	struct ljca_gpio_dev *ljca_gpio = gpiochip_get_data(chip);

	ljca_gpio->connect_mode[offset] = 0;
	switch (pinconf_to_config_param(config)) {
	case PIN_CONFIG_BIAS_PULL_UP:
		ljca_gpio->connect_mode[offset] |= LJCA_GPIO_CONF_PULLUP;
		break;
	case PIN_CONFIG_BIAS_PULL_DOWN:
		ljca_gpio->connect_mode[offset] |= LJCA_GPIO_CONF_PULLDOWN;
		break;
	case PIN_CONFIG_DRIVE_PUSH_PULL:
	case PIN_CONFIG_PERSIST_STATE:
		break;
	default:
		return -ENOTSUPP;
	}

	return 0;
}

static int ljca_gpio_init_valid_mask(struct gpio_chip *chip,
				     unsigned long *valid_mask,
				     unsigned int ngpios)
{
	struct ljca_gpio_dev *ljca_gpio = gpiochip_get_data(chip);

	WARN_ON_ONCE(ngpios != ljca_gpio->gpio_info->num);
	bitmap_copy(valid_mask, ljca_gpio->gpio_info->valid_pin_map, ngpios);

	return 0;
}

static void ljca_gpio_irq_init_valid_mask(struct gpio_chip *chip,
					  unsigned long *valid_mask,
					  unsigned int ngpios)
{
	ljca_gpio_init_valid_mask(chip, valid_mask, ngpios);
}

static int ljca_enable_irq(struct ljca_gpio_dev *ljca_gpio, int gpio_id,
			   bool enable)
{
	struct ljca_gpio_packet *packet =
			(struct ljca_gpio_packet *)ljca_gpio->obuf;
	int ret;

	mutex_lock(&ljca_gpio->trans_lock);
	packet->num = 1;
	packet->item[0].index = gpio_id;
	packet->item[0].value = 0;

	ret = ljca_transfer(ljca_gpio->ljca,
			    enable ? LJCA_GPIO_INT_UNMASK : LJCA_GPIO_INT_MASK,
			    (u8 *)packet, struct_size(packet, item, packet->num),
			    NULL, 0);
	mutex_unlock(&ljca_gpio->trans_lock);

	return ret < 0 ? ret : 0;
}

static void ljca_gpio_async(struct work_struct *work)
{
	struct ljca_gpio_dev *ljca_gpio =
			container_of(work, struct ljca_gpio_dev, work);
	int gpio_id, unmasked;

	for_each_set_bit(gpio_id, ljca_gpio->reenable_irqs, ljca_gpio->gc.ngpio) {
		clear_bit(gpio_id, ljca_gpio->reenable_irqs);
		unmasked = test_bit(gpio_id, ljca_gpio->unmasked_irqs);
		if (unmasked)
			ljca_enable_irq(ljca_gpio, gpio_id, true);
	}
}

static void ljca_gpio_event_cb(void *context, u8 cmd, const void *evt_data,
			       int len)
{
	const struct ljca_gpio_packet *packet = evt_data;
	struct ljca_gpio_dev *ljca_gpio = context;
	int i, irq;

	if (cmd != LJCA_GPIO_INT_EVENT)
		return;

	for (i = 0; i < packet->num; i++) {
		irq = irq_find_mapping(ljca_gpio->gc.irq.domain,
				       packet->item[i].index);
		if (!irq) {
			dev_err(ljca_gpio->gc.parent,
				"gpio_id %u does not mapped to IRQ yet\n",
				packet->item[i].index);
			return;
		}

		generic_handle_domain_irq(ljca_gpio->gc.irq.domain, irq);
		set_bit(packet->item[i].index, ljca_gpio->reenable_irqs);
	}

	schedule_work(&ljca_gpio->work);
}

static void ljca_irq_unmask(struct irq_data *irqd)
{
	struct gpio_chip *gc = irq_data_get_irq_chip_data(irqd);
	struct ljca_gpio_dev *ljca_gpio = gpiochip_get_data(gc);
	int gpio_id = irqd_to_hwirq(irqd);

	gpiochip_enable_irq(gc, gpio_id);
	set_bit(gpio_id, ljca_gpio->unmasked_irqs);
}

static void ljca_irq_mask(struct irq_data *irqd)
{
	struct gpio_chip *gc = irq_data_get_irq_chip_data(irqd);
	struct ljca_gpio_dev *ljca_gpio = gpiochip_get_data(gc);
	int gpio_id = irqd_to_hwirq(irqd);

	clear_bit(gpio_id, ljca_gpio->unmasked_irqs);
	gpiochip_disable_irq(gc, gpio_id);
}

static int ljca_irq_set_type(struct irq_data *irqd, unsigned int type)
{
	struct gpio_chip *gc = irq_data_get_irq_chip_data(irqd);
	struct ljca_gpio_dev *ljca_gpio = gpiochip_get_data(gc);
	int gpio_id = irqd_to_hwirq(irqd);

	ljca_gpio->connect_mode[gpio_id] = LJCA_GPIO_CONF_INTERRUPT;
	switch (type) {
	case IRQ_TYPE_LEVEL_HIGH:
		ljca_gpio->connect_mode[gpio_id] |=
			(LJCA_GPIO_CONF_LEVEL | LJCA_GPIO_CONF_PULLUP);
		break;
	case IRQ_TYPE_LEVEL_LOW:
		ljca_gpio->connect_mode[gpio_id] |=
			(LJCA_GPIO_CONF_LEVEL | LJCA_GPIO_CONF_PULLDOWN);
		break;
	case IRQ_TYPE_EDGE_BOTH:
		break;
	case IRQ_TYPE_EDGE_RISING:
		ljca_gpio->connect_mode[gpio_id] |=
			(LJCA_GPIO_CONF_EDGE | LJCA_GPIO_CONF_PULLUP);
		break;
	case IRQ_TYPE_EDGE_FALLING:
		ljca_gpio->connect_mode[gpio_id] |=
			(LJCA_GPIO_CONF_EDGE | LJCA_GPIO_CONF_PULLDOWN);
		break;
	default:
		return -EINVAL;
	}

	return 0;
}

static void ljca_irq_bus_lock(struct irq_data *irqd)
{
	struct gpio_chip *gc = irq_data_get_irq_chip_data(irqd);
	struct ljca_gpio_dev *ljca_gpio = gpiochip_get_data(gc);

	mutex_lock(&ljca_gpio->irq_lock);
}

static void ljca_irq_bus_unlock(struct irq_data *irqd)
{
	struct gpio_chip *gc = irq_data_get_irq_chip_data(irqd);
	struct ljca_gpio_dev *ljca_gpio = gpiochip_get_data(gc);
	int gpio_id = irqd_to_hwirq(irqd);
	int enabled, unmasked;

	enabled = test_bit(gpio_id, ljca_gpio->enabled_irqs);
	unmasked = test_bit(gpio_id, ljca_gpio->unmasked_irqs);

	if (enabled != unmasked) {
		if (unmasked) {
			ljca_gpio_config(ljca_gpio, gpio_id, 0);
			ljca_enable_irq(ljca_gpio, gpio_id, true);
			set_bit(gpio_id, ljca_gpio->enabled_irqs);
		} else {
			ljca_enable_irq(ljca_gpio, gpio_id, false);
			clear_bit(gpio_id, ljca_gpio->enabled_irqs);
		}
	}

	mutex_unlock(&ljca_gpio->irq_lock);
}

static const struct irq_chip ljca_gpio_irqchip = {
	.name = "ljca-irq",
	.irq_mask = ljca_irq_mask,
	.irq_unmask = ljca_irq_unmask,
	.irq_set_type = ljca_irq_set_type,
	.irq_bus_lock = ljca_irq_bus_lock,
	.irq_bus_sync_unlock = ljca_irq_bus_unlock,
	.flags = IRQCHIP_IMMUTABLE,
	GPIOCHIP_IRQ_RESOURCE_HELPERS,
};

static int ljca_gpio_probe(struct auxiliary_device *auxdev,
			   const struct auxiliary_device_id *aux_dev_id)
{
	struct ljca_client *ljca = auxiliary_dev_to_ljca_client(auxdev);
	struct ljca_gpio_dev *ljca_gpio;
	struct gpio_irq_chip *girq;
	int ret;

	ljca_gpio = devm_kzalloc(&auxdev->dev, sizeof(*ljca_gpio), GFP_KERNEL);
	if (!ljca_gpio)
		return -ENOMEM;

	ljca_gpio->ljca = ljca;
	ljca_gpio->gpio_info = dev_get_platdata(&auxdev->dev);
	ljca_gpio->connect_mode = devm_kcalloc(&auxdev->dev,
					       ljca_gpio->gpio_info->num,
					       sizeof(*ljca_gpio->connect_mode),
					       GFP_KERNEL);
	if (!ljca_gpio->connect_mode)
		return -ENOMEM;

	mutex_init(&ljca_gpio->irq_lock);
	mutex_init(&ljca_gpio->trans_lock);
	ljca_gpio->gc.direction_input = ljca_gpio_direction_input;
	ljca_gpio->gc.direction_output = ljca_gpio_direction_output;
	ljca_gpio->gc.get_direction = ljca_gpio_get_direction;
	ljca_gpio->gc.get = ljca_gpio_get_value;
	ljca_gpio->gc.set = ljca_gpio_set_value;
	ljca_gpio->gc.set_config = ljca_gpio_set_config;
	ljca_gpio->gc.init_valid_mask = ljca_gpio_init_valid_mask;
	ljca_gpio->gc.can_sleep = true;
	ljca_gpio->gc.parent = &auxdev->dev;

	ljca_gpio->gc.base = -1;
	ljca_gpio->gc.ngpio = ljca_gpio->gpio_info->num;
	ljca_gpio->gc.label = ACPI_COMPANION(&auxdev->dev) ?
			      acpi_dev_name(ACPI_COMPANION(&auxdev->dev)) :
			      dev_name(&auxdev->dev);
	ljca_gpio->gc.owner = THIS_MODULE;

	auxiliary_set_drvdata(auxdev, ljca_gpio);
	ljca_register_event_cb(ljca, ljca_gpio_event_cb, ljca_gpio);

	girq = &ljca_gpio->gc.irq;
	gpio_irq_chip_set_chip(girq, &ljca_gpio_irqchip);
	girq->parent_handler = NULL;
	girq->num_parents = 0;
	girq->parents = NULL;
	girq->default_type = IRQ_TYPE_NONE;
	girq->handler = handle_simple_irq;
	girq->init_valid_mask = ljca_gpio_irq_init_valid_mask;

	INIT_WORK(&ljca_gpio->work, ljca_gpio_async);
	ret = gpiochip_add_data(&ljca_gpio->gc, ljca_gpio);
	if (ret) {
		ljca_unregister_event_cb(ljca);
		mutex_destroy(&ljca_gpio->irq_lock);
		mutex_destroy(&ljca_gpio->trans_lock);
	}

	return ret;
}

<<<<<<< HEAD
static void ljca_gpio_remove(struct platform_device *pdev)
=======
static void ljca_gpio_remove(struct auxiliary_device *auxdev)
>>>>>>> c70793fb
{
	struct ljca_gpio_dev *ljca_gpio = auxiliary_get_drvdata(auxdev);

	gpiochip_remove(&ljca_gpio->gc);
	ljca_unregister_event_cb(ljca_gpio->ljca);
	cancel_work_sync(&ljca_gpio->work);
	mutex_destroy(&ljca_gpio->irq_lock);
	mutex_destroy(&ljca_gpio->trans_lock);
}

static const struct auxiliary_device_id ljca_gpio_id_table[] = {
	{ "usb_ljca.ljca-gpio", 0 },
	{ /* sentinel */ },
};
MODULE_DEVICE_TABLE(auxiliary, ljca_gpio_id_table);

static struct auxiliary_driver ljca_gpio_driver = {
	.probe = ljca_gpio_probe,
<<<<<<< HEAD
	.remove_new = ljca_gpio_remove,
=======
	.remove = ljca_gpio_remove,
	.id_table = ljca_gpio_id_table,
>>>>>>> c70793fb
};
module_auxiliary_driver(ljca_gpio_driver);

MODULE_AUTHOR("Wentong Wu <wentong.wu@intel.com>");
MODULE_AUTHOR("Zhifeng Wang <zhifeng.wang@intel.com>");
MODULE_AUTHOR("Lixu Zhang <lixu.zhang@intel.com>");
MODULE_DESCRIPTION("Intel La Jolla Cove Adapter USB-GPIO driver");
MODULE_LICENSE("GPL");
MODULE_IMPORT_NS(LJCA);<|MERGE_RESOLUTION|>--- conflicted
+++ resolved
@@ -462,11 +462,7 @@
 	return ret;
 }
 
-<<<<<<< HEAD
-static void ljca_gpio_remove(struct platform_device *pdev)
-=======
 static void ljca_gpio_remove(struct auxiliary_device *auxdev)
->>>>>>> c70793fb
 {
 	struct ljca_gpio_dev *ljca_gpio = auxiliary_get_drvdata(auxdev);
 
@@ -485,12 +481,8 @@
 
 static struct auxiliary_driver ljca_gpio_driver = {
 	.probe = ljca_gpio_probe,
-<<<<<<< HEAD
-	.remove_new = ljca_gpio_remove,
-=======
 	.remove = ljca_gpio_remove,
 	.id_table = ljca_gpio_id_table,
->>>>>>> c70793fb
 };
 module_auxiliary_driver(ljca_gpio_driver);
 
