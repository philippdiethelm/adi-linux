#
# GPIO infrastructure and drivers
#

config ARCH_HAVE_CUSTOM_GPIO_H
	bool
	help
	  Selecting this config option from the architecture Kconfig allows
	  the architecture to provide a custom asm/gpio.h implementation
	  overriding the default implementations.  New uses of this are
	  strongly discouraged.

menuconfig GPIOLIB
	bool "GPIO Support"
	select ANON_INODES
	help
	  This enables GPIO support through the generic GPIO library.
	  You only need to enable this, if you also want to enable
	  one or more of the GPIO drivers below.

	  If unsure, say N.

if GPIOLIB

config GPIOLIB_FASTPATH_LIMIT
	int "Maximum number of GPIOs for fast path"
	range 32 512
	default 512
	help
	   This adjusts the point at which certain APIs will switch from
	   using a stack allocated buffer to a dynamically allocated buffer.

	   You shouldn't need to change this unless you really need to
	   optimize either stack space or performance. Change this carefully
	   since setting an incorrect value could cause stack corruption.

config OF_GPIO
	def_bool y
	depends on OF
	depends on HAS_IOMEM

config GPIO_ACPI
	def_bool y
	depends on ACPI

config GPIOLIB_IRQCHIP
	select IRQ_DOMAIN
	bool

config DEBUG_GPIO
	bool "Debug GPIO calls"
	depends on DEBUG_KERNEL
	help
	  Say Y here to add some extra checks and diagnostics to GPIO calls.
	  These checks help ensure that GPIOs have been properly initialized
	  before they are used, and that sleeping calls are not made from
	  non-sleeping contexts.  They can make bitbanged serial protocols
	  slower.  The diagnostics help catch the type of setup errors
	  that are most common when setting up new platforms or boards.

config GPIO_SYSFS
	bool "/sys/class/gpio/... (sysfs interface)"
	depends on SYSFS
	help
	  Say Y here to add a sysfs interface for GPIOs.

	  This is mostly useful to work around omissions in a system's
	  kernel support.  Those are common in custom and semicustom
	  hardware assembled using standard kernels with a minimum of
	  custom patches.  In those cases, userspace code may import
	  a given GPIO from the kernel, if no kernel driver requested it.

	  Kernel drivers may also request that a particular GPIO be
	  exported to userspace; this can be useful when debugging.

config GPIO_GENERIC
	depends on HAS_IOMEM # Only for IOMEM drivers
	tristate

# put drivers in the right section, in alphabetical order

# This symbol is selected by both I2C and SPI expanders
config GPIO_MAX730X
	tristate

menu "Memory mapped GPIO drivers"
	depends on HAS_IOMEM

config GPIO_74XX_MMIO
	tristate "GPIO driver for 74xx-ICs with MMIO access"
	depends on OF_GPIO
	select GPIO_GENERIC
	help
	  Say yes here to support GPIO functionality for 74xx-compatible ICs
	  with MMIO access. Compatible models include:
	    1 bit:	741G125 (Input), 741G74 (Output)
	    2 bits:	742G125 (Input), 7474 (Output)
	    4 bits:	74125 (Input), 74175 (Output)
	    6 bits:	74365 (Input), 74174 (Output)
	    8 bits:	74244 (Input), 74273 (Output)
	    16 bits:	741624 (Input), 7416374 (Output)

config GPIO_ALTERA
	tristate "Altera GPIO"
	depends on OF_GPIO
	select GPIOLIB_IRQCHIP
	help
	  Say Y or M here to build support for the Altera PIO device.

	  If driver is built as a module it will be called gpio-altera.

config GPIO_AMDPT
	tristate "AMD Promontory GPIO support"
	depends on ACPI
	select GPIO_GENERIC
	help
	  driver for GPIO functionality on Promontory IOHub
	  Require ACPI ASL code to enumerate as a platform device.

config GPIO_ASPEED
	tristate "Aspeed GPIO support"
	depends on (ARCH_ASPEED || COMPILE_TEST) && OF_GPIO
	select GPIOLIB_IRQCHIP
	help
	  Say Y here to support Aspeed AST2400 and AST2500 GPIO controllers.

config GPIO_ATH79
	tristate "Atheros AR71XX/AR724X/AR913X GPIO support"
	default y if ATH79
	depends on ATH79 || COMPILE_TEST
	select GPIO_GENERIC
	select GPIOLIB_IRQCHIP
	help
	  Select this option to enable GPIO driver for
	  Atheros AR71XX/AR724X/AR913X SoC devices.

config GPIO_RASPBERRYPI_EXP
	tristate "Raspberry Pi 3 GPIO Expander"
	default RASPBERRYPI_FIRMWARE
	depends on OF_GPIO
	# Make sure not 'y' when RASPBERRYPI_FIRMWARE is 'm'. This can only
	# happen when COMPILE_TEST=y, hence the added !RASPBERRYPI_FIRMWARE.
	depends on (ARCH_BCM2835 && RASPBERRYPI_FIRMWARE) || (COMPILE_TEST && !RASPBERRYPI_FIRMWARE)
	help
	  Turn on GPIO support for the expander on Raspberry Pi 3 boards, using
	  the firmware mailbox to communicate with VideoCore on BCM283x chips.

config GPIO_BCM_KONA
	bool "Broadcom Kona GPIO"
	depends on OF_GPIO && (ARCH_BCM_MOBILE || COMPILE_TEST)
	help
	  Turn on GPIO support for Broadcom "Kona" chips.

config GPIO_BRCMSTB
	tristate "BRCMSTB GPIO support"
	default y if (ARCH_BRCMSTB || BMIPS_GENERIC)
	depends on OF_GPIO && (ARCH_BRCMSTB || BMIPS_GENERIC || COMPILE_TEST)
	select GPIO_GENERIC
	select IRQ_DOMAIN
	help
	  Say yes here to enable GPIO support for Broadcom STB (BCM7XXX) SoCs.

config GPIO_CLPS711X
	tristate "CLPS711X GPIO support"
	depends on ARCH_CLPS711X || COMPILE_TEST
	select GPIO_GENERIC
	help
	  Say yes here to support GPIO on CLPS711X SoCs.

config GPIO_DAVINCI
	bool "TI Davinci/Keystone GPIO support"
	default y if ARCH_DAVINCI
	depends on ARM && (ARCH_DAVINCI || ARCH_KEYSTONE)
	help
	  Say yes here to enable GPIO support for TI Davinci/Keystone SoCs.

config GPIO_DWAPB
	tristate "Synopsys DesignWare APB GPIO driver"
	select GPIO_GENERIC
	select GENERIC_IRQ_CHIP
	help
	  Say Y or M here to build support for the Synopsys DesignWare APB
	  GPIO block.

config GPIO_EIC_SPRD
	tristate "Spreadtrum EIC support"
	depends on ARCH_SPRD || COMPILE_TEST
	depends on OF_GPIO
	select GPIOLIB_IRQCHIP
	help
	  Say yes here to support Spreadtrum EIC device.

config GPIO_EM
	tristate "Emma Mobile GPIO"
	depends on (ARCH_EMEV2 || COMPILE_TEST) && OF_GPIO
	help
	  Say yes here to support GPIO on Renesas Emma Mobile SoCs.

config GPIO_EP93XX
	def_bool y
	depends on ARCH_EP93XX
	select GPIO_GENERIC

config GPIO_EXAR
	tristate "Support for GPIO pins on XR17V352/354/358"
	depends on SERIAL_8250_EXAR
	help
	  Selecting this option will enable handling of GPIO pins present
	  on Exar XR17V352/354/358 chips.

config GPIO_GE_FPGA
	bool "GE FPGA based GPIO"
	depends on GE_FPGA
	select GPIO_GENERIC
	help
	  Support for common GPIO functionality provided on some GE Single Board
	  Computers.

	  This driver provides basic support (configure as input or output, read
	  and write pin state) for GPIO implemented in a number of GE single
	  board computers.

config GPIO_FTGPIO010
	bool "Faraday FTGPIO010 GPIO"
	depends on OF_GPIO
	select GPIO_GENERIC
	select GPIOLIB_IRQCHIP
	default (ARCH_GEMINI || ARCH_MOXART)
	help
	  Support for common GPIOs from the Faraday FTGPIO010 IP core, found in
	  Cortina systems Gemini platforms, Moxa ART and others.

config GPIO_GENERIC_PLATFORM
	tristate "Generic memory-mapped GPIO controller support (MMIO platform device)"
	select GPIO_GENERIC
	help
	  Say yes here to support basic platform_device memory-mapped GPIO controllers.

config GPIO_GRGPIO
	tristate "Aeroflex Gaisler GRGPIO support"
	depends on OF_GPIO
	select GPIO_GENERIC
	select IRQ_DOMAIN
	help
	  Select this to support Aeroflex Gaisler GRGPIO cores from the GRLIB
	  VHDL IP core library.

config GPIO_HLWD
	tristate "Nintendo Wii (Hollywood) GPIO"
	depends on OF_GPIO
	select GPIO_GENERIC
	help
	  Select this to support the GPIO controller of the Nintendo Wii.

	  If unsure, say N.

config GPIO_ICH
	tristate "Intel ICH GPIO"
	depends on PCI && X86
	select MFD_CORE
	select LPC_ICH
	help
	  Say yes here to support the GPIO functionality of a number of Intel
	  ICH-based chipsets.  Currently supported devices: ICH6, ICH7, ICH8
	  ICH9, ICH10, Series 5/3400 (eg Ibex Peak), Series 6/C200 (eg
	  Cougar Point), NM10 (Tiger Point), and 3100 (Whitmore Lake).

	  If unsure, say N.

config GPIO_INGENIC
	tristate "Ingenic JZ47xx SoCs GPIO support"
	depends on OF
	depends on MACH_INGENIC || COMPILE_TEST
	select GPIOLIB_IRQCHIP
	help
	  Say yes here to support the GPIO functionality present on the
	  JZ4740 and JZ4780 SoCs from Ingenic.

	  If unsure, say N.

config GPIO_IOP
	tristate "Intel IOP GPIO"
	depends on ARCH_IOP32X || ARCH_IOP33X || COMPILE_TEST
	select GPIO_GENERIC
	help
	  Say yes here to support the GPIO functionality of a number of Intel
	  IOP32X or IOP33X.

	  If unsure, say N.

config GPIO_LOONGSON
	bool "Loongson-2/3 GPIO support"
	depends on CPU_LOONGSON2 || CPU_LOONGSON3
	help
	  driver for GPIO functionality on Loongson-2F/3A/3B processors.

config GPIO_LPC18XX
	tristate "NXP LPC18XX/43XX GPIO support"
	default y if ARCH_LPC18XX
	depends on OF_GPIO && (ARCH_LPC18XX || COMPILE_TEST)
	help
	  Select this option to enable GPIO driver for
	  NXP LPC18XX/43XX devices.

config GPIO_LYNXPOINT
	tristate "Intel Lynxpoint GPIO support"
	depends on ACPI && X86
	select GPIOLIB_IRQCHIP
	help
	  driver for GPIO functionality on Intel Lynxpoint PCH chipset
	  Requires ACPI device enumeration code to set up a platform device.

config GPIO_MB86S7X
	tristate "GPIO support for Fujitsu MB86S7x Platforms"
	help
	  Say yes here to support the GPIO controller in Fujitsu MB86S70 SoCs.

config GPIO_MENZ127
	tristate "MEN 16Z127 GPIO support"
	depends on MCB
	select GPIO_GENERIC
	help
	 Say yes here to support the MEN 16Z127 GPIO Controller

config GPIO_MM_LANTIQ
	bool "Lantiq Memory mapped GPIOs"
	depends on LANTIQ && SOC_XWAY
	help
	  This enables support for memory mapped GPIOs on the External Bus Unit
	  (EBU) found on Lantiq SoCs. The gpios are output only as they are
	  created by attaching a 16bit latch to the bus.

config GPIO_MOCKUP
	tristate "GPIO Testing Driver"
	depends on GPIOLIB && SYSFS
	select GPIO_SYSFS
	select GPIOLIB_IRQCHIP
	select IRQ_SIM
	help
	  This enables GPIO Testing driver, which provides a way to test GPIO
	  subsystem through sysfs(or char device) and debugfs. GPIO_SYSFS
	  must be selected for this test.
	  User could use it through the script in
	  tools/testing/selftests/gpio/gpio-mockup.sh. Reference the usage in
	  it.

config GPIO_MPC5200
	def_bool y
	depends on PPC_MPC52xx

config GPIO_MPC8XXX
	bool "MPC512x/MPC8xxx/QorIQ GPIO support"
	depends on PPC_MPC512x || PPC_MPC831x || PPC_MPC834x || PPC_MPC837x || \
		   FSL_SOC_BOOKE || PPC_86xx || ARCH_LAYERSCAPE || ARM || \
		   COMPILE_TEST
	select GPIO_GENERIC
	select IRQ_DOMAIN
	help
	  Say Y here if you're going to use hardware that connects to the
	  MPC512x/831x/834x/837x/8572/8610/QorIQ GPIOs.

config GPIO_MT7621
	bool "Mediatek MT7621 GPIO Support"
	depends on SOC_MT7620 || SOC_MT7621 || COMPILE_TEST
	depends on OF_GPIO
	select GPIO_GENERIC
	select GPIOLIB_IRQCHIP
	help
	  Say yes here to support the Mediatek MT7621 SoC GPIO device

config GPIO_MVEBU
	def_bool y
	depends on PLAT_ORION || ARCH_MVEBU
	depends on OF_GPIO
	select GENERIC_IRQ_CHIP
	select REGMAP_MMIO

config GPIO_MXC
	def_bool y
	depends on ARCH_MXC
	select GPIO_GENERIC
	select GENERIC_IRQ_CHIP

config GPIO_MXS
	def_bool y
	depends on ARCH_MXS
	select GPIO_GENERIC
	select GENERIC_IRQ_CHIP

config GPIO_OCTEON
	tristate "Cavium OCTEON GPIO"
	depends on GPIOLIB && CAVIUM_OCTEON_SOC
	default y
	help
	  Say yes here to support the on-chip GPIO lines on the OCTEON
	  family of SOCs.

config GPIO_OMAP
	tristate "TI OMAP GPIO support" if ARCH_OMAP2PLUS || COMPILE_TEST
	default y if ARCH_OMAP
	depends on ARM
	select GENERIC_IRQ_CHIP
	select GPIOLIB_IRQCHIP
	help
	  Say yes here to enable GPIO support for TI OMAP SoCs.

config GPIO_PL061
	bool "PrimeCell PL061 GPIO support"
	depends on ARM_AMBA
	select IRQ_DOMAIN
	select GPIOLIB_IRQCHIP
	help
	  Say yes here to support the PrimeCell PL061 GPIO device

config GPIO_PMIC_EIC_SPRD
	tristate "Spreadtrum PMIC EIC support"
	depends on MFD_SC27XX_PMIC || COMPILE_TEST
	depends on OF_GPIO
	select GPIOLIB_IRQCHIP
	help
	  Say yes here to support Spreadtrum PMIC EIC device.

config GPIO_PXA
	bool "PXA GPIO support"
	depends on ARCH_PXA || ARCH_MMP
	help
	  Say yes here to support the PXA GPIO device

config GPIO_RCAR
	tristate "Renesas R-Car GPIO"
	depends on ARCH_RENESAS || COMPILE_TEST
	select GPIOLIB_IRQCHIP
	help
	  Say yes here to support GPIO on Renesas R-Car SoCs.

config GPIO_REG
	bool
	help
	  A 32-bit single register GPIO fixed in/out implementation.  This
	  can be used to represent any register as a set of GPIO signals.

config GPIO_SPEAR_SPICS
	bool "ST SPEAr13xx SPI Chip Select as GPIO support"
	depends on PLAT_SPEAR
	select GENERIC_IRQ_CHIP
	help
	  Say yes here to support ST SPEAr SPI Chip Select as GPIO device

config GPIO_SPRD
	tristate "Spreadtrum GPIO support"
	depends on ARCH_SPRD || COMPILE_TEST
	depends on OF_GPIO
	select GPIOLIB_IRQCHIP
	help
	  Say yes here to support Spreadtrum GPIO device.

config GPIO_STA2X11
	bool "STA2x11/ConneXt GPIO support"
	depends on MFD_STA2X11
	select GENERIC_IRQ_CHIP
	help
	  Say yes here to support the STA2x11/ConneXt GPIO device.
	  The GPIO module has 128 GPIO pins with alternate functions.

config GPIO_STP_XWAY
	bool "XWAY STP GPIOs"
	depends on SOC_XWAY
	help
	  This enables support for the Serial To Parallel (STP) unit found on
	  XWAY SoC. The STP allows the SoC to drive a shift registers cascade,
	  that can be up to 24 bit. This peripheral is aimed at driving leds.
	  Some of the gpios/leds can be auto updated by the soc with dsl and
	  phy status.

config GPIO_SYSCON
	tristate "GPIO based on SYSCON"
	depends on MFD_SYSCON && OF
	help
	  Say yes here to support GPIO functionality though SYSCON driver.

config GPIO_TB10X
	bool
	select GENERIC_IRQ_CHIP
	select OF_GPIO

config GPIO_TEGRA
	bool "NVIDIA Tegra GPIO support"
	default ARCH_TEGRA
	depends on ARCH_TEGRA || COMPILE_TEST
	depends on OF_GPIO
	help
	  Say yes here to support GPIO pins on NVIDIA Tegra SoCs.

config GPIO_TEGRA186
	tristate "NVIDIA Tegra186 GPIO support"
	default ARCH_TEGRA_186_SOC
	depends on ARCH_TEGRA_186_SOC || COMPILE_TEST
	depends on OF_GPIO
	select GPIOLIB_IRQCHIP
	help
	  Say yes here to support GPIO pins on NVIDIA Tegra186 SoCs.

config GPIO_TS4800
	tristate "TS-4800 DIO blocks and compatibles"
	depends on OF_GPIO
	depends on SOC_IMX51 || COMPILE_TEST
	select GPIO_GENERIC
	help
	  This driver support TS-4800 FPGA GPIO controllers.

config GPIO_THUNDERX
	tristate "Cavium ThunderX/OCTEON-TX GPIO"
	depends on ARCH_THUNDER || (64BIT && COMPILE_TEST)
	depends on PCI_MSI
	select IRQ_DOMAIN_HIERARCHY
	select IRQ_FASTEOI_HIERARCHY_HANDLERS
	help
	  Say yes here to support the on-chip GPIO lines on the ThunderX
	  and OCTEON-TX families of SoCs.

config GPIO_UNIPHIER
	tristate "UniPhier GPIO support"
	depends on ARCH_UNIPHIER || COMPILE_TEST
	depends on OF_GPIO
	select IRQ_DOMAIN_HIERARCHY
	help
	  Say yes here to support UniPhier GPIOs.

config GPIO_VF610
	def_bool y
	depends on ARCH_MXC && SOC_VF610
	select GPIOLIB_IRQCHIP
	help
	  Say yes here to support Vybrid vf610 GPIOs.

config GPIO_VR41XX
	tristate "NEC VR4100 series General-purpose I/O Uint support"
	depends on CPU_VR41XX
	help
	  Say yes here to support the NEC VR4100 series General-purpose I/O Uint

config GPIO_VX855
	tristate "VIA VX855/VX875 GPIO"
	depends on (X86 || COMPILE_TEST) && PCI
	select MFD_CORE
	select MFD_VX855
	help
	  Support access to the VX855/VX875 GPIO lines through the gpio library.

	  This driver provides common support for accessing the device,
	  additional drivers must be enabled in order to use the
	  functionality of the device.

config GPIO_XGENE
	bool "APM X-Gene GPIO controller support"
	depends on ARM64 && OF_GPIO
	help
	  This driver is to support the GPIO block within the APM X-Gene SoC
	  platform's generic flash controller. The GPIO pins are muxed with
	  the generic flash controller's address and data pins. Say yes
	  here to enable the GFC GPIO functionality.

config GPIO_XGENE_SB
	tristate "APM X-Gene GPIO standby controller support"
	depends on ARCH_XGENE && OF_GPIO
	select GPIO_GENERIC
	select GPIOLIB_IRQCHIP
	select IRQ_DOMAIN_HIERARCHY
	help
	  This driver supports the GPIO block within the APM X-Gene
	  Standby Domain. Say yes here to enable the GPIO functionality.

config GPIO_XILINX
	tristate "Xilinx GPIO support"
	depends on OF_GPIO
	help
	  Say yes here to support the Xilinx FPGA GPIO device

config GPIO_XLP
	tristate "Netlogic XLP GPIO support"
	depends on OF_GPIO && (CPU_XLP || ARCH_THUNDER2 || COMPILE_TEST)
	select GPIOLIB_IRQCHIP
	help
	  This driver provides support for GPIO interface on Netlogic XLP MIPS64
	  SoCs. Currently supported XLP variants are XLP8XX, XLP3XX, XLP2XX,
	  XLP9XX and XLP5XX. The same GPIO controller block is also present in
	  Cavium's ThunderX2 CN99XX SoCs.

	  If unsure, say N.

config GPIO_XTENSA
	bool "Xtensa GPIO32 support"
	depends on XTENSA
	depends on HAVE_XTENSA_GPIO32
	depends on !SMP
	help
	  Say yes here to support the Xtensa internal GPIO32 IMPWIRE (input)
	  and EXPSTATE (output) ports

config GPIO_ZEVIO
	bool "LSI ZEVIO SoC memory mapped GPIOs"
	depends on ARM && OF_GPIO
	help
	  Say yes here to support the GPIO controller in LSI ZEVIO SoCs.

config GPIO_ZYNQ
	tristate "Xilinx Zynq GPIO support"
	depends on ARCH_ZYNQ || ARCH_ZYNQMP
	select GPIOLIB_IRQCHIP
	help
	  Say yes here to support Xilinx Zynq GPIO controller.

config GPIO_ZX
	bool "ZTE ZX GPIO support"
	depends on ARCH_ZX || COMPILE_TEST
	select GPIOLIB_IRQCHIP
	help
	  Say yes here to support the GPIO device on ZTE ZX SoCs.

config GPIO_LOONGSON1
	tristate "Loongson1 GPIO support"
	depends on MACH_LOONGSON32
	select GPIO_GENERIC
	help
	  Say Y or M here to support GPIO on Loongson1 SoCs.

endmenu

menu "Port-mapped I/O GPIO drivers"
	depends on X86 # Unconditional I/O space access

config GPIO_104_DIO_48E
	tristate "ACCES 104-DIO-48E GPIO support"
	depends on PC104
	select ISA_BUS_API
	select GPIOLIB_IRQCHIP
	help
	  Enables GPIO support for the ACCES 104-DIO-48E series (104-DIO-48E,
	  104-DIO-24E). The base port addresses for the devices may be
	  configured via the base module parameter. The interrupt line numbers
	  for the devices may be configured via the irq module parameter.

config GPIO_104_IDIO_16
	tristate "ACCES 104-IDIO-16 GPIO support"
	depends on PC104
	select ISA_BUS_API
	select GPIOLIB_IRQCHIP
	help
	  Enables GPIO support for the ACCES 104-IDIO-16 family (104-IDIO-16,
	  104-IDIO-16E, 104-IDO-16, 104-IDIO-8, 104-IDIO-8E, 104-IDO-8). The
	  base port addresses for the devices may be configured via the base
	  module parameter. The interrupt line numbers for the devices may be
	  configured via the irq module parameter.

config GPIO_104_IDI_48
	tristate "ACCES 104-IDI-48 GPIO support"
	depends on PC104
	select ISA_BUS_API
	select GPIOLIB_IRQCHIP
	help
	  Enables GPIO support for the ACCES 104-IDI-48 family (104-IDI-48A,
	  104-IDI-48AC, 104-IDI-48B, 104-IDI-48BC). The base port addresses for
	  the devices may be configured via the base module parameter. The
	  interrupt line numbers for the devices may be configured via the irq
	  module parameter.

config GPIO_F7188X
	tristate "F71869, F71869A, F71882FG, F71889F and F81866 GPIO support"
	help
	  This option enables support for GPIOs found on Fintek Super-I/O
	  chips F71869, F71869A, F71882FG, F71889F and F81866.

	  To compile this driver as a module, choose M here: the module will
	  be called f7188x-gpio.

config GPIO_GPIO_MM
	tristate "Diamond Systems GPIO-MM GPIO support"
	depends on PC104
	select ISA_BUS_API
	help
	  Enables GPIO support for the Diamond Systems GPIO-MM and GPIO-MM-12.

	  The Diamond Systems GPIO-MM device features 48 lines of digital I/O
	  via the emulation of dual 82C55A PPI chips. This driver provides GPIO
	  support for these 48 channels of digital I/O.

	  The base port addresses for the devices may be configured via the base
	  array module parameter.

config GPIO_IT87
	tristate "IT87xx GPIO support"
	help
	  Say yes here to support GPIO functionality of IT87xx Super I/O chips.

	  This driver is tested with ITE IT8728 and IT8732 Super I/O chips, and
	  supports the IT8761E, IT8613, IT8620E, and IT8628E Super I/O chips as
	  well.

	  To compile this driver as a module, choose M here: the module will
	  be called gpio_it87

config GPIO_SCH
	tristate "Intel SCH/TunnelCreek/Centerton/Quark X1000 GPIO"
	depends on (X86 || COMPILE_TEST) && PCI
	select MFD_CORE
	select LPC_SCH
	help
	  Say yes here to support GPIO interface on Intel Poulsbo SCH,
	  Intel Tunnel Creek processor, Intel Centerton processor or
	  Intel Quark X1000 SoC.

	  The Intel SCH contains a total of 14 GPIO pins. Ten GPIOs are
	  powered by the core power rail and are turned off during sleep
	  modes (S3 and higher). The remaining four GPIOs are powered by
	  the Intel SCH suspend power supply. These GPIOs remain
	  active during S3. The suspend powered GPIOs can be used to wake the
	  system from the Suspend-to-RAM state.

	  The Intel Tunnel Creek processor has 5 GPIOs powered by the
	  core power rail and 9 from suspend power supply.

	  The Intel Centerton processor has a total of 30 GPIO pins.
	  Twenty-one are powered by the core power rail and 9 from the
	  suspend power supply.

	  The Intel Quark X1000 SoC has 2 GPIOs powered by the core
	  power well and 6 from the suspend power well.

config GPIO_SCH311X
	tristate "SMSC SCH311x SuperI/O GPIO"
	help
	  Driver to enable the GPIOs found on SMSC SMSC SCH3112, SCH3114 and
	  SCH3116 "Super I/O" chipsets.

	  To compile this driver as a module, choose M here: the module will
	  be called gpio-sch311x.

config GPIO_TS5500
	tristate "TS-5500 DIO blocks and compatibles"
	depends on TS5500 || COMPILE_TEST
	help
	  This driver supports Digital I/O exposed by pin blocks found on some
	  Technologic Systems platforms. It includes, but is not limited to, 3
	  blocks of the TS-5500: DIO1, DIO2 and the LCD port, and the TS-5600
	  LCD port.

config GPIO_WINBOND
	tristate "Winbond Super I/O GPIO support"
	select ISA_BUS_API
	help
	  This option enables support for GPIOs found on Winbond Super I/O
	  chips.
	  Currently, only W83627UHG (also known as Nuvoton NCT6627UD) is
	  supported.

	  You will need to provide a module parameter "gpios", or a
	  boot-time parameter "gpio_winbond.gpios" with a bitmask of GPIO
	  ports to enable (bit 0 is GPIO1, bit 1 is GPIO2, etc.).

	  To compile this driver as a module, choose M here: the module will
	  be called gpio-winbond.

config GPIO_WS16C48
	tristate "WinSystems WS16C48 GPIO support"
	select ISA_BUS_API
	select GPIOLIB_IRQCHIP
	help
	  Enables GPIO support for the WinSystems WS16C48. The base port
	  addresses for the devices may be configured via the base module
	  parameter. The interrupt line numbers for the devices may be
	  configured via the irq module parameter.

endmenu

menu "I2C GPIO expanders"
	depends on I2C

config GPIO_ADP5588
	tristate "ADP5588 I2C GPIO expander"
	help
	  This option enables support for 18 GPIOs found
	  on Analog Devices ADP5588 GPIO Expanders.

config GPIO_ADP5588_IRQ
	bool "Interrupt controller support for ADP5588"
	depends on GPIO_ADP5588=y
	help
	  Say yes here to enable the adp5588 to be used as an interrupt
	  controller. It requires the driver to be built in the kernel.

config GPIO_ADNP
	tristate "Avionic Design N-bit GPIO expander"
	depends on OF_GPIO
	select GPIOLIB_IRQCHIP
	help
	  This option enables support for N GPIOs found on Avionic Design
	  I2C GPIO expanders. The register space will be extended by powers
	  of two, so the controller will need to accommodate for that. For
	  example: if a controller provides 48 pins, 6 registers will be
	  enough to represent all pins, but the driver will assume a
	  register layout for 64 pins (8 registers).

config GPIO_MAX7300
	tristate "Maxim MAX7300 GPIO expander"
	select GPIO_MAX730X
	help
	  GPIO driver for Maxim MAX7300 I2C-based GPIO expander.

config GPIO_MAX732X
	tristate "MAX7319, MAX7320-7327 I2C Port Expanders"
	help
	  Say yes here to support the MAX7319, MAX7320-7327 series of I2C
	  Port Expanders. Each IO port on these chips has a fixed role of
	  Input (designated by 'I'), Push-Pull Output ('O'), or Open-Drain
	  Input and Output (designed by 'P'). The combinations are listed
	  below:

	  8 bits:	max7319 (8I), max7320 (8O), max7321 (8P),
		  	max7322 (4I4O), max7323 (4P4O)

	  16 bits:	max7324 (8I8O), max7325 (8P8O),
		  	max7326 (4I12O), max7327 (4P12O)

	  Board setup code must specify the model to use, and the start
	  number for these GPIOs.

config GPIO_MAX732X_IRQ
	bool "Interrupt controller support for MAX732x"
	depends on GPIO_MAX732X=y
	select GPIOLIB_IRQCHIP
	help
	  Say yes here to enable the max732x to be used as an interrupt
	  controller. It requires the driver to be built in the kernel.

config GPIO_MC9S08DZ60
	bool "MX35 3DS BOARD MC9S08DZ60 GPIO functions"
	depends on I2C=y && MACH_MX35_3DS
	help
	  Select this to enable the MC9S08DZ60 GPIO driver

config GPIO_PCA953X
	tristate "PCA95[357]x, PCA9698, TCA64xx, and MAX7310 I/O ports"
	help
	  Say yes here to provide access to several register-oriented
	  SMBus I/O expanders, made mostly by NXP or TI.  Compatible
	  models include:

	  4 bits:	pca9536, pca9537

	  8 bits:	max7310, max7315, pca6107, pca9534, pca9538, pca9554,
			pca9556, pca9557, pca9574, tca6408, tca9554, xra1202

	  16 bits:	max7312, max7313, pca9535, pca9539, pca9555, pca9575,
			tca6416

	  24 bits:	tca6424

	  40 bits:	pca9505, pca9698

config GPIO_PCA953X_IRQ
	bool "Interrupt controller support for PCA953x"
	depends on GPIO_PCA953X=y
	select GPIOLIB_IRQCHIP
	help
	  Say yes here to enable the pca953x to be used as an interrupt
	  controller. It requires the driver to be built in the kernel.

config GPIO_PCF857X
	tristate "PCF857x, PCA{85,96}7x, and MAX732[89] I2C GPIO expanders"
	select GPIOLIB_IRQCHIP
	select IRQ_DOMAIN
	help
	  Say yes here to provide access to most "quasi-bidirectional" I2C
	  GPIO expanders used for additional digital outputs or inputs.
	  Most of these parts are from NXP, though TI is a second source for
	  some of them.  Compatible models include:

	  8 bits:   pcf8574, pcf8574a, pca8574, pca8574a,
	            pca9670, pca9672, pca9674, pca9674a,
	  	    max7328, max7329

	  16 bits:  pcf8575, pcf8575c, pca8575,
	            pca9671, pca9673, pca9675

	  Your board setup code will need to declare the expanders in
	  use, and assign numbers to the GPIOs they expose.  Those GPIOs
	  can then be used from drivers and other kernel code, just like
	  other GPIOs, but only accessible from task contexts.

	  This driver provides an in-kernel interface to those GPIOs using
	  platform-neutral GPIO calls.

config GPIO_TPIC2810
	tristate "TPIC2810 8-Bit I2C GPO expander"
	help
	  Say yes here to enable the GPO driver for the TI TPIC2810 chip.

	  To compile this driver as a module, choose M here: the module will
	  be called gpio-tpic2810.

config GPIO_TS4900
	tristate "Technologic Systems FPGA I2C GPIO"
	depends on SOC_IMX6 || COMPILE_TEST
	select REGMAP_I2C
	help
	  Say yes here to enabled the GPIO driver for Technologic's FPGA core.
	  Series supported include TS-4100, TS-4900, TS-7970 and TS-7990.

endmenu

menu "MFD GPIO expanders"

config GPIO_ADP5520
	tristate "GPIO Support for ADP5520 PMIC"
	depends on PMIC_ADP5520
	help
	  This option enables support for on-chip GPIO found
	  on Analog Devices ADP5520 PMICs.

config GPIO_ALTERA_A10SR
	tristate "Altera Arria10 System Resource GPIO"
	depends on MFD_ALTERA_A10SR
	help
	  Driver for Arria10 Development Kit GPIO expansion which
	  includes reads of pushbuttons and DIP switches as well
	  as writes to LEDs.

config GPIO_ARIZONA
	tristate "Wolfson Microelectronics Arizona class devices"
	depends on MFD_ARIZONA
	help
	  Support for GPIOs on Wolfson Arizona class devices.

config GPIO_BD9571MWV
	tristate "ROHM BD9571 GPIO support"
	depends on MFD_BD9571MWV
	help
	  Support for GPIOs on ROHM BD9571 PMIC. There are two GPIOs
	  available on the ROHM PMIC in total, both of which can also
	  generate interrupts.

	  This driver can also be built as a module. If so, the module
	  will be called gpio-bd9571mwv.

config GPIO_CRYSTAL_COVE
	tristate "GPIO support for Crystal Cove PMIC"
	depends on (X86 || COMPILE_TEST) && INTEL_SOC_PMIC
	select GPIOLIB_IRQCHIP
	help
	  Support for GPIO pins on Crystal Cove PMIC.

	  Say Yes if you have a Intel SoC based tablet with Crystal Cove PMIC
	  inside.

	  This driver can also be built as a module. If so, the module will be
	  called gpio-crystalcove.

config GPIO_CS5535
	tristate "AMD CS5535/CS5536 GPIO support"
	depends on X86 || MIPS || COMPILE_TEST
	depends on MFD_CS5535
	help
	  The AMD CS5535 and CS5536 southbridges support 28 GPIO pins that
	  can be used for quite a number of things.  The CS5535/6 is found on
	  AMD Geode and Lemote Yeeloong devices.

	  If unsure, say N.

config GPIO_DA9052
	tristate "Dialog DA9052 GPIO"
	depends on PMIC_DA9052
	help
	  Say yes here to enable the GPIO driver for the DA9052 chip.

config GPIO_DA9055
	tristate "Dialog Semiconductor DA9055 GPIO"
	depends on MFD_DA9055
	help
	  Say yes here to enable the GPIO driver for the DA9055 chip.

	  The Dialog DA9055 PMIC chip has 3 GPIO pins that can be
	  be controller by this driver.

	  If driver is built as a module it will be called gpio-da9055.

config GPIO_DLN2
	tristate "Diolan DLN2 GPIO support"
	depends on MFD_DLN2
	select GPIOLIB_IRQCHIP

	help
	  Select this option to enable GPIO driver for the Diolan DLN2
	  board.

	  This driver can also be built as a module. If so, the module
	  will be called gpio-dln2.

config HTC_EGPIO
	bool "HTC EGPIO support"
	depends on GPIOLIB && ARM
	help
	    This driver supports the CPLD egpio chip present on
	    several HTC phones.  It provides basic support for input
	    pins, output pins, and irqs.

config GPIO_JANZ_TTL
	tristate "Janz VMOD-TTL Digital IO Module"
	depends on MFD_JANZ_CMODIO
	help
	  This enables support for the Janz VMOD-TTL Digital IO module.
	  This driver provides support for driving the pins in output
	  mode only. Input mode is not supported.

config GPIO_KEMPLD
	tristate "Kontron ETX / COMexpress GPIO"
	depends on MFD_KEMPLD
	help
	  This enables support for the PLD GPIO interface on some Kontron ETX
	  and COMexpress (ETXexpress) modules.

	  This driver can also be built as a module. If so, the module will be
	  called gpio-kempld.

config GPIO_LP3943
	tristate "TI/National Semiconductor LP3943 GPIO expander"
	depends on MFD_LP3943
	help
	  GPIO driver for LP3943 MFD.
	  LP3943 can be used as a GPIO expander which provides up to 16 GPIOs.
	  Open drain outputs are required for this usage.

config GPIO_LP873X
	tristate "TI LP873X GPO"
	depends on MFD_TI_LP873X
	help
	  This driver supports the GPO on TI Lp873x PMICs. 2 GPOs are present
	  on LP873X PMICs.

	  This driver can also be built as a module. If so, the module will be
          called gpio-lp873x.

config GPIO_LP87565
	tristate "TI LP87565 GPIO"
	depends on MFD_TI_LP87565
	help
	  This driver supports the GPIO on TI Lp873565 PMICs. 3 GPIOs are present
	  on LP87565 PMICs.

	  This driver can also be built as a module. If so, the module will be
	  called gpio-lp87565.

config GPIO_MADERA
	tristate "Cirrus Logic Madera class codecs"
	depends on PINCTRL_MADERA
	help
	  Support for GPIOs on Cirrus Logic Madera class codecs.

config GPIO_MAX77620
	tristate "GPIO support for PMIC MAX77620 and MAX20024"
	depends on MFD_MAX77620
	help
	  GPIO driver for MAX77620 and MAX20024 PMIC from Maxim Semiconductor.
	  MAX77620 PMIC has 8 pins that can be configured as GPIOs. The
	  driver also provides interrupt support for each of the gpios.
	  Say yes here to enable the max77620 to be used as gpio controller.

config GPIO_MSIC
	bool "Intel MSIC mixed signal gpio support"
	depends on (X86 || COMPILE_TEST) && MFD_INTEL_MSIC
	help
	  Enable support for GPIO on intel MSIC controllers found in
	  intel MID devices

config GPIO_PALMAS
	bool "TI PALMAS series PMICs GPIO"
	depends on MFD_PALMAS
	help
	  Select this option to enable GPIO driver for the TI PALMAS
	  series chip family.

config GPIO_RC5T583
	bool "RICOH RC5T583 GPIO"
	depends on MFD_RC5T583
	help
	  Select this option to enable GPIO driver for the Ricoh RC5T583
	  chip family.
	  This driver provides the support for driving/reading the gpio pins
	  of RC5T583 device through standard gpio library.

config GPIO_STMPE
	bool "STMPE GPIOs"
	depends on MFD_STMPE
	depends on OF_GPIO
	select GPIOLIB_IRQCHIP
	help
	  This enables support for the GPIOs found on the STMPE I/O
	  Expanders.

config GPIO_TC3589X
	bool "TC3589X GPIOs"
	depends on MFD_TC3589X
	depends on OF_GPIO
	select GPIOLIB_IRQCHIP
	help
	  This enables support for the GPIOs found on the TC3589X
	  I/O Expander.

config GPIO_TIMBERDALE
	bool "Support for timberdale GPIO IP"
	depends on MFD_TIMBERDALE
	---help---
	Add support for the GPIO IP in the timberdale FPGA.

config GPIO_TPS65086
	tristate "TI TPS65086 GPO"
	depends on MFD_TPS65086
	help
	  This driver supports the GPO on TI TPS65086x PMICs.

config GPIO_TPS65218
	tristate "TPS65218 GPIO"
	depends on MFD_TPS65218
	help
	  Select this option to enable GPIO driver for the TPS65218
	  chip family.

config GPIO_TPS6586X
	bool "TPS6586X GPIO"
	depends on MFD_TPS6586X
	help
	  Select this option to enable GPIO driver for the TPS6586X
	  chip family.

config GPIO_TPS65910
	bool "TPS65910 GPIO"
	depends on MFD_TPS65910
	help
	  Select this option to enable GPIO driver for the TPS65910
	  chip family.

config GPIO_TPS65912
	tristate "TI TPS65912 GPIO"
	depends on MFD_TPS65912
	help
	  This driver supports TPS65912 gpio chip

config GPIO_TPS68470
	bool "TPS68470 GPIO"
	depends on MFD_TPS68470
	help
	  Select this option to enable GPIO driver for the TPS68470
	  chip family.
	  There are 7 GPIOs and few sensor related GPIOs supported
	  by the TPS68470. While the 7 GPIOs can be configured as
	  input or output as appropriate, the sensor related GPIOs
	  are "output only" GPIOs.

	  This driver config is bool, as the GPIO functionality
	  of the TPS68470 must be available before dependent
	  drivers are loaded.

config GPIO_TWL4030
	tristate "TWL4030, TWL5030, and TPS659x0 GPIOs"
	depends on TWL4030_CORE
	help
	  Say yes here to access the GPIO signals of various multi-function
	  power management chips from Texas Instruments.

config GPIO_TWL6040
	tristate "TWL6040 GPO"
	depends on TWL6040_CORE
	help
	  Say yes here to access the GPO signals of twl6040
	  audio chip from Texas Instruments.

config GPIO_UCB1400
	tristate "Philips UCB1400 GPIO"
	depends on UCB1400_CORE
	help
	  This enables support for the Philips UCB1400 GPIO pins.
	  The UCB1400 is an AC97 audio codec.

config GPIO_WHISKEY_COVE
	tristate "GPIO support for Whiskey Cove PMIC"
	depends on (X86 || COMPILE_TEST) && INTEL_SOC_PMIC_BXTWC
	select GPIOLIB_IRQCHIP
	help
	  Support for GPIO pins on Whiskey Cove PMIC.

	  Say Yes if you have a Intel SoC based tablet with Whiskey Cove PMIC
	  inside.

	  This driver can also be built as a module. If so, the module will be
	  called gpio-wcove.

config GPIO_WM831X
	tristate "WM831x GPIOs"
	depends on MFD_WM831X
	help
	  Say yes here to access the GPIO signals of WM831x power management
	  chips from Wolfson Microelectronics.

config GPIO_WM8350
	tristate "WM8350 GPIOs"
	depends on MFD_WM8350
	help
	  Say yes here to access the GPIO signals of WM8350 power management
	  chips from Wolfson Microelectronics.

config GPIO_WM8994
	tristate "WM8994 GPIOs"
	depends on MFD_WM8994
	help
	  Say yes here to access the GPIO signals of WM8994 audio hub
	  CODECs from Wolfson Microelectronics.

endmenu

menu "PCI GPIO expanders"
	depends on PCI

config GPIO_AMD8111
	tristate "AMD 8111 GPIO driver"
	depends on X86 || COMPILE_TEST
	help
	  The AMD 8111 south bridge contains 32 GPIO pins which can be used.

	  Note, that usually system firmware/ACPI handles GPIO pins on their
	  own and users might easily break their systems with uncarefull usage
	  of this driver!

	  If unsure, say N

config GPIO_BT8XX
	tristate "BT8XX GPIO abuser"
	depends on VIDEO_BT848=n
	help
	  The BT8xx frame grabber chip has 24 GPIO pins that can be abused
	  as a cheap PCI GPIO card.

	  This chip can be found on Miro, Hauppauge and STB TV-cards.

	  The card needs to be physically altered for using it as a
	  GPIO card. For more information on how to build a GPIO card
	  from a BT8xx TV card, see the documentation file at
	  Documentation/bt8xxgpio.txt

	  If unsure, say N.

config GPIO_INTEL_MID
	bool "Intel MID GPIO support"
	depends on X86_INTEL_MID
	select GPIOLIB_IRQCHIP
	help
	  Say Y here to support Intel MID GPIO.

config GPIO_MERRIFIELD
	tristate "Intel Merrifield GPIO support"
	depends on X86_INTEL_MID
	select GPIOLIB_IRQCHIP
	help
	  Say Y here to support Intel Merrifield GPIO.

config GPIO_ML_IOH
	tristate "OKI SEMICONDUCTOR ML7213 IOH GPIO support"
	depends on X86 || COMPILE_TEST
	select GENERIC_IRQ_CHIP
	help
	  ML7213 is companion chip for Intel Atom E6xx series.
	  This driver can be used for OKI SEMICONDUCTOR ML7213 IOH(Input/Output
	  Hub) which is for IVI(In-Vehicle Infotainment) use.
	  This driver can access the IOH's GPIO device.

config GPIO_PCH
	tristate "Intel EG20T PCH/LAPIS Semiconductor IOH(ML7223/ML7831) GPIO"
	depends on X86_32 || MIPS || COMPILE_TEST
	select GENERIC_IRQ_CHIP
	help
	  This driver is for PCH(Platform controller Hub) GPIO of Intel Topcliff
	  which is an IOH(Input/Output Hub) for x86 embedded processor.
	  This driver can access PCH GPIO device.

	  This driver also can be used for LAPIS Semiconductor IOH(Input/
	  Output Hub), ML7223 and ML7831.
	  ML7223 IOH is for MP(Media Phone) use.
	  ML7831 IOH is for general purpose use.
	  ML7223/ML7831 is companion chip for Intel Atom E6xx series.
	  ML7223/ML7831 is completely compatible for Intel EG20T PCH.

config GPIO_PCI_IDIO_16
	tristate "ACCES PCI-IDIO-16 GPIO support"
	select GPIOLIB_IRQCHIP
	help
	  Enables GPIO support for the ACCES PCI-IDIO-16. An interrupt is
	  generated when any of the inputs change state (low to high or high to
	  low). Input filter control is not supported by this driver, and the
	  input filters are deactivated by this driver.

config GPIO_PCIE_IDIO_24
	tristate "ACCES PCIe-IDIO-24 GPIO support"
	select GPIOLIB_IRQCHIP
	help
	  Enables GPIO support for the ACCES PCIe-IDIO-24 family (PCIe-IDIO-24,
	  PCIe-IDI-24, PCIe-IDO-24, PCIe-IDIO-12). An interrupt is generated
	  when any of the inputs change state (low to high or high to low).
	  Input filter control is not supported by this driver, and the input
	  filters are deactivated by this driver.

config GPIO_RDC321X
	tristate "RDC R-321x GPIO support"
	select MFD_CORE
	select MFD_RDC321X
	help
	  Support for the RDC R321x SoC GPIOs over southbridge
	  PCI configuration space.

config GPIO_SODAVILLE
	bool "Intel Sodaville GPIO support"
	depends on X86 && OF
	select GPIO_GENERIC
	select GENERIC_IRQ_CHIP
	help
	  Say Y here to support Intel Sodaville GPIO.

endmenu

menu "SPI GPIO expanders"
	depends on SPI_MASTER

config GPIO_74X164
	tristate "74x164 serial-in/parallel-out 8-bits shift register"
	depends on OF_GPIO
	help
	  Driver for 74x164 compatible serial-in/parallel-out 8-outputs
	  shift registers. This driver can be used to provide access
	  to more gpio outputs.

<<<<<<< HEAD
config GPIO_ADI_DAQ1
	tristate "Analog Devices AD-FMCDAQ1-EBZ SPI-GPIO expander driver"
	help
	  Say yes here to enable support for the SPI-GPIO CPLD expander
	  found on the Analog Devices AD-FMCDAQ1-EBZ card.
=======
config GPIO_MAX3191X
	tristate "Maxim MAX3191x industrial serializer"
	select CRC8
	help
	  GPIO driver for Maxim MAX31910, MAX31911, MAX31912, MAX31913,
	  MAX31953 and MAX31963 industrial serializer, a daisy-chainable
	  chip to make 8 digital 24V inputs available via SPI.  Supports
	  CRC checksums to guard against electromagnetic interference,
	  as well as undervoltage and overtemperature detection.
>>>>>>> 9c71c6e9

config GPIO_MAX7301
	tristate "Maxim MAX7301 GPIO expander"
	select GPIO_MAX730X
	help
	  GPIO driver for Maxim MAX7301 SPI-based GPIO expander.

config GPIO_MC33880
	tristate "Freescale MC33880 high-side/low-side switch"
	help
	  SPI driver for Freescale MC33880 high-side/low-side switch.
	  This provides GPIO interface supporting inputs and outputs.

config GPIO_PISOSR
	tristate "Generic parallel-in/serial-out shift register"
	help
	  GPIO driver for SPI compatible parallel-in/serial-out shift
	  registers. These are input only devices.

config GPIO_XRA1403
	tristate "EXAR XRA1403 16-bit GPIO expander"
	select REGMAP_SPI
	help
	  GPIO driver for EXAR XRA1403 16-bit SPI-based GPIO expander.

endmenu

menu "USB GPIO expanders"
	depends on USB

config GPIO_VIPERBOARD
	tristate "Viperboard GPIO a & b support"
	depends on MFD_VIPERBOARD
	help
	  Say yes here to access the GPIO signals of Nano River
	  Technologies Viperboard. There are two GPIO chips on the
	  board: gpioa and gpiob.
          See viperboard API specification and Nano
          River Tech's viperboard.h for detailed meaning
          of the module parameters.

endmenu

endif<|MERGE_RESOLUTION|>--- conflicted
+++ resolved
@@ -1335,13 +1335,12 @@
 	  shift registers. This driver can be used to provide access
 	  to more gpio outputs.
 
-<<<<<<< HEAD
 config GPIO_ADI_DAQ1
 	tristate "Analog Devices AD-FMCDAQ1-EBZ SPI-GPIO expander driver"
 	help
 	  Say yes here to enable support for the SPI-GPIO CPLD expander
 	  found on the Analog Devices AD-FMCDAQ1-EBZ card.
-=======
+
 config GPIO_MAX3191X
 	tristate "Maxim MAX3191x industrial serializer"
 	select CRC8
@@ -1351,7 +1350,6 @@
 	  chip to make 8 digital 24V inputs available via SPI.  Supports
 	  CRC checksums to guard against electromagnetic interference,
 	  as well as undervoltage and overtemperature detection.
->>>>>>> 9c71c6e9
 
 config GPIO_MAX7301
 	tristate "Maxim MAX7301 GPIO expander"
