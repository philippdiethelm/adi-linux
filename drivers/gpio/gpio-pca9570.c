// SPDX-License-Identifier: GPL-2.0-only
/*
 * Driver for PCA9570 I2C GPO expander
 *
 * Copyright (C) 2020 Sungbo Eo <mans0n@gorani.run>
 *
 * Based on gpio-tpic2810.c
 * Copyright (C) 2015 Texas Instruments Incorporated - http://www.ti.com/
 *	Andrew F. Davis <afd@ti.com>
 */

#include <linux/gpio/driver.h>
#include <linux/i2c.h>
#include <linux/module.h>
#include <linux/mutex.h>
#include <linux/property.h>

#define SLG7XL45106_GPO_REG	0xDB

/**
<<<<<<< HEAD
 * struct pca9570_platform_data - GPIO platformdata
 * @ngpio: no of gpios
 * @command: Command to be sent
 */
struct pca9570_platform_data {
=======
 * struct pca9570_chip_data - GPIO platformdata
 * @ngpio: no of gpios
 * @command: Command to be sent
 */
struct pca9570_chip_data {
>>>>>>> 08485d4c
	u16 ngpio;
	u32 command;
};

/**
 * struct pca9570 - GPIO driver data
 * @chip: GPIO controller chip
<<<<<<< HEAD
 * @p_data: GPIO controller platform data
=======
 * @chip_data: GPIO controller platform data
>>>>>>> 08485d4c
 * @lock: Protects write sequences
 * @out: Buffer for device register
 */
struct pca9570 {
	struct gpio_chip chip;
<<<<<<< HEAD
	const struct pca9570_platform_data *p_data;
=======
	const struct pca9570_chip_data *chip_data;
>>>>>>> 08485d4c
	struct mutex lock;
	u8 out;
};

static int pca9570_read(struct pca9570 *gpio, u8 *value)
{
	struct i2c_client *client = to_i2c_client(gpio->chip.parent);
	int ret;

<<<<<<< HEAD
	if (gpio->p_data->command != 0)
		ret = i2c_smbus_read_byte_data(client, gpio->p_data->command);
=======
	if (gpio->chip_data->command != 0)
		ret = i2c_smbus_read_byte_data(client, gpio->chip_data->command);
>>>>>>> 08485d4c
	else
		ret = i2c_smbus_read_byte(client);

	if (ret < 0)
		return ret;

	*value = ret;
	return 0;
}

static int pca9570_write(struct pca9570 *gpio, u8 value)
{
	struct i2c_client *client = to_i2c_client(gpio->chip.parent);

<<<<<<< HEAD
	if (gpio->p_data->command != 0)
		return i2c_smbus_write_byte_data(client, gpio->p_data->command, value);
=======
	if (gpio->chip_data->command != 0)
		return i2c_smbus_write_byte_data(client, gpio->chip_data->command, value);
>>>>>>> 08485d4c

	return i2c_smbus_write_byte(client, value);
}

static int pca9570_get_direction(struct gpio_chip *chip,
				 unsigned offset)
{
	/* This device always output */
	return GPIO_LINE_DIRECTION_OUT;
}

static int pca9570_get(struct gpio_chip *chip, unsigned offset)
{
	struct pca9570 *gpio = gpiochip_get_data(chip);
	u8 buffer;
	int ret;

	ret = pca9570_read(gpio, &buffer);
	if (ret)
		return ret;

	return !!(buffer & BIT(offset));
}

static void pca9570_set(struct gpio_chip *chip, unsigned offset, int value)
{
	struct pca9570 *gpio = gpiochip_get_data(chip);
	u8 buffer;
	int ret;

	mutex_lock(&gpio->lock);

	buffer = gpio->out;
	if (value)
		buffer |= BIT(offset);
	else
		buffer &= ~BIT(offset);

	ret = pca9570_write(gpio, buffer);
	if (ret)
		goto out;

	gpio->out = buffer;

out:
	mutex_unlock(&gpio->lock);
}

static int pca9570_probe(struct i2c_client *client)
{
	struct pca9570 *gpio;

	gpio = devm_kzalloc(&client->dev, sizeof(*gpio), GFP_KERNEL);
	if (!gpio)
		return -ENOMEM;

	gpio->chip.label = client->name;
	gpio->chip.parent = &client->dev;
	gpio->chip.owner = THIS_MODULE;
	gpio->chip.get_direction = pca9570_get_direction;
	gpio->chip.get = pca9570_get;
	gpio->chip.set = pca9570_set;
	gpio->chip.base = -1;
<<<<<<< HEAD
	gpio->p_data = device_get_match_data(&client->dev);
	gpio->chip.ngpio = gpio->p_data->ngpio;
=======
	gpio->chip_data = device_get_match_data(&client->dev);
	gpio->chip.ngpio = gpio->chip_data->ngpio;
>>>>>>> 08485d4c
	gpio->chip.can_sleep = true;

	mutex_init(&gpio->lock);

	/* Read the current output level */
	pca9570_read(gpio, &gpio->out);

	i2c_set_clientdata(client, gpio);

	return devm_gpiochip_add_data(&client->dev, &gpio->chip, gpio);
}

<<<<<<< HEAD
static const struct pca9570_platform_data pca9570_gpio = {
	.ngpio = 4,
};

static const struct pca9570_platform_data pca9571_gpio = {
	.ngpio = 8,
};

static const struct pca9570_platform_data slg7xl45106_gpio = {
=======
static const struct pca9570_chip_data pca9570_gpio = {
	.ngpio = 4,
};

static const struct pca9570_chip_data pca9571_gpio = {
	.ngpio = 8,
};

static const struct pca9570_chip_data slg7xl45106_gpio = {
>>>>>>> 08485d4c
	.ngpio = 8,
	.command = SLG7XL45106_GPO_REG,
};

static const struct i2c_device_id pca9570_id_table[] = {
	{ "pca9570", (kernel_ulong_t)&pca9570_gpio},
	{ "pca9571", (kernel_ulong_t)&pca9571_gpio },
	{ "slg7xl45106", (kernel_ulong_t)&slg7xl45106_gpio },
	{ /* sentinel */ }
};
MODULE_DEVICE_TABLE(i2c, pca9570_id_table);

static const struct of_device_id pca9570_of_match_table[] = {
	{ .compatible = "dlg,slg7xl45106", .data = &slg7xl45106_gpio},
	{ .compatible = "nxp,pca9570", .data = &pca9570_gpio },
	{ .compatible = "nxp,pca9571", .data = &pca9571_gpio },
	{ /* sentinel */ }
};
MODULE_DEVICE_TABLE(of, pca9570_of_match_table);

static struct i2c_driver pca9570_driver = {
	.driver = {
		.name = "pca9570",
		.of_match_table = pca9570_of_match_table,
	},
	.probe = pca9570_probe,
	.id_table = pca9570_id_table,
};
module_i2c_driver(pca9570_driver);

MODULE_AUTHOR("Sungbo Eo <mans0n@gorani.run>");
MODULE_DESCRIPTION("GPIO expander driver for PCA9570");
MODULE_LICENSE("GPL v2");<|MERGE_RESOLUTION|>--- conflicted
+++ resolved
@@ -18,19 +18,11 @@
 #define SLG7XL45106_GPO_REG	0xDB
 
 /**
-<<<<<<< HEAD
- * struct pca9570_platform_data - GPIO platformdata
- * @ngpio: no of gpios
- * @command: Command to be sent
- */
-struct pca9570_platform_data {
-=======
  * struct pca9570_chip_data - GPIO platformdata
  * @ngpio: no of gpios
  * @command: Command to be sent
  */
 struct pca9570_chip_data {
->>>>>>> 08485d4c
 	u16 ngpio;
 	u32 command;
 };
@@ -38,21 +30,13 @@
 /**
  * struct pca9570 - GPIO driver data
  * @chip: GPIO controller chip
-<<<<<<< HEAD
- * @p_data: GPIO controller platform data
-=======
  * @chip_data: GPIO controller platform data
->>>>>>> 08485d4c
  * @lock: Protects write sequences
  * @out: Buffer for device register
  */
 struct pca9570 {
 	struct gpio_chip chip;
-<<<<<<< HEAD
-	const struct pca9570_platform_data *p_data;
-=======
 	const struct pca9570_chip_data *chip_data;
->>>>>>> 08485d4c
 	struct mutex lock;
 	u8 out;
 };
@@ -62,13 +46,8 @@
 	struct i2c_client *client = to_i2c_client(gpio->chip.parent);
 	int ret;
 
-<<<<<<< HEAD
-	if (gpio->p_data->command != 0)
-		ret = i2c_smbus_read_byte_data(client, gpio->p_data->command);
-=======
 	if (gpio->chip_data->command != 0)
 		ret = i2c_smbus_read_byte_data(client, gpio->chip_data->command);
->>>>>>> 08485d4c
 	else
 		ret = i2c_smbus_read_byte(client);
 
@@ -83,13 +62,8 @@
 {
 	struct i2c_client *client = to_i2c_client(gpio->chip.parent);
 
-<<<<<<< HEAD
-	if (gpio->p_data->command != 0)
-		return i2c_smbus_write_byte_data(client, gpio->p_data->command, value);
-=======
 	if (gpio->chip_data->command != 0)
 		return i2c_smbus_write_byte_data(client, gpio->chip_data->command, value);
->>>>>>> 08485d4c
 
 	return i2c_smbus_write_byte(client, value);
 }
@@ -153,13 +127,8 @@
 	gpio->chip.get = pca9570_get;
 	gpio->chip.set = pca9570_set;
 	gpio->chip.base = -1;
-<<<<<<< HEAD
-	gpio->p_data = device_get_match_data(&client->dev);
-	gpio->chip.ngpio = gpio->p_data->ngpio;
-=======
 	gpio->chip_data = device_get_match_data(&client->dev);
 	gpio->chip.ngpio = gpio->chip_data->ngpio;
->>>>>>> 08485d4c
 	gpio->chip.can_sleep = true;
 
 	mutex_init(&gpio->lock);
@@ -172,17 +141,6 @@
 	return devm_gpiochip_add_data(&client->dev, &gpio->chip, gpio);
 }
 
-<<<<<<< HEAD
-static const struct pca9570_platform_data pca9570_gpio = {
-	.ngpio = 4,
-};
-
-static const struct pca9570_platform_data pca9571_gpio = {
-	.ngpio = 8,
-};
-
-static const struct pca9570_platform_data slg7xl45106_gpio = {
-=======
 static const struct pca9570_chip_data pca9570_gpio = {
 	.ngpio = 4,
 };
@@ -192,7 +150,6 @@
 };
 
 static const struct pca9570_chip_data slg7xl45106_gpio = {
->>>>>>> 08485d4c
 	.ngpio = 8,
 	.command = SLG7XL45106_GPO_REG,
 };
