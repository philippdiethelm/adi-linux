--- conflicted
+++ resolved
@@ -473,15 +473,8 @@
 	input_report_key(dev, BTN_TOOL_FINGER, fingers == 1);
 	input_report_key(dev, BTN_TOOL_DOUBLETAP, fingers == 2);
 	input_report_key(dev, BTN_TOOL_TRIPLETAP, fingers == 3);
-
-	/* For clickpads map both buttons to BTN_LEFT */
-	if (etd->fw_version & 0x001000) {
-		input_report_key(dev, BTN_LEFT, packet[0] & 0x03);
-	} else {
-		input_report_key(dev, BTN_LEFT, packet[0] & 0x01);
-		input_report_key(dev, BTN_RIGHT, packet[0] & 0x02);
-	}
-
+	input_report_key(dev, BTN_LEFT, packet[0] & 0x01);
+	input_report_key(dev, BTN_RIGHT, packet[0] & 0x02);
 	input_report_abs(dev, ABS_PRESSURE, pres);
 	input_report_abs(dev, ABS_TOOL_WIDTH, width);
 
@@ -491,17 +484,10 @@
 static void elantech_input_sync_v4(struct psmouse *psmouse)
 {
 	struct input_dev *dev = psmouse->dev;
-	struct elantech_data *etd = psmouse->private;
 	unsigned char *packet = psmouse->packet;
 
-	/* For clickpads map both buttons to BTN_LEFT */
-	if (etd->fw_version & 0x001000) {
-		input_report_key(dev, BTN_LEFT, packet[0] & 0x03);
-	} else {
-		input_report_key(dev, BTN_LEFT, packet[0] & 0x01);
-		input_report_key(dev, BTN_RIGHT, packet[0] & 0x02);
-	}
-
+	input_report_key(dev, BTN_LEFT, packet[0] & 0x01);
+	input_report_key(dev, BTN_RIGHT, packet[0] & 0x02);
 	input_mt_report_pointer_emulation(dev, true);
 	input_sync(dev);
 }
@@ -849,11 +835,7 @@
 		if (etd->set_hw_resolution)
 			etd->reg_10 = 0x0b;
 		else
-<<<<<<< HEAD
-			etd->reg_10 = 0x01;
-=======
 			etd->reg_10 = 0x03;
->>>>>>> 40dde7e2
 
 		if (elantech_write_reg(psmouse, 0x10, etd->reg_10))
 			rc = -1;
@@ -1354,12 +1336,7 @@
 }
 
 /*
-<<<<<<< HEAD
- * Some hw_version 3 models go into error state when we try to set
- * bit 3 and/or bit 1 of r10.
-=======
  * Some hw_version 3 models go into error state when we try to set bit 3 of r10
->>>>>>> 40dde7e2
  */
 static const struct dmi_system_id no_hw_res_dmi_table[] = {
 #if defined(CONFIG_DMI) && defined(CONFIG_X86)
