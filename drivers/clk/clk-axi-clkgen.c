// SPDX-License-Identifier: GPL-2.0-only
/*
 * AXI clkgen driver
 *
 * Copyright 2012-2013 Analog Devices Inc.
 *  Author: Lars-Peter Clausen <lars@metafoo.de>
 */

#include <linux/clk.h>
#include <linux/platform_device.h>
#include <linux/clk-provider.h>
#include <linux/fpga/adi-axi-common.h>
#include <linux/slab.h>
#include <linux/io.h>
#include <linux/of.h>
#include <linux/module.h>
#include <linux/err.h>

#define AXI_CLKGEN_V2_REG_RESET		0x40
#define AXI_CLKGEN_V2_REG_CLKSEL	0x44
#define AXI_CLKGEN_V2_REG_DRP_CNTRL	0x70
#define AXI_CLKGEN_V2_REG_DRP_STATUS	0x74

#define AXI_CLKGEN_V2_RESET_MMCM_ENABLE	BIT(1)
#define AXI_CLKGEN_V2_RESET_ENABLE	BIT(0)

#define AXI_CLKGEN_V2_DRP_CNTRL_SEL	BIT(29)
#define AXI_CLKGEN_V2_DRP_CNTRL_READ	BIT(28)

#define AXI_CLKGEN_V2_DRP_STATUS_BUSY	BIT(16)

#define MMCM_REG_CLKOUT5_2	0x07
#define MMCM_REG_CLKOUT0_1	0x08
#define MMCM_REG_CLKOUT0_2	0x09
#define MMCM_REG_CLKOUT6_2	0x13
#define MMCM_REG_CLK_FB1	0x14
#define MMCM_REG_CLK_FB2	0x15
#define MMCM_REG_CLK_DIV	0x16
#define MMCM_REG_LOCK1		0x18
#define MMCM_REG_LOCK2		0x19
#define MMCM_REG_LOCK3		0x1a
#define MMCM_REG_POWER		0x28
#define MMCM_REG_FILTER1	0x4e
#define MMCM_REG_FILTER2	0x4f

#define MMCM_CLKOUT_NOCOUNT	BIT(6)

#define MMCM_CLK_DIV_DIVIDE	BIT(11)
#define MMCM_CLK_DIV_NOCOUNT	BIT(12)

struct axi_clkgen_limits {
	unsigned int fpfd_min;
	unsigned int fpfd_max;
	unsigned int fvco_min;
	unsigned int fvco_max;
};

struct axi_clkgen {
	void __iomem *base;
	struct clk_hw clk_hw;
<<<<<<< HEAD
	unsigned int pcore_version;
	struct clk *parent_clocks[2];
	struct clk *axi_clk;
=======
	struct axi_clkgen_limits limits;
>>>>>>> e2662117
};

static uint32_t axi_clkgen_lookup_filter(unsigned int m)
{
	switch (m) {
	case 0:
		return 0x01001990;
	case 1:
		return 0x01001190;
	case 2:
		return 0x01009890;
	case 3:
		return 0x01001890;
	case 4:
		return 0x01008890;
	case 5 ... 8:
		return 0x01009090;
	case 9 ... 11:
		return 0x01000890;
	case 12:
		return 0x08009090;
	case 13 ... 22:
		return 0x01001090;
	case 23 ... 36:
		return 0x01008090;
	case 37 ... 46:
		return 0x08001090;
	default:
		return 0x08008090;
	}
}

static const uint32_t axi_clkgen_lock_table[] = {
	0x060603e8, 0x060603e8, 0x080803e8, 0x0b0b03e8,
	0x0e0e03e8, 0x111103e8, 0x131303e8, 0x161603e8,
	0x191903e8, 0x1c1c03e8, 0x1f1f0384, 0x1f1f0339,
	0x1f1f02ee, 0x1f1f02bc, 0x1f1f028a, 0x1f1f0271,
	0x1f1f023f, 0x1f1f0226, 0x1f1f020d, 0x1f1f01f4,
	0x1f1f01db, 0x1f1f01c2, 0x1f1f01a9, 0x1f1f0190,
	0x1f1f0190, 0x1f1f0177, 0x1f1f015e, 0x1f1f015e,
	0x1f1f0145, 0x1f1f0145, 0x1f1f012c, 0x1f1f012c,
	0x1f1f012c, 0x1f1f0113, 0x1f1f0113, 0x1f1f0113,
};

static uint32_t axi_clkgen_lookup_lock(unsigned int m)
{
	if (m < ARRAY_SIZE(axi_clkgen_lock_table))
		return axi_clkgen_lock_table[m];
	return 0x1f1f00fa;
}

<<<<<<< HEAD
#ifdef ARCH_ZYNQMP
static unsigned int fpfd_min = 10000;
static unsigned int fpfd_max = 450000;
static unsigned int fvco_min = 800000;
static unsigned int fvco_max = 1600000;
#else
static unsigned int fpfd_min = 10000;
static unsigned int fpfd_max = 300000;
static unsigned int fvco_min = 600000;
static unsigned int fvco_max = 1200000;
#endif
=======
static const struct axi_clkgen_limits axi_clkgen_zynqmp_default_limits = {
	.fpfd_min = 10000,
	.fpfd_max = 450000,
	.fvco_min = 800000,
	.fvco_max = 1600000,
};

static const struct axi_clkgen_limits axi_clkgen_zynq_default_limits = {
	.fpfd_min = 10000,
	.fpfd_max = 300000,
	.fvco_min = 600000,
	.fvco_max = 1200000,
};
>>>>>>> e2662117

static void axi_clkgen_calc_params(const struct axi_clkgen_limits *limits,
	unsigned long fin, unsigned long fout,
	unsigned int *best_d, unsigned int *best_m, unsigned int *best_dout)
{
	unsigned long d, d_min, d_max, _d_min, _d_max;
	unsigned long m, m_min, m_max;
	unsigned long f, dout, best_f, fvco;
	unsigned long fract_shift = 0;
	unsigned long fvco_min_fract, fvco_max_fract;

	fin /= 1000;
	fout /= 1000;

	best_f = ULONG_MAX;
	*best_d = 0;
	*best_m = 0;
	*best_dout = 0;

	d_min = max_t(unsigned long, DIV_ROUND_UP(fin, limits->fpfd_max), 1);
	d_max = min_t(unsigned long, fin / limits->fpfd_min, 80);

again:
	fvco_min_fract = limits->fvco_min << fract_shift;
	fvco_max_fract = limits->fvco_max << fract_shift;

	m_min = max_t(unsigned long, DIV_ROUND_UP(fvco_min_fract, fin) * d_min, 1);
	m_max = min_t(unsigned long, fvco_max_fract * d_max / fin, 64 << fract_shift);

	for (m = m_min; m <= m_max; m++) {
		_d_min = max(d_min, DIV_ROUND_UP(fin * m, fvco_max_fract));
		_d_max = min(d_max, fin * m / fvco_min_fract);

		for (d = _d_min; d <= _d_max; d++) {
			fvco = fin * m / d;

			dout = DIV_ROUND_CLOSEST(fvco, fout);
			dout = clamp_t(unsigned long, dout, 1, 128 << fract_shift);
			f = fvco / dout;
			if (abs(f - fout) < abs(best_f - fout)) {
				best_f = f;
				*best_d = d;
				*best_m = m << (3 - fract_shift);
				*best_dout = dout << (3 - fract_shift);
				if (best_f == fout)
					return;
			}
		}
	}

	/* Lets see if we find a better setting in fractional mode */
	if (fract_shift == 0) {
		fract_shift = 3;
		goto again;
	}
}

struct axi_clkgen_div_params {
	unsigned int low;
	unsigned int high;
	unsigned int edge;
	unsigned int nocount;
	unsigned int frac_en;
	unsigned int frac;
	unsigned int frac_wf_f;
	unsigned int frac_wf_r;
	unsigned int frac_phase;
};

static void axi_clkgen_calc_clk_params(unsigned int divider,
	unsigned int frac_divider, struct axi_clkgen_div_params *params)
{

	memset(params, 0x0, sizeof(*params));

	if (divider == 1) {
		params->nocount = 1;
		return;
	}

	if (frac_divider == 0) {
		params->high = divider / 2;
		params->edge = divider % 2;
		params->low = divider - params->high;
	} else {
		params->frac_en = 1;
		params->frac = frac_divider;

		params->high = divider / 2;
		params->edge = divider % 2;
		params->low = params->high;

		if (params->edge == 0) {
			params->high--;
			params->frac_wf_r = 1;
		}

		if (params->edge == 0 || frac_divider == 1)
			params->low--;
		if (((params->edge == 0) ^ (frac_divider == 1)) ||
			(divider == 2 && frac_divider == 1))
			params->frac_wf_f = 1;

		params->frac_phase = params->edge * 4 + frac_divider / 2;
	}
}

static void axi_clkgen_write(struct axi_clkgen *axi_clkgen,
	unsigned int reg, unsigned int val)
{
	writel(val, axi_clkgen->base + reg);
}

static void axi_clkgen_read(struct axi_clkgen *axi_clkgen,
	unsigned int reg, unsigned int *val)
{
	*val = readl(axi_clkgen->base + reg);
}

static void axi_clkgen_setup_ranges(struct axi_clkgen *axi_clkgen)
{
	unsigned int reg_value;
	unsigned int tech, family, speed_grade, voltage;

	axi_clkgen_read(axi_clkgen, ADI_AXI_REG_FPGA_INFO, &reg_value);
	tech = ADI_AXI_INFO_FPGA_TECH(reg_value);
	family = ADI_AXI_INFO_FPGA_FAMILY(reg_value);
	speed_grade = ADI_AXI_INFO_FPGA_SPEED_GRADE(reg_value);

	axi_clkgen_read(axi_clkgen, ADI_AXI_REG_FPGA_VOLTAGE, &reg_value);
	voltage = ADI_AXI_INFO_FPGA_VOLTAGE(reg_value);

	switch (speed_grade) {
	case ADI_AXI_FPGA_SPEED_1 ... ADI_AXI_FPGA_SPEED_1LV:
		fvco_max = 1200000;
		fpfd_max = 450000;
		break;
	case ADI_AXI_FPGA_SPEED_2 ... ADI_AXI_FPGA_SPEED_2LV:
		fvco_max = 1440000;
		fpfd_max = 500000;
		if ((family == ADI_AXI_FPGA_FAMILY_KINTEX) ||
		    (family == ADI_AXI_FPGA_FAMILY_ARTIX)) {
			if (voltage < 950) {
				fvco_max = 1200000;
				fpfd_max = 450000;
			}
		}
		break;
	case ADI_AXI_FPGA_SPEED_3:
		fvco_max = 1600000;
		fpfd_max = 550000;
		break;
	default:
		break;
	};

	if (tech == ADI_AXI_FPGA_TECH_ULTRASCALE_PLUS) {
		fvco_max = 1600000;
		fvco_min = 800000;
	}
}

static int axi_clkgen_wait_non_busy(struct axi_clkgen *axi_clkgen)
{
	unsigned int timeout = 10000;
	unsigned int val;

	do {
		axi_clkgen_read(axi_clkgen, AXI_CLKGEN_V2_REG_DRP_STATUS, &val);
	} while ((val & AXI_CLKGEN_V2_DRP_STATUS_BUSY) && --timeout);

	if (val & AXI_CLKGEN_V2_DRP_STATUS_BUSY)
		return -EIO;

	return val & 0xffff;
}

static int axi_clkgen_mmcm_read(struct axi_clkgen *axi_clkgen,
	unsigned int reg, unsigned int *val)
{
	unsigned int reg_val;
	int ret;

	ret = axi_clkgen_wait_non_busy(axi_clkgen);
	if (ret < 0)
		return ret;

	reg_val = AXI_CLKGEN_V2_DRP_CNTRL_SEL | AXI_CLKGEN_V2_DRP_CNTRL_READ;
	reg_val |= (reg << 16);

	axi_clkgen_write(axi_clkgen, AXI_CLKGEN_V2_REG_DRP_CNTRL, reg_val);

	ret = axi_clkgen_wait_non_busy(axi_clkgen);
	if (ret < 0)
		return ret;

	*val = ret;

	return 0;
}

static int axi_clkgen_mmcm_write(struct axi_clkgen *axi_clkgen,
	unsigned int reg, unsigned int val, unsigned int mask)
{
	unsigned int reg_val = 0;
	int ret;

	ret = axi_clkgen_wait_non_busy(axi_clkgen);
	if (ret < 0)
		return ret;

	if (mask != 0xffff) {
		axi_clkgen_mmcm_read(axi_clkgen, reg, &reg_val);
		reg_val &= ~mask;
	}

	reg_val |= AXI_CLKGEN_V2_DRP_CNTRL_SEL | (reg << 16) | (val & mask);

	axi_clkgen_write(axi_clkgen, AXI_CLKGEN_V2_REG_DRP_CNTRL, reg_val);

	return 0;
}

static void axi_clkgen_mmcm_enable(struct axi_clkgen *axi_clkgen,
	bool enable)
{
	unsigned int val = AXI_CLKGEN_V2_RESET_ENABLE;

	if (enable)
		val |= AXI_CLKGEN_V2_RESET_MMCM_ENABLE;

	axi_clkgen_write(axi_clkgen, AXI_CLKGEN_V2_REG_RESET, val);
}

static struct axi_clkgen *clk_hw_to_axi_clkgen(struct clk_hw *clk_hw)
{
	return container_of(clk_hw, struct axi_clkgen, clk_hw);
}

static void axi_clkgen_set_div(struct axi_clkgen *axi_clkgen,
	unsigned int reg1, unsigned int reg2, unsigned int reg3,
	struct axi_clkgen_div_params *params)
{
	axi_clkgen_mmcm_write(axi_clkgen, reg1,
		(params->high << 6) | params->low, 0xefff);
	axi_clkgen_mmcm_write(axi_clkgen, reg2,
		(params->frac << 12) | (params->frac_en << 11) |
		(params->frac_wf_r << 10) | (params->edge << 7) |
		(params->nocount << 6), 0x7fff);
	if (reg3 != 0) {
		axi_clkgen_mmcm_write(axi_clkgen, reg3,
			(params->frac_phase << 11) | (params->frac_wf_f << 10), 0x3c00);
	}
}

static int axi_clkgen_set_rate(struct clk_hw *clk_hw,
	unsigned long rate, unsigned long parent_rate)
{
	struct axi_clkgen *axi_clkgen = clk_hw_to_axi_clkgen(clk_hw);
	const struct axi_clkgen_limits *limits = &axi_clkgen->limits;
	unsigned int d, m, dout;
	struct axi_clkgen_div_params params;
	uint32_t power = 0;
	uint32_t filter;
	uint32_t lock;

	if (parent_rate == 0 || rate == 0)
		return -EINVAL;

	axi_clkgen_calc_params(limits, parent_rate, rate, &d, &m, &dout);

	if (d == 0 || dout == 0 || m == 0)
		return -EINVAL;

	if ((dout & 0x7) != 0 || (m & 0x7) != 0)
		power |= 0x9800;

	axi_clkgen_mmcm_write(axi_clkgen, MMCM_REG_POWER, power, 0x9800);

	filter = axi_clkgen_lookup_filter(m - 1);
	lock = axi_clkgen_lookup_lock(m - 1);

	axi_clkgen_calc_clk_params(dout >> 3, dout & 0x7, &params);
	axi_clkgen_set_div(axi_clkgen,  MMCM_REG_CLKOUT0_1, MMCM_REG_CLKOUT0_2,
		MMCM_REG_CLKOUT5_2, &params);

	axi_clkgen_calc_clk_params(d, 0, &params);
	axi_clkgen_mmcm_write(axi_clkgen, MMCM_REG_CLK_DIV,
		(params.edge << 13) | (params.nocount << 12) |
		(params.high << 6) | params.low, 0x3fff);

	axi_clkgen_calc_clk_params(m >> 3, m & 0x7, &params);
	axi_clkgen_set_div(axi_clkgen,  MMCM_REG_CLK_FB1, MMCM_REG_CLK_FB2,
		MMCM_REG_CLKOUT6_2, &params);

	axi_clkgen_mmcm_write(axi_clkgen, MMCM_REG_LOCK1, lock & 0x3ff, 0x3ff);
	axi_clkgen_mmcm_write(axi_clkgen, MMCM_REG_LOCK2,
		(((lock >> 16) & 0x1f) << 10) | 0x1, 0x7fff);
	axi_clkgen_mmcm_write(axi_clkgen, MMCM_REG_LOCK3,
		(((lock >> 24) & 0x1f) << 10) | 0x3e9, 0x7fff);
	axi_clkgen_mmcm_write(axi_clkgen, MMCM_REG_FILTER1, filter >> 16, 0x9900);
	axi_clkgen_mmcm_write(axi_clkgen, MMCM_REG_FILTER2, filter, 0x9900);

	return 0;
}

static long axi_clkgen_round_rate(struct clk_hw *hw, unsigned long rate,
	unsigned long *parent_rate)
{
	struct axi_clkgen *axi_clkgen = clk_hw_to_axi_clkgen(hw);
	const struct axi_clkgen_limits *limits = &axi_clkgen->limits;
	unsigned int d, m, dout;
	unsigned long long tmp;

	axi_clkgen_calc_params(limits, *parent_rate, rate, &d, &m, &dout);

	if (d == 0 || dout == 0 || m == 0)
		return -EINVAL;

	tmp = (unsigned long long)*parent_rate * m;
	tmp = DIV_ROUND_CLOSEST_ULL(tmp, dout * d);

	return min_t(unsigned long long, tmp, LONG_MAX);
}

static unsigned int axi_clkgen_get_div(struct axi_clkgen *axi_clkgen,
	unsigned int reg1, unsigned int reg2)
{
	unsigned int val1, val2;
	unsigned int div;

	axi_clkgen_mmcm_read(axi_clkgen, reg2, &val2);
	if (val2 & MMCM_CLKOUT_NOCOUNT)
		return 8;

	axi_clkgen_mmcm_read(axi_clkgen, reg1, &val1);

	div = (val1 & 0x3f) + ((val1 >> 6) & 0x3f);
	div <<= 3;

	if (val2 & MMCM_CLK_DIV_DIVIDE) {
		if ((val2 & BIT(7)) && (val2 & 0x7000) != 0x1000)
			div += 8;
		else
			div += 16;

		div += (val2 >> 12) & 0x7;
	}

	return div;
}

static unsigned long axi_clkgen_recalc_rate(struct clk_hw *clk_hw,
	unsigned long parent_rate)
{
	struct axi_clkgen *axi_clkgen = clk_hw_to_axi_clkgen(clk_hw);
	unsigned int d, m, dout;
	unsigned long long tmp;
	unsigned int val;

	dout = axi_clkgen_get_div(axi_clkgen, MMCM_REG_CLKOUT0_1,
		MMCM_REG_CLKOUT0_2);
	m = axi_clkgen_get_div(axi_clkgen, MMCM_REG_CLK_FB1,
		MMCM_REG_CLK_FB2);

	axi_clkgen_mmcm_read(axi_clkgen, MMCM_REG_CLK_DIV, &val);
	if (val & MMCM_CLK_DIV_NOCOUNT)
		d = 1;
	else
		d = (val & 0x3f) + ((val >> 6) & 0x3f);

	if (d == 0 || dout == 0)
		return 0;

	tmp = (unsigned long long)parent_rate * m;
	tmp = DIV_ROUND_CLOSEST_ULL(tmp, dout * d);

	return min_t(unsigned long long, tmp, ULONG_MAX);
}

static int axi_clkgen_enable(struct clk_hw *clk_hw)
{
	struct axi_clkgen *axi_clkgen = clk_hw_to_axi_clkgen(clk_hw);

	axi_clkgen_mmcm_enable(axi_clkgen, true);

	return 0;
}

static void axi_clkgen_disable(struct clk_hw *clk_hw)
{
	struct axi_clkgen *axi_clkgen = clk_hw_to_axi_clkgen(clk_hw);

	axi_clkgen_mmcm_enable(axi_clkgen, false);
}

static int axi_clkgen_set_parent(struct clk_hw *clk_hw, u8 index)
{
	struct axi_clkgen *axi_clkgen = clk_hw_to_axi_clkgen(clk_hw);

	axi_clkgen_write(axi_clkgen, AXI_CLKGEN_V2_REG_CLKSEL, index);

	return 0;
}

static u8 axi_clkgen_get_parent(struct clk_hw *clk_hw)
{
	struct axi_clkgen *axi_clkgen = clk_hw_to_axi_clkgen(clk_hw);
	unsigned int parent;

	axi_clkgen_read(axi_clkgen, AXI_CLKGEN_V2_REG_CLKSEL, &parent);

	return parent;
}

static const struct clk_ops axi_clkgen_ops = {
	.recalc_rate = axi_clkgen_recalc_rate,
	.round_rate = axi_clkgen_round_rate,
	.set_rate = axi_clkgen_set_rate,
	.enable = axi_clkgen_enable,
	.disable = axi_clkgen_disable,
	.set_parent = axi_clkgen_set_parent,
	.get_parent = axi_clkgen_get_parent,
};

static int axi_clkgen_probe(struct platform_device *pdev)
{
	const struct axi_clkgen_limits *dflt_limits;
	struct axi_clkgen *axi_clkgen;
	struct clk_init_data init;
	char clkin_name[7];
	const char *parent_names[2];
	const char *clk_name;
	unsigned int i;
	int ret;

	dflt_limits = device_get_match_data(&pdev->dev);
	if (!dflt_limits)
		return -ENODEV;

	axi_clkgen = devm_kzalloc(&pdev->dev, sizeof(*axi_clkgen), GFP_KERNEL);
	if (!axi_clkgen)
		return -ENOMEM;

	axi_clkgen->base = devm_platform_ioremap_resource(pdev, 0);
	if (IS_ERR(axi_clkgen->base))
		return PTR_ERR(axi_clkgen->base);

	axi_clkgen->axi_clk = devm_clk_get(&pdev->dev, "s_axi_aclk");
	if (IS_ERR(axi_clkgen->axi_clk)) {
		if (PTR_ERR(axi_clkgen->axi_clk) != -EPROBE_DEFER)
			dev_err(&pdev->dev, "failed to get s_axi_aclk\n");
		return PTR_ERR(axi_clkgen->axi_clk);
	}

	ret = clk_prepare_enable(axi_clkgen->axi_clk);
	if (ret)
		return ret;

	axi_clkgen_read(axi_clkgen, ADI_AXI_REG_VERSION,
			&axi_clkgen->pcore_version);

	if (ADI_AXI_PCORE_VER_MAJOR(axi_clkgen->pcore_version) > 0x04)
		axi_clkgen_setup_ranges(axi_clkgen);

	for (i = 0, init.num_parents = 0; i < ARRAY_SIZE(axi_clkgen->parent_clocks); i++) {
		sprintf(clkin_name, "clkin%d", i + 1);
		axi_clkgen->parent_clocks[i] = devm_clk_get(&pdev->dev, clkin_name);
		if (PTR_ERR(axi_clkgen->parent_clocks[i]) == -ENOENT)
			continue;
		if (IS_ERR(axi_clkgen->parent_clocks[i])) {
			ret = PTR_ERR(axi_clkgen->parent_clocks[i]);
			goto err_disable_axi_clk;
		}

		parent_names[i] = __clk_get_name(axi_clkgen->parent_clocks[i]);
		init.num_parents++;
	}

	if (init.num_parents < 1) {
		dev_err(&pdev->dev, "Missing input clock, see 'clkin1' and 'clkin2'\n");
		ret = -EINVAL;
		goto err_disable_axi_clk;
	}

	for (i = 0; i < init.num_parents; i++) {
		ret = clk_prepare_enable(axi_clkgen->parent_clocks[i]);
		if (ret) {
			while (--i >= 0)
				clk_disable_unprepare(axi_clkgen->parent_clocks[i]);
			goto err_disable_axi_clk;
		}
	}

	memcpy(&axi_clkgen->limits, dflt_limits, sizeof(axi_clkgen->limits));

	clk_name = pdev->dev.of_node->name;
	of_property_read_string(pdev->dev.of_node, "clock-output-names",
		&clk_name);

	init.name = clk_name;
	init.ops = &axi_clkgen_ops;
	init.flags = CLK_SET_RATE_GATE | CLK_SET_PARENT_GATE;
	init.parent_names = parent_names;

	axi_clkgen_mmcm_enable(axi_clkgen, false);

	axi_clkgen->clk_hw.init = &init;
	ret = devm_clk_hw_register(&pdev->dev, &axi_clkgen->clk_hw);
	if (ret)
		goto err_disable_parent_clocks;

	platform_set_drvdata(pdev, axi_clkgen);

	return of_clk_add_hw_provider(pdev->dev.of_node, of_clk_hw_simple_get,
				      &axi_clkgen->clk_hw);

err_disable_parent_clocks:
	for (i = 0; i < init.num_parents; i++)
		clk_disable_unprepare(axi_clkgen->parent_clocks[i]);

err_disable_axi_clk:
	clk_disable_unprepare(axi_clkgen->axi_clk);

	return ret;
}

static int axi_clkgen_remove(struct platform_device *pdev)
{
	struct axi_clkgen *axi_clkgen = platform_get_drvdata(pdev);
	int i;

	of_clk_del_provider(pdev->dev.of_node);

	for (i = 0; i < ARRAY_SIZE(axi_clkgen->parent_clocks); i++)
		clk_disable_unprepare(axi_clkgen->parent_clocks[i]);

	clk_disable_unprepare(axi_clkgen->axi_clk);

	return 0;
}

static const struct of_device_id axi_clkgen_ids[] = {
	{
		.compatible = "adi,zynqmp-axi-clkgen-2.00.a",
		.data = &axi_clkgen_zynqmp_default_limits,
	},
	{
		.compatible = "adi,axi-clkgen-2.00.a",
		.data = &axi_clkgen_zynq_default_limits,
	},
	{ }
};
MODULE_DEVICE_TABLE(of, axi_clkgen_ids);

static struct platform_driver axi_clkgen_driver = {
	.driver = {
		.name = "adi-axi-clkgen",
		.of_match_table = axi_clkgen_ids,
	},
	.probe = axi_clkgen_probe,
	.remove = axi_clkgen_remove,
};
module_platform_driver(axi_clkgen_driver);

MODULE_LICENSE("GPL v2");
MODULE_AUTHOR("Lars-Peter Clausen <lars@metafoo.de>");
MODULE_DESCRIPTION("Driver for the Analog Devices' AXI clkgen pcore clock generator");<|MERGE_RESOLUTION|>--- conflicted
+++ resolved
@@ -58,13 +58,10 @@
 struct axi_clkgen {
 	void __iomem *base;
 	struct clk_hw clk_hw;
-<<<<<<< HEAD
 	unsigned int pcore_version;
 	struct clk *parent_clocks[2];
 	struct clk *axi_clk;
-=======
 	struct axi_clkgen_limits limits;
->>>>>>> e2662117
 };
 
 static uint32_t axi_clkgen_lookup_filter(unsigned int m)
@@ -116,7 +113,6 @@
 	return 0x1f1f00fa;
 }
 
-<<<<<<< HEAD
 #ifdef ARCH_ZYNQMP
 static unsigned int fpfd_min = 10000;
 static unsigned int fpfd_max = 450000;
@@ -128,7 +124,6 @@
 static unsigned int fvco_min = 600000;
 static unsigned int fvco_max = 1200000;
 #endif
-=======
 static const struct axi_clkgen_limits axi_clkgen_zynqmp_default_limits = {
 	.fpfd_min = 10000,
 	.fpfd_max = 450000,
@@ -142,7 +137,6 @@
 	.fvco_min = 600000,
 	.fvco_max = 1200000,
 };
->>>>>>> e2662117
 
 static void axi_clkgen_calc_params(const struct axi_clkgen_limits *limits,
 	unsigned long fin, unsigned long fout,
@@ -262,6 +256,12 @@
 	*val = readl(axi_clkgen->base + reg);
 }
 
+/*
+ * !FIXME: This API is storing the limits in static global variables that are then
+ * not used (the limits structure is) so this functions needs to be adaped properly.
+ * I do not want to hide the fix in a merge commit so I'm leaving this note in here
+ * so that I'll eventually stumble against it...
+ */
 static void axi_clkgen_setup_ranges(struct axi_clkgen *axi_clkgen)
 {
 	unsigned int reg_value;
