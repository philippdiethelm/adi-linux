// SPDX-License-Identifier: GPL-2.0-only
/*
 * Copyright (c) 2019, The Linux Foundation. All rights reserved.
 */

#include <linux/adreno-smmu-priv.h>
#include <linux/of_device.h>
#include <linux/qcom_scm.h>

#include "arm-smmu.h"

struct qcom_smmu {
	struct arm_smmu_device smmu;
	bool bypass_quirk;
	u8 bypass_cbndx;
};

static struct qcom_smmu *to_qcom_smmu(struct arm_smmu_device *smmu)
{
	return container_of(smmu, struct qcom_smmu, smmu);
}

static void qcom_adreno_smmu_write_sctlr(struct arm_smmu_device *smmu, int idx,
		u32 reg)
{
	/*
	 * On the GPU device we want to process subsequent transactions after a
	 * fault to keep the GPU from hanging
	 */
	reg |= ARM_SMMU_SCTLR_HUPCF;

	arm_smmu_cb_write(smmu, idx, ARM_SMMU_CB_SCTLR, reg);
}

#define QCOM_ADRENO_SMMU_GPU_SID 0

static bool qcom_adreno_smmu_is_gpu_device(struct device *dev)
{
	struct iommu_fwspec *fwspec = dev_iommu_fwspec_get(dev);
	int i;

	/*
	 * The GPU will always use SID 0 so that is a handy way to uniquely
	 * identify it and configure it for per-instance pagetables
	 */
	for (i = 0; i < fwspec->num_ids; i++) {
		u16 sid = FIELD_GET(ARM_SMMU_SMR_ID, fwspec->ids[i]);

		if (sid == QCOM_ADRENO_SMMU_GPU_SID)
			return true;
	}

	return false;
}

static const struct io_pgtable_cfg *qcom_adreno_smmu_get_ttbr1_cfg(
		const void *cookie)
{
	struct arm_smmu_domain *smmu_domain = (void *)cookie;
	struct io_pgtable *pgtable =
		io_pgtable_ops_to_pgtable(smmu_domain->pgtbl_ops);
	return &pgtable->cfg;
}

/*
 * Local implementation to configure TTBR0 with the specified pagetable config.
 * The GPU driver will call this to enable TTBR0 when per-instance pagetables
 * are active
 */

static int qcom_adreno_smmu_set_ttbr0_cfg(const void *cookie,
		const struct io_pgtable_cfg *pgtbl_cfg)
{
	struct arm_smmu_domain *smmu_domain = (void *)cookie;
	struct io_pgtable *pgtable = io_pgtable_ops_to_pgtable(smmu_domain->pgtbl_ops);
	struct arm_smmu_cfg *cfg = &smmu_domain->cfg;
	struct arm_smmu_cb *cb = &smmu_domain->smmu->cbs[cfg->cbndx];

	/* The domain must have split pagetables already enabled */
	if (cb->tcr[0] & ARM_SMMU_TCR_EPD1)
		return -EINVAL;

	/* If the pagetable config is NULL, disable TTBR0 */
	if (!pgtbl_cfg) {
		/* Do nothing if it is already disabled */
		if ((cb->tcr[0] & ARM_SMMU_TCR_EPD0))
			return -EINVAL;

		/* Set TCR to the original configuration */
		cb->tcr[0] = arm_smmu_lpae_tcr(&pgtable->cfg);
		cb->ttbr[0] = FIELD_PREP(ARM_SMMU_TTBRn_ASID, cb->cfg->asid);
	} else {
		u32 tcr = cb->tcr[0];

		/* Don't call this again if TTBR0 is already enabled */
		if (!(cb->tcr[0] & ARM_SMMU_TCR_EPD0))
			return -EINVAL;

		tcr |= arm_smmu_lpae_tcr(pgtbl_cfg);
		tcr &= ~(ARM_SMMU_TCR_EPD0 | ARM_SMMU_TCR_EPD1);

		cb->tcr[0] = tcr;
		cb->ttbr[0] = pgtbl_cfg->arm_lpae_s1_cfg.ttbr;
		cb->ttbr[0] |= FIELD_PREP(ARM_SMMU_TTBRn_ASID, cb->cfg->asid);
	}

	arm_smmu_write_context_bank(smmu_domain->smmu, cb->cfg->cbndx);

	return 0;
}

static int qcom_adreno_smmu_alloc_context_bank(struct arm_smmu_domain *smmu_domain,
					       struct arm_smmu_device *smmu,
					       struct device *dev, int start)
{
	int count;

	/*
	 * Assign context bank 0 to the GPU device so the GPU hardware can
	 * switch pagetables
	 */
	if (qcom_adreno_smmu_is_gpu_device(dev)) {
		start = 0;
		count = 1;
	} else {
		start = 1;
		count = smmu->num_context_banks;
	}

	return __arm_smmu_alloc_bitmap(smmu->context_map, start, count);
}

static int qcom_adreno_smmu_init_context(struct arm_smmu_domain *smmu_domain,
		struct io_pgtable_cfg *pgtbl_cfg, struct device *dev)
{
	struct adreno_smmu_priv *priv;

	/* Only enable split pagetables for the GPU device (SID 0) */
	if (!qcom_adreno_smmu_is_gpu_device(dev))
		return 0;

	/*
	 * All targets that use the qcom,adreno-smmu compatible string *should*
	 * be AARCH64 stage 1 but double check because the arm-smmu code assumes
	 * that is the case when the TTBR1 quirk is enabled
	 */
	if ((smmu_domain->stage == ARM_SMMU_DOMAIN_S1) &&
	    (smmu_domain->cfg.fmt == ARM_SMMU_CTX_FMT_AARCH64))
		pgtbl_cfg->quirks |= IO_PGTABLE_QUIRK_ARM_TTBR1;

	/*
	 * Initialize private interface with GPU:
	 */

	priv = dev_get_drvdata(dev);
	priv->cookie = smmu_domain;
	priv->get_ttbr1_cfg = qcom_adreno_smmu_get_ttbr1_cfg;
	priv->set_ttbr0_cfg = qcom_adreno_smmu_set_ttbr0_cfg;

	return 0;
}

static const struct of_device_id qcom_smmu_client_of_match[] __maybe_unused = {
	{ .compatible = "qcom,adreno" },
	{ .compatible = "qcom,mdp4" },
	{ .compatible = "qcom,mdss" },
	{ .compatible = "qcom,sc7180-mdss" },
	{ .compatible = "qcom,sc7180-mss-pil" },
	{ .compatible = "qcom,sdm845-mdss" },
	{ .compatible = "qcom,sdm845-mss-pil" },
	{ }
};

static int qcom_smmu_cfg_probe(struct arm_smmu_device *smmu)
{
	unsigned int last_s2cr = ARM_SMMU_GR0_S2CR(smmu->num_mapping_groups - 1);
	struct qcom_smmu *qsmmu = to_qcom_smmu(smmu);
	u32 reg;
	u32 smr;
	int i;

	/*
	 * With some firmware versions writes to S2CR of type FAULT are
	 * ignored, and writing BYPASS will end up written as FAULT in the
	 * register. Perform a write to S2CR to detect if this is the case and
	 * if so reserve a context bank to emulate bypass streams.
	 */
	reg = FIELD_PREP(ARM_SMMU_S2CR_TYPE, S2CR_TYPE_BYPASS) |
	      FIELD_PREP(ARM_SMMU_S2CR_CBNDX, 0xff) |
	      FIELD_PREP(ARM_SMMU_S2CR_PRIVCFG, S2CR_PRIVCFG_DEFAULT);
	arm_smmu_gr0_write(smmu, last_s2cr, reg);
	reg = arm_smmu_gr0_read(smmu, last_s2cr);
	if (FIELD_GET(ARM_SMMU_S2CR_TYPE, reg) != S2CR_TYPE_BYPASS) {
		qsmmu->bypass_quirk = true;
		qsmmu->bypass_cbndx = smmu->num_context_banks - 1;

		set_bit(qsmmu->bypass_cbndx, smmu->context_map);

		reg = FIELD_PREP(ARM_SMMU_CBAR_TYPE, CBAR_TYPE_S1_TRANS_S2_BYPASS);
		arm_smmu_gr1_write(smmu, ARM_SMMU_GR1_CBAR(qsmmu->bypass_cbndx), reg);
	}

	for (i = 0; i < smmu->num_mapping_groups; i++) {
		smr = arm_smmu_gr0_read(smmu, ARM_SMMU_GR0_SMR(i));

		if (FIELD_GET(ARM_SMMU_SMR_VALID, smr)) {
			smmu->smrs[i].id = FIELD_GET(ARM_SMMU_SMR_ID, smr);
			smmu->smrs[i].mask = FIELD_GET(ARM_SMMU_SMR_MASK, smr);
			smmu->smrs[i].valid = true;

			smmu->s2crs[i].type = S2CR_TYPE_BYPASS;
			smmu->s2crs[i].privcfg = S2CR_PRIVCFG_DEFAULT;
			smmu->s2crs[i].cbndx = 0xff;
		}
	}

	return 0;
}

static void qcom_smmu_write_s2cr(struct arm_smmu_device *smmu, int idx)
{
	struct arm_smmu_s2cr *s2cr = smmu->s2crs + idx;
	struct qcom_smmu *qsmmu = to_qcom_smmu(smmu);
	u32 cbndx = s2cr->cbndx;
	u32 type = s2cr->type;
	u32 reg;

	if (qsmmu->bypass_quirk) {
		if (type == S2CR_TYPE_BYPASS) {
			/*
			 * Firmware with quirky S2CR handling will substitute
			 * BYPASS writes with FAULT, so point the stream to the
			 * reserved context bank and ask for translation on the
			 * stream
			 */
			type = S2CR_TYPE_TRANS;
			cbndx = qsmmu->bypass_cbndx;
		} else if (type == S2CR_TYPE_FAULT) {
			/*
			 * Firmware with quirky S2CR handling will ignore FAULT
			 * writes, so trick it to write FAULT by asking for a
			 * BYPASS.
			 */
			type = S2CR_TYPE_BYPASS;
			cbndx = 0xff;
		}
	}

	reg = FIELD_PREP(ARM_SMMU_S2CR_TYPE, type) |
	      FIELD_PREP(ARM_SMMU_S2CR_CBNDX, cbndx) |
	      FIELD_PREP(ARM_SMMU_S2CR_PRIVCFG, s2cr->privcfg);
	arm_smmu_gr0_write(smmu, ARM_SMMU_GR0_S2CR(idx), reg);
}

static int qcom_smmu_def_domain_type(struct device *dev)
{
	const struct of_device_id *match =
		of_match_device(qcom_smmu_client_of_match, dev);

	return match ? IOMMU_DOMAIN_IDENTITY : 0;
}

static int qcom_sdm845_smmu500_reset(struct arm_smmu_device *smmu)
{
	int ret;

	/*
	 * To address performance degradation in non-real time clients,
	 * such as USB and UFS, turn off wait-for-safe on sdm845 based boards,
	 * such as MTP and db845, whose firmwares implement secure monitor
	 * call handlers to turn on/off the wait-for-safe logic.
	 */
	ret = qcom_scm_qsmmu500_wait_safe_toggle(0);
	if (ret)
		dev_warn(smmu->dev, "Failed to turn off SAFE logic\n");

	return ret;
}

static int qcom_smmu500_reset(struct arm_smmu_device *smmu)
{
	const struct device_node *np = smmu->dev->of_node;

	arm_mmu500_reset(smmu);

	if (of_device_is_compatible(np, "qcom,sdm845-smmu-500"))
		return qcom_sdm845_smmu500_reset(smmu);

	return 0;
}

static const struct arm_smmu_impl qcom_smmu_impl = {
	.cfg_probe = qcom_smmu_cfg_probe,
	.def_domain_type = qcom_smmu_def_domain_type,
	.reset = qcom_smmu500_reset,
	.write_s2cr = qcom_smmu_write_s2cr,
};

static const struct arm_smmu_impl qcom_adreno_smmu_impl = {
	.init_context = qcom_adreno_smmu_init_context,
	.def_domain_type = qcom_smmu_def_domain_type,
	.reset = qcom_smmu500_reset,
	.alloc_context_bank = qcom_adreno_smmu_alloc_context_bank,
	.write_sctlr = qcom_adreno_smmu_write_sctlr,
};

static struct arm_smmu_device *qcom_smmu_create(struct arm_smmu_device *smmu,
		const struct arm_smmu_impl *impl)
{
	struct qcom_smmu *qsmmu;

<<<<<<< HEAD
	qsmmu = devm_krealloc(smmu->dev, smmu, sizeof(*qsmmu), GFP_KERNEL);
=======
	/* Check to make sure qcom_scm has finished probing */
	if (!qcom_scm_is_available())
		return ERR_PTR(-EPROBE_DEFER);

	qsmmu = devm_kzalloc(smmu->dev, sizeof(*qsmmu), GFP_KERNEL);
>>>>>>> 4165bf01
	if (!qsmmu)
		return ERR_PTR(-ENOMEM);

	qsmmu->smmu.impl = impl;

	return &qsmmu->smmu;
}

static const struct of_device_id __maybe_unused qcom_smmu_impl_of_match[] = {
	{ .compatible = "qcom,sc7180-smmu-500" },
	{ .compatible = "qcom,sdm845-smmu-500" },
	{ .compatible = "qcom,sm8150-smmu-500" },
	{ .compatible = "qcom,sm8250-smmu-500" },
	{ }
};

struct arm_smmu_device *qcom_smmu_impl_init(struct arm_smmu_device *smmu)
{
	const struct device_node *np = smmu->dev->of_node;

	if (of_match_node(qcom_smmu_impl_of_match, np))
		return qcom_smmu_create(smmu, &qcom_smmu_impl);

	if (of_device_is_compatible(np, "qcom,adreno-smmu"))
		return qcom_smmu_create(smmu, &qcom_adreno_smmu_impl);

	return smmu;
}<|MERGE_RESOLUTION|>--- conflicted
+++ resolved
@@ -309,15 +309,11 @@
 {
 	struct qcom_smmu *qsmmu;
 
-<<<<<<< HEAD
-	qsmmu = devm_krealloc(smmu->dev, smmu, sizeof(*qsmmu), GFP_KERNEL);
-=======
 	/* Check to make sure qcom_scm has finished probing */
 	if (!qcom_scm_is_available())
 		return ERR_PTR(-EPROBE_DEFER);
 
-	qsmmu = devm_kzalloc(smmu->dev, sizeof(*qsmmu), GFP_KERNEL);
->>>>>>> 4165bf01
+	qsmmu = devm_krealloc(smmu->dev, smmu, sizeof(*qsmmu), GFP_KERNEL);
 	if (!qsmmu)
 		return ERR_PTR(-ENOMEM);
 
