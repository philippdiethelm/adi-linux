--- conflicted
+++ resolved
@@ -13,10 +13,7 @@
 #include <linux/spinlock.h>
 #include <linux/interrupt.h>
 #include <linux/if_vlan.h>
-#include <linux/net_tstamp.h>
-#include <linux/phy.h>
-#include <linux/of_platform.h>
-#include <linux/clk.h>
+#include <linux/phylink.h>
 
 /* Packet size info */
 #define XAE_HDR_SIZE			14 /* Size of Ethernet header */
@@ -28,39 +25,29 @@
 #define XAE_MAX_VLAN_FRAME_SIZE  (XAE_MTU + VLAN_ETH_HLEN + XAE_TRL_SIZE)
 #define XAE_MAX_JUMBO_FRAME_SIZE (XAE_JUMBO_MTU + XAE_HDR_SIZE + XAE_TRL_SIZE)
 
-/* DMA address width min and max range */
-#define XAE_DMA_MASK_MIN	32
-#define XAE_DMA_MASK_MAX	64
-
-/* In AXI DMA Tx and Rx queue count is same */
-#define for_each_tx_dma_queue(lp, var) \
-	for ((var) = 0; (var) < (lp)->num_tx_queues; (var)++)
-
-#define for_each_rx_dma_queue(lp, var) \
-	for ((var) = 0; (var) < (lp)->num_rx_queues; (var)++)
 /* Configuration options */
 
 /* Accept all incoming packets. Default: disabled (cleared) */
-#define XAE_OPTION_PROMISC			BIT(0)
+#define XAE_OPTION_PROMISC			(1 << 0)
 
 /* Jumbo frame support for Tx & Rx. Default: disabled (cleared) */
-#define XAE_OPTION_JUMBO			BIT(1)
+#define XAE_OPTION_JUMBO			(1 << 1)
 
 /* VLAN Rx & Tx frame support. Default: disabled (cleared) */
-#define XAE_OPTION_VLAN				BIT(2)
+#define XAE_OPTION_VLAN				(1 << 2)
 
 /* Enable recognition of flow control frames on Rx. Default: enabled (set) */
-#define XAE_OPTION_FLOW_CONTROL			BIT(4)
+#define XAE_OPTION_FLOW_CONTROL			(1 << 4)
 
 /* Strip FCS and PAD from incoming frames. Note: PAD from VLAN frames is not
  * stripped. Default: disabled (set)
  */
-#define XAE_OPTION_FCS_STRIP			BIT(5)
+#define XAE_OPTION_FCS_STRIP			(1 << 5)
 
 /* Generate FCS field and add PAD automatically for outgoing frames.
  * Default: enabled (set)
  */
-#define XAE_OPTION_FCS_INSERT			BIT(6)
+#define XAE_OPTION_FCS_INSERT			(1 << 6)
 
 /* Enable Length/Type error checking for incoming frames. When this option is
  * set, the MAC will filter frames that have a mismatched type/length field
@@ -68,13 +55,13 @@
  * types of frames are encountered. When this option is cleared, the MAC will
  * allow these types of frames to be received. Default: enabled (set)
  */
-#define XAE_OPTION_LENTYPE_ERR			BIT(7)
+#define XAE_OPTION_LENTYPE_ERR			(1 << 7)
 
 /* Enable the transmitter. Default: enabled (set) */
-#define XAE_OPTION_TXEN				BIT(11)
+#define XAE_OPTION_TXEN				(1 << 11)
 
 /*  Enable the receiver. Default: enabled (set) */
-#define XAE_OPTION_RXEN				BIT(12)
+#define XAE_OPTION_RXEN				(1 << 12)
 
 /*  Default options set when device is initialized or reset */
 #define XAE_OPTION_DEFAULTS				   \
@@ -134,15 +121,9 @@
 
 /* Default TX/RX Threshold and delay timer values for SGDMA mode */
 #define XAXIDMA_DFT_TX_THRESHOLD	24
-<<<<<<< HEAD
-#define XAXIDMA_DFT_TX_WAITBOUND	254
-#define XAXIDMA_DFT_RX_THRESHOLD	1
-#define XAXIDMA_DFT_RX_WAITBOUND	254
-=======
 #define XAXIDMA_DFT_TX_USEC		50
 #define XAXIDMA_DFT_RX_THRESHOLD	1
 #define XAXIDMA_DFT_RX_USEC		50
->>>>>>> d82b0891
 
 #define XAXIDMA_BD_CTRL_TXSOF_MASK	0x08000000 /* First tx packet */
 #define XAXIDMA_BD_CTRL_TXEOF_MASK	0x04000000 /* Last tx packet */
@@ -159,24 +140,6 @@
 #define XAXIDMA_BD_STS_ALL_MASK		0xFC000000 /* All status bits */
 
 #define XAXIDMA_BD_MINIMUM_ALIGNMENT	0x40
-
-/* AXI Tx Timestamp Stream FIFO Register Definitions */
-#define XAXIFIFO_TXTS_ISR	0x00000000 /* Interrupt Status Register */
-#define XAXIFIFO_TXTS_TDFV	0x0000000C /* Transmit Data FIFO Vacancy */
-#define XAXIFIFO_TXTS_TXFD	0x00000010 /* Tx Data Write Port */
-#define XAXIFIFO_TXTS_TLR	0x00000014 /* Transmit Length Register */
-#define XAXIFIFO_TXTS_RFO	0x0000001C /* Rx Fifo Occupancy */
-#define XAXIFIFO_TXTS_RDFR	0x00000018 /* Rx Fifo reset */
-#define XAXIFIFO_TXTS_RXFD	0x00000020 /* Rx Data Read Port */
-#define XAXIFIFO_TXTS_RLR	0x00000024 /* Receive Length Register */
-#define XAXIFIFO_TXTS_SRR	0x00000028 /* AXI4-Stream Reset */
-
-#define XAXIFIFO_TXTS_INT_RC_MASK	0x04000000
-#define XAXIFIFO_TXTS_RXFD_MASK		0x7FFFFFFF
-#define XAXIFIFO_TXTS_RESET_MASK	0x000000A5
-#define XAXIFIFO_TXTS_TAG_MASK		0xFFFF0000
-#define XAXIFIFO_TXTS_TAG_SHIFT		16
-#define XAXIFIFO_TXTS_TAG_MAX		0xFFFE
 
 /* Axi Ethernet registers definition */
 #define XAE_RAF_OFFSET		0x00000000 /* Reset and Address filter */
@@ -196,20 +159,16 @@
 #define XAE_RCW1_OFFSET		0x00000404 /* Rx Configuration Word 1 */
 #define XAE_TC_OFFSET		0x00000408 /* Tx Configuration */
 #define XAE_FCC_OFFSET		0x0000040C /* Flow Control Configuration */
+#define XAE_EMMC_OFFSET		0x00000410 /* EMAC mode configuration */
+#define XAE_PHYC_OFFSET		0x00000414 /* RGMII/SGMII configuration */
 #define XAE_ID_OFFSET		0x000004F8 /* Identification register */
-#define XAE_EMMC_OFFSET		0x00000410 /* MAC speed configuration */
-#define XAE_RMFC_OFFSET		0x00000414 /* RX Max Frame Configuration */
-#define XAE_MDIO_MC_OFFSET	0x00000500 /* MDIO Setup */
-#define XAE_MDIO_MCR_OFFSET	0x00000504 /* MDIO Control */
-#define XAE_MDIO_MWD_OFFSET	0x00000508 /* MDIO Write Data */
-#define XAE_MDIO_MRD_OFFSET	0x0000050C /* MDIO Read Data */
-#define XAE_TEMAC_IS_OFFSET	0x00000600 /* TEMAC Interrupt Status */
-#define XAE_TEMAC_IP_OFFSET	0x00000610 /* TEMAC Interrupt Pending Status */
-#define XAE_TEMAC_IE_OFFSET	0x00000620 /* TEMAC Interrupt Enable Status */
-#define XAE_TEMAC_IC_OFFSET	0x00000630 /* TEMAC Interrupt Clear Status */
+#define XAE_MDIO_MC_OFFSET	0x00000500 /* MII Management Config */
+#define XAE_MDIO_MCR_OFFSET	0x00000504 /* MII Management Control */
+#define XAE_MDIO_MWD_OFFSET	0x00000508 /* MII Management Write Data */
+#define XAE_MDIO_MRD_OFFSET	0x0000050C /* MII Management Read Data */
 #define XAE_UAW0_OFFSET		0x00000700 /* Unicast address word 0 */
 #define XAE_UAW1_OFFSET		0x00000704 /* Unicast address word 1 */
-#define XAE_FMC_OFFSET		0x00000708 /* Frame Filter Control */
+#define XAE_FMI_OFFSET		0x00000708 /* Filter Mask Index */
 #define XAE_AF0_OFFSET		0x00000710 /* Address Filter 0 */
 #define XAE_AF1_OFFSET		0x00000714 /* Address Filter 1 */
 
@@ -270,7 +229,6 @@
 #define XAE_TPID_3_MASK		0xFFFF0000 /* TPID 1 */
 
 /* Bit masks for Axi Ethernet RCW1 register */
-#define XAE_RCW1_INBAND1588_MASK 0x00400000 /* Inband 1588 Enable */
 #define XAE_RCW1_RST_MASK	0x80000000 /* Reset */
 #define XAE_RCW1_JUM_MASK	0x40000000 /* Jumbo frame enable */
 /* In-Band FCS enable (FCS not stripped) */
@@ -287,7 +245,6 @@
 #define XAE_RCW1_PAUSEADDR_MASK 0x0000FFFF
 
 /* Bit masks for Axi Ethernet TC register */
-#define XAE_TC_INBAND1588_MASK 0x00400000 /* Inband 1588 Enable */
 #define XAE_TC_RST_MASK		0x80000000 /* Reset */
 #define XAE_TC_JUM_MASK		0x40000000 /* Jumbo frame enable */
 /* In-Band FCS enable (FCS not generated) */
@@ -312,7 +269,18 @@
 #define XAE_EMMC_LINKSPD_10	0x00000000 /* Link Speed mask for 10 Mbit */
 #define XAE_EMMC_LINKSPD_100	0x40000000 /* Link Speed mask for 100 Mbit */
 #define XAE_EMMC_LINKSPD_1000	0x80000000 /* Link Speed mask for 1000 Mbit */
-#define XAE_EMMC_LINKSPD_2500	0x80000000 /* Link Speed mask for 2500 Mbit */
+
+/* Bit masks for Axi Ethernet PHYC register */
+#define XAE_PHYC_SGMIILINKSPEED_MASK	0xC0000000 /* SGMII link speed mask*/
+#define XAE_PHYC_RGMIILINKSPEED_MASK	0x0000000C /* RGMII link speed */
+#define XAE_PHYC_RGMIIHD_MASK		0x00000002 /* RGMII Half-duplex */
+#define XAE_PHYC_RGMIILINK_MASK		0x00000001 /* RGMII link status */
+#define XAE_PHYC_RGLINKSPD_10		0x00000000 /* RGMII link 10 Mbit */
+#define XAE_PHYC_RGLINKSPD_100		0x00000004 /* RGMII link 100 Mbit */
+#define XAE_PHYC_RGLINKSPD_1000		0x00000008 /* RGMII link 1000 Mbit */
+#define XAE_PHYC_SGLINKSPD_10		0x00000000 /* SGMII link 10 Mbit */
+#define XAE_PHYC_SGLINKSPD_100		0x40000000 /* SGMII link 100 Mbit */
+#define XAE_PHYC_SGLINKSPD_1000		0x80000000 /* SGMII link 1000 Mbit */
 
 /* Bit masks for Axi Ethernet MDIO interface MC register */
 #define XAE_MDIO_MC_MDIOEN_MASK		0x00000040 /* MII management enable */
@@ -330,27 +298,38 @@
 #define XAE_MDIO_MCR_INITIATE_MASK	0x00000800 /* Ready Mask */
 #define XAE_MDIO_MCR_READY_MASK		0x00000080 /* Ready Mask */
 
+/* Bit masks for Axi Ethernet MDIO interface MIS, MIP, MIE, MIC registers */
+#define XAE_MDIO_INT_MIIM_RDY_MASK	0x00000001 /* MIIM Interrupt */
+
 /* Bit masks for Axi Ethernet UAW1 register */
 /* Station address bits [47:32]; Station address
  * bits [31:0] are stored in register UAW0
  */
 #define XAE_UAW1_UNICASTADDR_MASK	0x0000FFFF
 
-/* Bit masks for Axi Ethernet FMC register */
-#define XAE_FMC_PM_MASK			0x80000000 /* Promis. mode enable */
-#define XAE_FMC_IND_MASK		0x00000003 /* Index Mask */
+/* Bit masks for Axi Ethernet FMI register */
+#define XAE_FMI_PM_MASK			0x80000000 /* Promis. mode enable */
+#define XAE_FMI_IND_MASK		0x00000003 /* Index Mask */
 
 #define XAE_MDIO_DIV_DFT		29 /* Default MDIO clock divisor */
 
-/* Total number of entries in the hardware multicast table. */
+/* Defines for different options for C_PHY_TYPE parameter in Axi Ethernet IP */
+#define XAE_PHY_TYPE_MII		0
+#define XAE_PHY_TYPE_GMII		1
+#define XAE_PHY_TYPE_RGMII_1_3		2
+#define XAE_PHY_TYPE_RGMII_2_0		3
+#define XAE_PHY_TYPE_SGMII		4
+#define XAE_PHY_TYPE_1000BASE_X		5
+
+ /* Total number of entries in the hardware multicast table. */
 #define XAE_MULTICAST_CAM_TABLE_NUM	4
 
 /* Axi Ethernet Synthesis features */
-#define XAE_FEATURE_PARTIAL_RX_CSUM	BIT(0)
-#define XAE_FEATURE_PARTIAL_TX_CSUM	BIT(1)
-#define XAE_FEATURE_FULL_RX_CSUM	BIT(2)
-#define XAE_FEATURE_FULL_TX_CSUM	BIT(3)
-#define XAE_FEATURE_DMA_64BIT		BIT(4)
+#define XAE_FEATURE_PARTIAL_RX_CSUM	(1 << 0)
+#define XAE_FEATURE_PARTIAL_TX_CSUM	(1 << 1)
+#define XAE_FEATURE_FULL_RX_CSUM	(1 << 2)
+#define XAE_FEATURE_FULL_TX_CSUM	(1 << 3)
+#define XAE_FEATURE_DMA_64BIT		(1 << 4)
 
 #define XAE_NO_CSUM_OFFLOAD		0
 
@@ -360,228 +339,16 @@
 
 #define DELAY_OF_ONE_MILLISEC		1000
 
-#define XAXIENET_NAPI_WEIGHT		64
-
-/* Definition of 1588 PTP in Axi Ethernet IP */
-#define TX_TS_OP_NOOP           0x0
-#define TX_TS_OP_ONESTEP        0x1
-#define TX_TS_OP_TWOSTEP        0x2
-#define TX_TS_CSUM_UPDATE       0x1
-#define TX_TS_CSUM_UPDATE_MRMAC		0x4
-#define TX_TS_PDELAY_UPDATE_MRMAC	0x8
-#define TX_PTP_CSUM_OFFSET      0x28
-#define TX_PTP_TS_OFFSET        0x4C
-#define TX_PTP_CF_OFFSET        0x32
-
-/* XXV MAC Register Definitions */
-#define XXV_GT_RESET_OFFSET		0x00000000
-#define XXV_TC_OFFSET			0x0000000C
-#define XXV_RCW1_OFFSET			0x00000014
-#define XXV_JUM_OFFSET			0x00000018
-#define XXV_TICKREG_OFFSET		0x00000020
-#define XXV_STATRX_BLKLCK_OFFSET	0x0000040C
-#define XXV_USXGMII_AN_OFFSET		0x000000C8
-#define XXV_USXGMII_AN_STS_OFFSET	0x00000458
-#define XXV_STAT_GTWIZ_OFFSET		0x000004A0
-#define XXV_CONFIG_REVISION		0x00000024
-
-/* XXV MAC Register Mask Definitions */
-#define XXV_GT_RESET_MASK	BIT(0)
-#define XXV_TC_TX_MASK		BIT(0)
-#define XXV_RCW1_RX_MASK	BIT(0)
-#define XXV_RCW1_FCS_MASK	BIT(1)
-#define XXV_TC_FCS_MASK		BIT(1)
-#define XXV_MIN_JUM_MASK	GENMASK(7, 0)
-#define XXV_MAX_JUM_MASK	GENMASK(10, 8)
-#define XXV_RX_BLKLCK_MASK	BIT(0)
-#define XXV_TICKREG_STATEN_MASK BIT(0)
-#define XXV_MAC_MIN_PKT_LEN	64
-#define XXV_GTWIZ_RESET_DONE	(BIT(0) | BIT(1))
-#define XXV_MAJ_MASK		GENMASK(7, 0)
-#define XXV_MIN_MASK		GENMASK(15, 8)
-
-/* USXGMII Register Mask Definitions  */
-#define USXGMII_AN_EN		BIT(5)
-#define USXGMII_AN_RESET	BIT(6)
-#define USXGMII_AN_RESTART	BIT(7)
-#define USXGMII_EN		BIT(16)
-#define USXGMII_RATE_MASK	0x0E000700
-#define USXGMII_RATE_1G		0x04000200
-#define USXGMII_RATE_2G5	0x08000400
-#define USXGMII_RATE_10M	0x0
-#define USXGMII_RATE_100M	0x02000100
-#define USXGMII_RATE_5G		0x0A000500
-#define USXGMII_RATE_10G	0x06000300
-#define USXGMII_FD		BIT(28)
-#define USXGMII_LINK_STS	BIT(31)
-
-/* USXGMII AN STS register mask definitions */
-#define USXGMII_AN_STS_COMP_MASK	BIT(16)
-
-/* MCDMA Register Definitions */
-#define XMCDMA_CR_OFFSET	0x00
-#define XMCDMA_SR_OFFSET	0x04
-#define XMCDMA_CHEN_OFFSET	0x08
-#define XMCDMA_CHSER_OFFSET	0x0C
-#define XMCDMA_ERR_OFFSET	0x10
-#define XMCDMA_PKTDROP_OFFSET	0x14
-#define XMCDMA_TXWEIGHT0_OFFSET 0x18
-#define XMCDMA_TXWEIGHT1_OFFSET 0x1C
-#define XMCDMA_RXINT_SER_OFFSET 0x20
-#define XMCDMA_TXINT_SER_OFFSET 0x28
-
-#define XMCDMA_CHOBS1_OFFSET	0x440
-#define XMCDMA_CHOBS2_OFFSET	0x444
-#define XMCDMA_CHOBS3_OFFSET	0x448
-#define XMCDMA_CHOBS4_OFFSET	0x44C
-#define XMCDMA_CHOBS5_OFFSET	0x450
-#define XMCDMA_CHOBS6_OFFSET	0x454
-
-#define XMCDMA_CHAN_RX_OFFSET  0x500
-
-/* Per Channel Registers */
-#define XMCDMA_CHAN_CR_OFFSET(chan_id)		(0x40 + ((chan_id) - 1) * 0x40)
-#define XMCDMA_CHAN_SR_OFFSET(chan_id)		(0x44 + ((chan_id) - 1) * 0x40)
-#define XMCDMA_CHAN_CURDESC_OFFSET(chan_id)	(0x48 + ((chan_id) - 1) * 0x40)
-#define XMCDMA_CHAN_TAILDESC_OFFSET(chan_id)	(0x50 + ((chan_id) - 1) * 0x40)
-#define XMCDMA_CHAN_PKTDROP_OFFSET(chan_id)	(0x58 + ((chan_id) - 1) * 0x40)
-
-#define XMCDMA_RX_OFFSET	0x500
-
-/* MCDMA Mask registers */
-#define XMCDMA_CR_RUNSTOP_MASK		BIT(0) /* Start/stop DMA channel */
-#define XMCDMA_CR_RESET_MASK		BIT(2) /* Reset DMA engine */
-
-#define XMCDMA_SR_HALTED_MASK		BIT(0)
-#define XMCDMA_SR_IDLE_MASK		BIT(1)
-
-#define XMCDMA_IRQ_ERRON_OTHERQ_MASK	BIT(3)
-#define XMCDMA_IRQ_PKTDROP_MASK		BIT(4)
-#define XMCDMA_IRQ_IOC_MASK		BIT(5)
-#define XMCDMA_IRQ_DELAY_MASK		BIT(6)
-#define XMCDMA_IRQ_ERR_MASK		BIT(7)
-#define XMCDMA_IRQ_ALL_MASK		GENMASK(7, 5)
-#define XMCDMA_PKTDROP_COALESCE_MASK	GENMASK(15, 8)
-#define XMCDMA_COALESCE_MASK		GENMASK(23, 16)
-#define XMCDMA_DELAY_MASK		GENMASK(31, 24)
-
-#define XMCDMA_CHEN_MASK		GENMASK(7, 0)
-#define XMCDMA_CHID_MASK		GENMASK(7, 0)
-
-#define XMCDMA_ERR_INTERNAL_MASK	BIT(0)
-#define XMCDMA_ERR_SLAVE_MASK		BIT(1)
-#define XMCDMA_ERR_DECODE_MASK		BIT(2)
-#define XMCDMA_ERR_SG_INT_MASK		BIT(4)
-#define XMCDMA_ERR_SG_SLV_MASK		BIT(5)
-#define XMCDMA_ERR_SG_DEC_MASK		BIT(6)
-
-#define XMCDMA_PKTDROP_CNT_MASK		GENMASK(31, 0)
-
-#define XMCDMA_BD_CTRL_TXSOF_MASK	0x80000000 /* First tx packet */
-#define XMCDMA_BD_CTRL_TXEOF_MASK	0x40000000 /* Last tx packet */
-#define XMCDMA_BD_CTRL_ALL_MASK		0xC0000000 /* All control bits */
-#define XMCDMA_BD_STS_ALL_MASK		0xF0000000 /* All status bits */
-
-#define XMCDMA_COALESCE_SHIFT		16
-#define XMCDMA_DELAY_SHIFT		24
-#define XMCDMA_DFT_TX_THRESHOLD		1
-
-#define XMCDMA_TXWEIGHT_CH_MASK(chan_id)	GENMASK(((chan_id) * 4 + 3), \
-							(chan_id) * 4)
-#define XMCDMA_TXWEIGHT_CH_SHIFT(chan_id)	((chan_id) * 4)
-
-/* PTP Packet length */
-#define XAE_TX_PTP_LEN		16
-#define XXV_TX_PTP_LEN		12
-
-/* Macros used when AXI DMA h/w is configured without DRE */
-#define XAE_TX_BUFFERS		64
-#define XAE_MAX_PKT_LEN		8192
-
-/* MRMAC Register Definitions */
-/* Configuration Registers */
-#define MRMAC_REV_OFFSET		0x00000000
-#define MRMAC_RESET_OFFSET		0x00000004
-#define MRMAC_MODE_OFFSET		0x00000008
-#define MRMAC_CONFIG_TX_OFFSET		0x0000000C
-#define MRMAC_CONFIG_RX_OFFSET		0x00000010
-#define MRMAC_TICK_OFFSET		0x0000002C
-#define MRMAC_CFG1588_OFFSET	0x00000040
-
-/* Status Registers */
-#define MRMAC_TX_STS_OFFSET		0x00000740
-#define MRMAC_RX_STS_OFFSET		0x00000744
-#define MRMAC_TX_RT_STS_OFFSET		0x00000748
-#define MRMAC_RX_RT_STS_OFFSET		0x0000074C
-#define MRMAC_STATRX_BLKLCK_OFFSET	0x00000754
-#define MRMAC_STATRX_VALID_CTRL_OFFSET	0x000007B8
-
-/* Register bit masks */
-#define MRMAC_RX_SERDES_RST_MASK	(BIT(3) | BIT(2) | BIT(1) | BIT(0))
-#define MRMAC_TX_SERDES_RST_MASK	BIT(4)
-#define MRMAC_RX_RST_MASK		BIT(5)
-#define MRMAC_TX_RST_MASK		BIT(6)
-#define MRMAC_RX_AXI_RST_MASK		BIT(8)
-#define MRMAC_TX_AXI_RST_MASK		BIT(9)
-#define MRMAC_STS_ALL_MASK		0xFFFFFFFF
-
-#define MRMAC_RX_EN_MASK		BIT(0)
-#define MRMAC_RX_DEL_FCS_MASK		BIT(1)
-
-#define MRMAC_TX_EN_MASK		BIT(0)
-#define MRMAC_TX_INS_FCS_MASK		BIT(1)
-
-#define MRMAC_RX_BLKLCK_MASK		BIT(0)
-#define MRMAC_RX_STATUS_MASK		BIT(0)
-#define MRMAC_RX_VALID_MASK		BIT(0)
-
-#define MRMAC_CTL_DATA_RATE_MASK	GENMASK(2, 0)
-#define MRMAC_CTL_DATA_RATE_10G		0
-#define MRMAC_CTL_DATA_RATE_25G		1
-#define MRMAC_CTL_DATA_RATE_40G		2
-#define MRMAC_CTL_DATA_RATE_50G		3
-#define MRMAC_CTL_DATA_RATE_100G	4
-
-#define MRMAC_CTL_AXIS_CFG_MASK		GENMASK(11, 9)
-#define MRMAC_CTL_AXIS_CFG_SHIFT	9
-#define MRMAC_CTL_AXIS_CFG_10G_IND	1
-#define MRMAC_CTL_AXIS_CFG_25G_IND	1
-
-#define MRMAC_CTL_SERDES_WIDTH_MASK	GENMASK(6, 4)
-#define MRMAC_CTL_SERDES_WIDTH_SHIFT	4
-#define MRMAC_CTL_SERDES_WIDTH_10G	4
-#define MRMAC_CTL_SERDES_WIDTH_25G	6
-
-#define MRMAC_CTL_RATE_CFG_MASK		(MRMAC_CTL_DATA_RATE_MASK |	\
-					 MRMAC_CTL_AXIS_CFG_MASK |	\
-					 MRMAC_CTL_SERDES_WIDTH_MASK)
-
-#define MRMAC_CTL_PM_TICK_MASK		BIT(30)
-#define MRMAC_TICK_TRIGGER		BIT(0)
-#define MRMAC_ONE_STEP_EN		BIT(0)
-
-/* MRMAC GT wrapper registers */
-#define MRMAC_GT_PLL_OFFSET		0x0
-#define MRMAC_GT_PLL_STS_OFFSET		0x8
-#define MRMAC_GT_RATE_OFFSET		0x0
-#define MRMAC_GT_CTRL_OFFSET		0x8
-
-#define MRMAC_GT_PLL_RST_MASK		0x00030003
-#define MRMAC_GT_PLL_DONE_MASK		0xFF
-#define MRMAC_GT_RST_ALL_MASK		BIT(0)
-#define MRMAC_GT_RST_RX_MASK		BIT(1)
-#define MRMAC_GT_RST_TX_MASK		BIT(2)
-#define MRMAC_GT_10G_MASK		0x00000001
-#define MRMAC_GT_25G_MASK		0x00000002
-
-#define MRMAC_GT_LANE_OFFSET		BIT(16)
-#define MRMAC_MAX_GT_LANES		4
+/* Xilinx PCS/PMA PHY register for switching 1000BaseX or SGMII */
+#define XLNX_MII_STD_SELECT_REG		0x11
+#define XLNX_MII_STD_SELECT_SGMII	BIT(0)
+
 /**
  * struct axidma_bd - Axi Dma buffer descriptor layout
  * @next:         MM2S/S2MM Next Descriptor Pointer
- * @reserved1:    Reserved and not used for 32-bit
+ * @next_msb:     MM2S/S2MM Next Descriptor Pointer (high 32 bits)
  * @phys:         MM2S/S2MM Buffer Address
- * @reserved2:    Reserved and not used for 32-bit
+ * @phys_msb:     MM2S/S2MM Buffer Address (high 32 bits)
  * @reserved3:    Reserved and not used
  * @reserved4:    Reserved and not used
  * @cntrl:        MM2S/S2MM Control value
@@ -591,23 +358,12 @@
  * @app2:         MM2S/S2MM User Application Field 2.
  * @app3:         MM2S/S2MM User Application Field 3.
  * @app4:         MM2S/S2MM User Application Field 4.
- * @sw_id_offset: MM2S/S2MM Sw ID
- * @ptp_tx_skb:   If timestamping is enabled used for timestamping skb
- *		  Otherwise reserved.
- * @ptp_tx_ts_tag: Tag value of 2 step timestamping if timestamping is enabled
- *		   Otherwise reserved.
- * @tx_skb:	  Transmit skb address
- * @tx_desc_mapping: Tx Descriptor DMA mapping type.
  */
 struct axidma_bd {
-	phys_addr_t next;	/* Physical address of next buffer descriptor */
-#ifndef CONFIG_PHYS_ADDR_T_64BIT
-	u32 reserved1;
-#endif
-	phys_addr_t phys;
-#ifndef CONFIG_PHYS_ADDR_T_64BIT
-	u32 reserved2;
-#endif
+	u32 next;	/* Physical address of next buffer descriptor */
+	u32 next_msb;	/* high 32 bits for IP >= v7.1, reserved on older IP */
+	u32 phys;
+	u32 phys_msb;	/* for IP >= v7.1, reserved for older IP */
 	u32 reserved3;
 	u32 reserved4;
 	u32 cntrl;
@@ -616,98 +372,28 @@
 	u32 app1;	/* TX start << 16 | insert */
 	u32 app2;	/* TX csum seed */
 	u32 app3;
-	u32 app4;
-	phys_addr_t sw_id_offset; /* first unused field by h/w */
-	phys_addr_t ptp_tx_skb;
-	u32 ptp_tx_ts_tag;
-	phys_addr_t tx_skb;
-	u32 tx_desc_mapping;
+	u32 app4;   /* Last field used by HW */
+	struct sk_buff *skb;
 } __aligned(XAXIDMA_BD_MINIMUM_ALIGNMENT);
-/**
- * struct aximcdma_bd - Axi MCDMA buffer descriptor layout
- * @next:         MM2S/S2MM Next Descriptor Pointer
- * @reserved1:    Reserved and not used for 32-bit
- * @phys:         MM2S/S2MM Buffer Address
- * @reserved2:    Reserved and not used for 32-bit
- * @reserved3:    Reserved and not used
- * @cntrl:        MM2S/S2MM Control value
- * @status:       S2MM Status value
- * @sband_stats:  S2MM Sideband Status value
- *		  MM2S Status value
- * @app0:         MM2S/S2MM User Application Field 0.
- * @app1:         MM2S/S2MM User Application Field 1.
- * @app2:         MM2S/S2MM User Application Field 2.
- * @app3:         MM2S/S2MM User Application Field 3.
- * @app4:         MM2S/S2MM User Application Field 4.
- * @sw_id_offset: MM2S/S2MM Sw ID
- * @ptp_tx_skb:   If timestamping is enabled used for timestamping skb
- *		  Otherwise reserved.
- * @ptp_tx_ts_tag: Tag value of 2 step timestamping if timestamping is enabled
- *		   Otherwise reserved.
- * @tx_skb:	  Transmit skb address
- * @tx_desc_mapping: Tx Descriptor DMA mapping type.
- */
-struct aximcdma_bd {
-	phys_addr_t next;	/* Physical address of next buffer descriptor */
-#ifndef CONFIG_PHYS_ADDR_T_64BIT
-	u32 reserved1;
-#endif
-	phys_addr_t phys;
-#ifndef CONFIG_PHYS_ADDR_T_64BIT
-	u32 reserved2;
-#endif
-	u32 reserved3;
-	u32 cntrl;
-	u32 status;
-	u32 sband_stats;
-	u32 app0;
-	u32 app1;	/* TX start << 16 | insert */
-	u32 app2;	/* TX csum seed */
-	u32 app3;
-	u32 app4;
-	phys_addr_t sw_id_offset; /* first unused field by h/w */
-	phys_addr_t ptp_tx_skb;
-	u32 ptp_tx_ts_tag;
-	phys_addr_t tx_skb;
-	u32 tx_desc_mapping;
-} __aligned(XAXIDMA_BD_MINIMUM_ALIGNMENT);
 
 #define XAE_NUM_MISC_CLOCKS 3
-#define DESC_DMA_MAP_SINGLE 0
-#define DESC_DMA_MAP_PAGE 1
-
-#if defined(CONFIG_AXIENET_HAS_MCDMA)
-#define XAE_MAX_QUEUES		16
-#else
-#define XAE_MAX_QUEUES		1
-#endif
 
 /**
  * struct axienet_local - axienet private per device data
  * @ndev:	Pointer for net_device to which it will be attached.
  * @dev:	Pointer to device structure
  * @phy_node:	Pointer to device node structure
-<<<<<<< HEAD
-=======
  * @phylink:	Pointer to phylink instance
  * @phylink_config: phylink configuration settings
  * @pcs_phy:	Reference to PCS/PMA PHY if used
  * @pcs:	phylink pcs structure for PCS PHY
  * @switch_x_sgmii: Whether switchable 1000BaseX/SGMII mode is enabled in the core
->>>>>>> d82b0891
  * @axi_clk:	AXI4-Lite bus clock
  * @misc_clks:	Misc ethernet clocks (AXI4-Stream, Ref, MGT clocks)
  * @mii_bus:	Pointer to MII bus structure
  * @mii_clk_div: MII bus clock divider value
  * @regs_start: Resource start for axienet device addresses
  * @regs:	Base address for the axienet_local device address space
-<<<<<<< HEAD
- * @mcdma_regs:	Base address for the aximcdma device address space
- * @napi:	Napi Structure array for all dma queues
- * @num_tx_queues: Total number of Tx DMA queues
- * @num_rx_queues: Total number of Rx DMA queues
- * @dq:		DMA queues data
-=======
  * @dma_regs:	Base address for the axidma device address space
  * @napi_rx:	NAPI RX control structure
  * @rx_dma_cr:  Nominal content of RX DMA control register
@@ -735,32 +421,9 @@
  * @tx_irq:	Axidma TX IRQ number
  * @rx_irq:	Axidma RX IRQ number
  * @eth_irq:	Ethernet core IRQ number
->>>>>>> d82b0891
  * @phy_mode:	Phy type to identify between MII/GMII/RGMII/SGMII/1000 Base-X
- * @master:	Master endpoint
- * @slaves:	Front panel ports
- * @timer_priv: PTP timer private data pointer
- * @ptp_tx_irq: PTP tx irq
- * @ptp_rx_irq: PTP rx irq
- * @rtc_irq:	PTP RTC irq
- * @qbv_irq:	QBV shed irq
- * @ptp_ts_type: ptp time stamp type - 1 or 2 step mode
- * @ptp_rx_hw_pointer: ptp rx hw pointer
- * @ptp_rx_sw_pointer: ptp rx sw pointer
- * @ptp_txq:	PTP tx queue header
- * @tx_tstamp_work: PTP timestamping work queue
- * @qbv_regs:	pointer to qbv registers base address
- * @ptp_tx_lock: PTP tx lock
- * @dma_err_tasklet: Tasklet structure to process Axi DMA errors
- * @eth_irq:	Axi Ethernet IRQ number
  * @options:	AxiEthernet option word
- * @last_link:	Phy link state in which the PHY was negotiated earlier
  * @features:	Stores the extended features supported by the axienet hw
-<<<<<<< HEAD
- * @tx_bd_num:	Number of TX buffer descriptors.
- * @rx_bd_num:	Number of RX buffer descriptors.
-=======
->>>>>>> d82b0891
  * @max_frm_size: Stores the maximum size of the frame that can be that
  *		  Txed/Rxed in the existing hardware. If jumbo option is
  *		  supported, the maximum frame size would be 9k. Else it is
@@ -771,46 +434,12 @@
  * @coalesce_count_rx:	Store the irq coalesce on RX side.
  * @coalesce_usec_rx:	IRQ coalesce delay for RX
  * @coalesce_count_tx:	Store the irq coalesce on TX side.
-<<<<<<< HEAD
- * @phy_flags:	Phy interface flags.
- * @eth_hasnobuf: Ethernet is configured in Non buf mode.
- * @eth_hasptp: Ethernet is configured for ptp.
- * @axienet_config: Ethernet config structure
- * @tx_ts_regs:	  Base address for the axififo device address space.
- * @rx_ts_regs:	  Base address for the rx axififo device address space.
- * @tstamp_config: Hardware timestamp config structure.
- * @tx_ptpheader: Stores the tx ptp header.
- * @aclk: AXI4-Lite clock for ethernet and dma.
- * @eth_sclk: AXI4-Stream interface clock.
- * @eth_refclk: Stable clock used by signal delay primitives and transceivers.
- * @eth_dclk: Dynamic Reconfiguration Port(DRP) clock.
- * @dma_sg_clk: DMA Scatter Gather Clock.
- * @dma_rx_clk: DMA S2MM Primary Clock.
- * @dma_tx_clk: DMA MM2S Primary Clock.
- * @qnum:     Axi Ethernet queue number to be operate on.
- * @chan_num: MCDMA Channel number to be operate on.
- * @chan_id:  MCMDA Channel id used in conjunction with weight parameter.
- * @weight:   MCDMA Channel weight value to be configured for.
- * @dma_mask: Specify the width of the DMA address space.
- * @usxgmii_rate: USXGMII PHY speed.
- * @mrmac_rate: MRMAC speed.
- * @gt_pll: Common GT PLL mask control register space.
- * @gt_ctrl: GT speed and reset control register space.
- * @phc_index: Index to corresponding PTP clock used.
- * @gt_lane: MRMAC GT lane index used.
- * @ptp_os_cf: CF TS of PTP PDelay req for one step usage.
- * @xxv_ip_version: XXV IP version
-=======
  * @coalesce_usec_tx:	IRQ coalesce delay for TX
->>>>>>> d82b0891
  */
 struct axienet_local {
 	struct net_device *ndev;
 	struct device *dev;
 
-<<<<<<< HEAD
-	struct device_node *phy_node;
-=======
 	struct phylink *phylink;
 	struct phylink_config phylink_config;
 
@@ -818,7 +447,6 @@
 	struct phylink_pcs pcs;
 
 	bool switch_x_sgmii;
->>>>>>> d82b0891
 
 	struct clk *axi_clk;
 	struct clk_bulk_data misc_clks[XAE_NUM_MISC_CLOCKS];
@@ -828,16 +456,8 @@
 
 	resource_size_t regs_start;
 	void __iomem *regs;
-	void __iomem *mcdma_regs;
-
-<<<<<<< HEAD
-	struct tasklet_struct dma_err_tasklet[XAE_MAX_QUEUES];
-	struct napi_struct napi[XAE_MAX_QUEUES];	/* NAPI Structure */
-
-	u16    num_tx_queues;	/* Number of TX DMA queues */
-	u16    num_rx_queues;	/* Number of RX DMA queues */
-	struct axienet_dma_q *dq[XAE_MAX_QUEUES];	/* DMA queue data*/
-=======
+	void __iomem *dma_regs;
+
 	struct napi_struct napi_rx;
 	u32 rx_dma_cr;
 	struct axidma_bd *rx_bd_v;
@@ -860,23 +480,15 @@
 	struct u64_stats_sync tx_stat_sync;
 
 	struct work_struct dma_err_task;
->>>>>>> d82b0891
-
+
+	int tx_irq;
+	int rx_irq;
+	int eth_irq;
 	phy_interface_t phy_mode;
 
-	spinlock_t ptp_tx_lock;		/* PTP tx lock*/
-	int eth_irq;
-
-	u32 options;			/* Current options word */
-	u32 last_link;
+	u32 options;
 	u32 features;
 
-<<<<<<< HEAD
-	u16 tx_bd_num;
-	u32 rx_bd_num;
-
-=======
->>>>>>> d82b0891
 	u32 max_frm_size;
 	u32 rxmem;
 
@@ -886,154 +498,11 @@
 	u32 coalesce_count_rx;
 	u32 coalesce_usec_rx;
 	u32 coalesce_count_tx;
-<<<<<<< HEAD
-	u32 phy_flags;
-	bool eth_hasnobuf;
-	bool eth_hasptp;
-	const struct axienet_config *axienet_config;
-
-#if defined(CONFIG_XILINX_AXI_EMAC_HWTSTAMP)
-	void __iomem *tx_ts_regs;
-	void __iomem *rx_ts_regs;
-	struct hwtstamp_config tstamp_config;
-	u8 *tx_ptpheader;
-#endif
-	struct clk *aclk;
-	struct clk *eth_sclk;
-	struct clk *eth_refclk;
-	struct clk *eth_dclk;
-	struct clk *dma_sg_clk;
-	struct clk *dma_rx_clk;
-	struct clk *dma_tx_clk;
-
-	/* MCDMA Fields */
-	int qnum[XAE_MAX_QUEUES];
-	int chan_num[XAE_MAX_QUEUES];
-	/* WRR Fields */
-	u16 chan_id;
-	u16 weight;
-
-	u8 dma_mask;
-	u32 usxgmii_rate;
-
-	u32 mrmac_rate;		/* MRMAC speed */
-	void __iomem *gt_pll;	/* Common GT PLL mask control register space */
-	void __iomem *gt_ctrl;	/* GT speed and reset control register space */
-	u32 phc_index;		/* Index to corresponding PTP clock used  */
-	u32 gt_lane;		/* MRMAC GT lane index used */
-	u64 ptp_os_cf;		/* CF TS of PTP PDelay req for one step usage */
-	u32 xxv_ip_version;
-=======
 	u32 coalesce_usec_tx;
->>>>>>> d82b0891
 };
 
 /**
- * struct axienet_dma_q - axienet private per dma queue data
- * @lp:		Parent pointer
- * @dma_regs:	Base address for the axidma device address space
- * @tx_irq:	Axidma TX IRQ number
- * @rx_irq:	Axidma RX IRQ number
- * @tx_lock:	Spin lock for tx path
- * @rx_lock:	Spin lock for tx path
- * @tx_bd_v:	Virtual address of the TX buffer descriptor ring
- * @tx_bd_p:	Physical address(start address) of the TX buffer descr. ring
- * @rx_bd_v:	Virtual address of the RX buffer descriptor ring
- * @rx_bd_p:	Physical address(start address) of the RX buffer descr. ring
- * @tx_buf:	Virtual address of the Tx buffer pool used by the driver when
- *		DMA h/w is configured without DRE.
- * @tx_bufs:	Virutal address of the Tx buffer address.
- * @tx_bufs_dma: Physical address of the Tx buffer address used by the driver
- *		 when DMA h/w is configured without DRE.
- * @eth_hasdre: Tells whether DMA h/w is configured with dre or not.
- * @tx_bd_ci:	Stores the index of the Tx buffer descriptor in the ring being
- *		accessed currently. Used while alloc. BDs before a TX starts
- * @tx_bd_tail:	Stores the index of the Tx buffer descriptor in the ring being
- *		accessed currently. Used while processing BDs after the TX
- *		completed.
- * @rx_bd_ci:	Stores the index of the Rx buffer descriptor in the ring being
- *		accessed currently.
- * @flags:      MCDMA management channel flags
- * @chan_id:    MCDMA channel to operate on.
- * @rx_offset:	MCDMA S2MM channel starting offset.
- * @txq_bd_v:	Virtual address of the MCDMA TX buffer descriptor ring
- * @rxq_bd_v:	Virtual address of the MCDMA RX buffer descriptor ring
- * @tx_packets: Number of transmit packets processed by the dma queue.
- * @tx_bytes:   Number of transmit bytes processed by the dma queue.
- * @rx_packets: Number of receive packets processed by the dma queue.
- * @rx_bytes:	Number of receive bytes processed by the dma queue.
- */
-struct axienet_dma_q {
-	struct axienet_local	*lp; /* parent */
-	void __iomem *dma_regs;
-
-	int tx_irq;
-	int rx_irq;
-
-	spinlock_t tx_lock;		/* tx lock */
-	spinlock_t rx_lock;		/* rx lock */
-
-	/* Buffer descriptors */
-	struct axidma_bd *tx_bd_v;
-	struct axidma_bd *rx_bd_v;
-	dma_addr_t rx_bd_p;
-	dma_addr_t tx_bd_p;
-
-	unsigned char *tx_buf[XAE_TX_BUFFERS];
-	unsigned char *tx_bufs;
-	dma_addr_t tx_bufs_dma;
-	bool eth_hasdre;
-
-	u32 tx_bd_ci;
-	u32 rx_bd_ci;
-	u32 tx_bd_tail;
-
-	/* MCDMA fields */
-	u16 chan_id;
-	u32 rx_offset;
-	struct aximcdma_bd *txq_bd_v;
-	struct aximcdma_bd *rxq_bd_v;
-
-	unsigned long tx_packets;
-	unsigned long tx_bytes;
-	unsigned long rx_packets;
-	unsigned long rx_bytes;
-};
-
-#define AXIENET_ETHTOOLS_SSTATS_LEN 6
-#define AXIENET_TX_SSTATS_LEN(lp) ((lp)->num_tx_queues * 2)
-#define AXIENET_RX_SSTATS_LEN(lp) ((lp)->num_rx_queues * 2)
-
-/**
- * enum axienet_ip_type - AXIENET IP/MAC type.
- *
- * @XAXIENET_1G:	 IP is 1G MAC
- * @XAXIENET_2_5G:	 IP type is 2.5G MAC.
- * @XAXIENET_LEGACY_10G: IP type is legacy 10G MAC.
- * @XAXIENET_10G_25G:	 IP type is 10G/25G MAC(XXV MAC).
- * @XAXIENET_MRMAC:	 IP type is hardened Multi Rate MAC (MRMAC).
- *
- */
-enum axienet_ip_type {
-	XAXIENET_1G = 0,
-	XAXIENET_2_5G,
-	XAXIENET_LEGACY_10G,
-	XAXIENET_10G_25G,
-	XAXIENET_MRMAC,
-};
-
-struct axienet_config {
-	enum axienet_ip_type mactype;
-	void (*setoptions)(struct net_device *ndev, u32 options);
-	int (*clk_init)(struct platform_device *pdev, struct clk **axi_aclk,
-			struct clk **axis_clk, struct clk **ref_clk,
-			struct clk **dclk);
-	u32 tx_ptplen;
-	u8 ts_header_len;
-};
-
-/**
- * struct axienet_option - Used to set axi ethernet hardware options
+ * struct axiethernet_option - Used to set axi ethernet hardware options
  * @opt:	Option to be set.
  * @reg:	Register offset to be written for setting the option
  * @m_or:	Mask to be ORed for setting the option in the register
@@ -1043,17 +512,6 @@
 	u32 reg;
 	u32 m_or;
 };
-
-struct xxvenet_option {
-	u32 opt;
-	u32 reg;
-	u32 m_or;
-};
-
-extern void __iomem *mrmac_gt_pll;
-extern void __iomem *mrmac_gt_ctrl;
-extern int mrmac_pll_reg;
-extern int mrmac_pll_rst;
 
 /**
  * axienet_ior - Memory mapped Axi Ethernet register read
@@ -1074,6 +532,18 @@
 	return axienet_ior(lp, XAE_MDIO_MCR_OFFSET);
 }
 
+static inline void axienet_lock_mii(struct axienet_local *lp)
+{
+	if (lp->mii_bus)
+		mutex_lock(&lp->mii_bus->mdio_lock);
+}
+
+static inline void axienet_unlock_mii(struct axienet_local *lp)
+{
+	if (lp->mii_bus)
+		mutex_unlock(&lp->mii_bus->mdio_lock);
+}
+
 /**
  * axienet_iow - Memory mapped Axi Ethernet register write
  * @lp:         Pointer to axienet local structure
@@ -1090,138 +560,6 @@
 }
 
 /**
-<<<<<<< HEAD
- * axienet_get_mrmac_blocklock - Write to Clear MRMAC RX block lock status register
- * and read the latest status
- * @lp:         Pointer to axienet local structure
- *
- * Return: The contents of the Contents of MRMAC RX block lock status register
- */
-
-static inline u32 axienet_get_mrmac_blocklock(struct axienet_local *lp)
-{
-	axienet_iow(lp, MRMAC_STATRX_BLKLCK_OFFSET, MRMAC_STS_ALL_MASK);
-	return axienet_ior(lp, MRMAC_STATRX_BLKLCK_OFFSET);
-}
-
-/**
- * axienet_get_mrmac_rx_status - Write to Clear MRMAC RX status register
- * and read the latest status
- * @lp:		Pointer to axienet local structure
- *
- * Return: The contents of the Contents of MRMAC RX status register
- */
-
-static inline u32 axienet_get_mrmac_rx_status(struct axienet_local *lp)
-{
-	axienet_iow(lp, MRMAC_RX_STS_OFFSET, MRMAC_STS_ALL_MASK);
-	return axienet_ior(lp, MRMAC_RX_STS_OFFSET);
-}
-
-#ifdef CONFIG_XILINX_AXI_EMAC_HWTSTAMP
-/**
- * axienet_txts_ior - Memory mapped AXI FIFO MM S register read
- * @lp:         Pointer to axienet_local structure
- * @reg:     Address offset from the base address of AXI FIFO MM S
- *              core
- *
- * Return: the contents of the AXI FIFO MM S register
- */
-
-static inline u32 axienet_txts_ior(struct axienet_local *lp, off_t reg)
-{
-	return ioread32(lp->tx_ts_regs + reg);
-}
-
-/**
- * axienet_txts_iow - Memory mapper AXI FIFO MM S register write
- * @lp:         Pointer to axienet_local structure
- * @reg:     Address offset from the base address of AXI FIFO MM S
- *              core.
- * @value:      Value to be written into the AXI FIFO MM S register
- */
-static inline void axienet_txts_iow(struct  axienet_local *lp, off_t reg,
-				    u32 value)
-{
-	iowrite32(value, (lp->tx_ts_regs + reg));
-}
-
-/**
- * axienet_rxts_ior - Memory mapped AXI FIFO MM S register read
- * @lp:         Pointer to axienet_local structure
- * @reg:     Address offset from the base address of AXI FIFO MM S
- *              core
- *
- * Return: the contents of the AXI FIFO MM S register
- */
-
-static inline u32 axienet_rxts_ior(struct axienet_local *lp, off_t reg)
-{
-	return ioread32(lp->rx_ts_regs + reg);
-}
-
-/**
- * axienet_rxts_iow - Memory mapper AXI FIFO MM S register write
- * @lp:         Pointer to axienet_local structure
- * @reg:     Address offset from the base address of AXI FIFO MM S
- *              core.
- * @value:      Value to be written into the AXI FIFO MM S register
- */
-static inline void axienet_rxts_iow(struct  axienet_local *lp, off_t reg,
-				    u32 value)
-{
-	iowrite32(value, (lp->rx_ts_regs + reg));
-}
-#endif
-
-/**
- * axienet_dma_in32 - Memory mapped Axi DMA register read
- * @q:		Pointer to DMA queue structure
- * @reg:	Address offset from the base address of the Axi DMA core
- *
- * Return: The contents of the Axi DMA register
- *
- * This function returns the contents of the corresponding Axi DMA register.
- */
-static inline u32 axienet_dma_in32(struct axienet_dma_q *q, off_t reg)
-{
-	return ioread32(q->dma_regs + reg);
-}
-
-/**
- * axienet_dma_out32 - Memory mapped Axi DMA register write.
- * @q:		Pointer to DMA queue structure
- * @reg:	Address offset from the base address of the Axi DMA core
- * @value:	Value to be written into the Axi DMA register
- *
- * This function writes the desired value into the corresponding Axi DMA
- * register.
- */
-static inline void axienet_dma_out32(struct axienet_dma_q *q,
-				     off_t reg, u32 value)
-{
-	iowrite32(value, q->dma_regs + reg);
-}
-
-/**
- * axienet_dma_bdout - Memory mapped Axi DMA register Buffer Descriptor write.
- * @q:		Pointer to DMA queue structure
- * @reg:	Address offset from the base address of the Axi DMA core
- * @value:	Value to be written into the Axi DMA register
- *
- * This function writes the desired value into the corresponding Axi DMA
- * register.
- */
-static inline void axienet_dma_bdout(struct axienet_dma_q *q,
-				     off_t reg, dma_addr_t value)
-{
-#if defined(CONFIG_PHYS_ADDR_T_64BIT)
-	writeq(value, (q->dma_regs + reg));
-#else
-	writel(value, (q->dma_regs + reg));
-#endif
-}
-=======
  * axienet_dma_out32 - Memory mapped Axi DMA register write.
  * @lp:		Pointer to axienet local structure
  * @reg:	Address offset from the base address of the Axi DMA core
@@ -1272,65 +610,10 @@
 
 #endif /* CONFIG_64BIT */
 
->>>>>>> d82b0891
 /* Function prototypes visible in xilinx_axienet_mdio.c for other files */
 int axienet_mdio_enable(struct axienet_local *lp);
 void axienet_mdio_disable(struct axienet_local *lp);
 int axienet_mdio_setup(struct axienet_local *lp);
 void axienet_mdio_teardown(struct axienet_local *lp);
-void axienet_adjust_link(struct net_device *ndev);
-
-int axienet_mdio_wait_until_ready(struct axienet_local *lp);
-void __maybe_unused axienet_bd_free(struct net_device *ndev,
-				    struct axienet_dma_q *q);
-int __maybe_unused axienet_dma_q_init(struct net_device *ndev,
-				      struct axienet_dma_q *q);
-void axienet_dma_err_handler(unsigned long data);
-irqreturn_t __maybe_unused axienet_tx_irq(int irq, void *_ndev);
-irqreturn_t __maybe_unused axienet_rx_irq(int irq, void *_ndev);
-void axienet_start_xmit_done(struct net_device *ndev, struct axienet_dma_q *q);
-void axienet_dma_bd_release(struct net_device *ndev);
-void __axienet_device_reset(struct axienet_dma_q *q);
-void axienet_set_mac_address(struct net_device *ndev, const void *address);
-void axienet_set_multicast_list(struct net_device *ndev);
-int xaxienet_rx_poll(struct napi_struct *napi, int quota);
-void axienet_setoptions(struct net_device *ndev, u32 options);
-int axienet_queue_xmit(struct sk_buff *skb, struct net_device *ndev,
-		       u16 map);
-
-#if defined(CONFIG_AXIENET_HAS_MCDMA)
-int __maybe_unused axienet_mcdma_rx_q_init(struct net_device *ndev,
-					   struct axienet_dma_q *q);
-int __maybe_unused axienet_mcdma_tx_q_init(struct net_device *ndev,
-					   struct axienet_dma_q *q);
-void __maybe_unused axienet_mcdma_tx_bd_free(struct net_device *ndev,
-					     struct axienet_dma_q *q);
-void __maybe_unused axienet_mcdma_rx_bd_free(struct net_device *ndev,
-					     struct axienet_dma_q *q);
-irqreturn_t __maybe_unused axienet_mcdma_tx_irq(int irq, void *_ndev);
-irqreturn_t __maybe_unused axienet_mcdma_rx_irq(int irq, void *_ndev);
-void __maybe_unused axienet_mcdma_err_handler(unsigned long data);
-void axienet_strings(struct net_device *ndev, u32 sset, u8 *data);
-int axienet_sset_count(struct net_device *ndev, int sset);
-void axienet_get_stats(struct net_device *ndev,
-		       struct ethtool_stats *stats,
-		       u64 *data);
-int axeinet_mcdma_create_sysfs(struct kobject *kobj);
-void axeinet_mcdma_remove_sysfs(struct kobject *kobj);
-int __maybe_unused axienet_mcdma_tx_probe(struct platform_device *pdev,
-					  struct device_node *np,
-					  struct axienet_local *lp);
-int __maybe_unused axienet_mcdma_rx_probe(struct platform_device *pdev,
-					  struct axienet_local *lp,
-					  struct net_device *ndev);
-#endif
-
-#ifdef CONFIG_AXIENET_HAS_MCDMA
-void axienet_tx_hwtstamp(struct axienet_local *lp,
-			 struct aximcdma_bd *cur_p);
-#else
-void axienet_tx_hwtstamp(struct axienet_local *lp,
-			 struct axidma_bd *cur_p);
-#endif
 
 #endif /* XILINX_AXI_ENET_H */