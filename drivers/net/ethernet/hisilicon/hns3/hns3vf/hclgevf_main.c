// SPDX-License-Identifier: GPL-2.0+
// Copyright (c) 2016-2017 Hisilicon Limited.

#include <linux/etherdevice.h>
#include <linux/iopoll.h>
#include <net/rtnetlink.h>
#include "hclgevf_cmd.h"
#include "hclgevf_main.h"
#include "hclge_mbx.h"
#include "hnae3.h"

#define HCLGEVF_NAME	"hclgevf"

#define HCLGEVF_RESET_MAX_FAIL_CNT	5

static int hclgevf_reset_hdev(struct hclgevf_dev *hdev);
static struct hnae3_ae_algo ae_algovf;

static const struct pci_device_id ae_algovf_pci_tbl[] = {
	{PCI_VDEVICE(HUAWEI, HNAE3_DEV_ID_100G_VF), 0},
	{PCI_VDEVICE(HUAWEI, HNAE3_DEV_ID_100G_RDMA_DCB_PFC_VF), 0},
	/* required last entry */
	{0, }
};

static const u8 hclgevf_hash_key[] = {
	0x6D, 0x5A, 0x56, 0xDA, 0x25, 0x5B, 0x0E, 0xC2,
	0x41, 0x67, 0x25, 0x3D, 0x43, 0xA3, 0x8F, 0xB0,
	0xD0, 0xCA, 0x2B, 0xCB, 0xAE, 0x7B, 0x30, 0xB4,
	0x77, 0xCB, 0x2D, 0xA3, 0x80, 0x30, 0xF2, 0x0C,
	0x6A, 0x42, 0xB7, 0x3B, 0xBE, 0xAC, 0x01, 0xFA
};

MODULE_DEVICE_TABLE(pci, ae_algovf_pci_tbl);

static const u32 cmdq_reg_addr_list[] = {HCLGEVF_CMDQ_TX_ADDR_L_REG,
					 HCLGEVF_CMDQ_TX_ADDR_H_REG,
					 HCLGEVF_CMDQ_TX_DEPTH_REG,
					 HCLGEVF_CMDQ_TX_TAIL_REG,
					 HCLGEVF_CMDQ_TX_HEAD_REG,
					 HCLGEVF_CMDQ_RX_ADDR_L_REG,
					 HCLGEVF_CMDQ_RX_ADDR_H_REG,
					 HCLGEVF_CMDQ_RX_DEPTH_REG,
					 HCLGEVF_CMDQ_RX_TAIL_REG,
					 HCLGEVF_CMDQ_RX_HEAD_REG,
					 HCLGEVF_VECTOR0_CMDQ_SRC_REG,
					 HCLGEVF_CMDQ_INTR_STS_REG,
					 HCLGEVF_CMDQ_INTR_EN_REG,
					 HCLGEVF_CMDQ_INTR_GEN_REG};

static const u32 common_reg_addr_list[] = {HCLGEVF_MISC_VECTOR_REG_BASE,
					   HCLGEVF_RST_ING,
					   HCLGEVF_GRO_EN_REG};

static const u32 ring_reg_addr_list[] = {HCLGEVF_RING_RX_ADDR_L_REG,
					 HCLGEVF_RING_RX_ADDR_H_REG,
					 HCLGEVF_RING_RX_BD_NUM_REG,
					 HCLGEVF_RING_RX_BD_LENGTH_REG,
					 HCLGEVF_RING_RX_MERGE_EN_REG,
					 HCLGEVF_RING_RX_TAIL_REG,
					 HCLGEVF_RING_RX_HEAD_REG,
					 HCLGEVF_RING_RX_FBD_NUM_REG,
					 HCLGEVF_RING_RX_OFFSET_REG,
					 HCLGEVF_RING_RX_FBD_OFFSET_REG,
					 HCLGEVF_RING_RX_STASH_REG,
					 HCLGEVF_RING_RX_BD_ERR_REG,
					 HCLGEVF_RING_TX_ADDR_L_REG,
					 HCLGEVF_RING_TX_ADDR_H_REG,
					 HCLGEVF_RING_TX_BD_NUM_REG,
					 HCLGEVF_RING_TX_PRIORITY_REG,
					 HCLGEVF_RING_TX_TC_REG,
					 HCLGEVF_RING_TX_MERGE_EN_REG,
					 HCLGEVF_RING_TX_TAIL_REG,
					 HCLGEVF_RING_TX_HEAD_REG,
					 HCLGEVF_RING_TX_FBD_NUM_REG,
					 HCLGEVF_RING_TX_OFFSET_REG,
					 HCLGEVF_RING_TX_EBD_NUM_REG,
					 HCLGEVF_RING_TX_EBD_OFFSET_REG,
					 HCLGEVF_RING_TX_BD_ERR_REG,
					 HCLGEVF_RING_EN_REG};

static const u32 tqp_intr_reg_addr_list[] = {HCLGEVF_TQP_INTR_CTRL_REG,
					     HCLGEVF_TQP_INTR_GL0_REG,
					     HCLGEVF_TQP_INTR_GL1_REG,
					     HCLGEVF_TQP_INTR_GL2_REG,
					     HCLGEVF_TQP_INTR_RL_REG};

static struct hclgevf_dev *hclgevf_ae_get_hdev(struct hnae3_handle *handle)
{
	if (!handle->client)
		return container_of(handle, struct hclgevf_dev, nic);
	else if (handle->client->type == HNAE3_CLIENT_ROCE)
		return container_of(handle, struct hclgevf_dev, roce);
	else
		return container_of(handle, struct hclgevf_dev, nic);
}

static int hclgevf_tqps_update_stats(struct hnae3_handle *handle)
{
	struct hnae3_knic_private_info *kinfo = &handle->kinfo;
	struct hclgevf_dev *hdev = hclgevf_ae_get_hdev(handle);
	struct hclgevf_desc desc;
	struct hclgevf_tqp *tqp;
	int status;
	int i;

	for (i = 0; i < kinfo->num_tqps; i++) {
		tqp = container_of(kinfo->tqp[i], struct hclgevf_tqp, q);
		hclgevf_cmd_setup_basic_desc(&desc,
					     HCLGEVF_OPC_QUERY_RX_STATUS,
					     true);

		desc.data[0] = cpu_to_le32(tqp->index & 0x1ff);
		status = hclgevf_cmd_send(&hdev->hw, &desc, 1);
		if (status) {
			dev_err(&hdev->pdev->dev,
				"Query tqp stat fail, status = %d,queue = %d\n",
				status,	i);
			return status;
		}
		tqp->tqp_stats.rcb_rx_ring_pktnum_rcd +=
			le32_to_cpu(desc.data[1]);

		hclgevf_cmd_setup_basic_desc(&desc, HCLGEVF_OPC_QUERY_TX_STATUS,
					     true);

		desc.data[0] = cpu_to_le32(tqp->index & 0x1ff);
		status = hclgevf_cmd_send(&hdev->hw, &desc, 1);
		if (status) {
			dev_err(&hdev->pdev->dev,
				"Query tqp stat fail, status = %d,queue = %d\n",
				status, i);
			return status;
		}
		tqp->tqp_stats.rcb_tx_ring_pktnum_rcd +=
			le32_to_cpu(desc.data[1]);
	}

	return 0;
}

static u64 *hclgevf_tqps_get_stats(struct hnae3_handle *handle, u64 *data)
{
	struct hnae3_knic_private_info *kinfo = &handle->kinfo;
	struct hclgevf_tqp *tqp;
	u64 *buff = data;
	int i;

	for (i = 0; i < kinfo->num_tqps; i++) {
		tqp = container_of(kinfo->tqp[i], struct hclgevf_tqp, q);
		*buff++ = tqp->tqp_stats.rcb_tx_ring_pktnum_rcd;
	}
	for (i = 0; i < kinfo->num_tqps; i++) {
		tqp = container_of(kinfo->tqp[i], struct hclgevf_tqp, q);
		*buff++ = tqp->tqp_stats.rcb_rx_ring_pktnum_rcd;
	}

	return buff;
}

static int hclgevf_tqps_get_sset_count(struct hnae3_handle *handle, int strset)
{
	struct hnae3_knic_private_info *kinfo = &handle->kinfo;

	return kinfo->num_tqps * 2;
}

static u8 *hclgevf_tqps_get_strings(struct hnae3_handle *handle, u8 *data)
{
	struct hnae3_knic_private_info *kinfo = &handle->kinfo;
	u8 *buff = data;
	int i = 0;

	for (i = 0; i < kinfo->num_tqps; i++) {
		struct hclgevf_tqp *tqp = container_of(kinfo->tqp[i],
						       struct hclgevf_tqp, q);
		snprintf(buff, ETH_GSTRING_LEN, "txq%d_pktnum_rcd",
			 tqp->index);
		buff += ETH_GSTRING_LEN;
	}

	for (i = 0; i < kinfo->num_tqps; i++) {
		struct hclgevf_tqp *tqp = container_of(kinfo->tqp[i],
						       struct hclgevf_tqp, q);
		snprintf(buff, ETH_GSTRING_LEN, "rxq%d_pktnum_rcd",
			 tqp->index);
		buff += ETH_GSTRING_LEN;
	}

	return buff;
}

static void hclgevf_update_stats(struct hnae3_handle *handle,
				 struct net_device_stats *net_stats)
{
	struct hclgevf_dev *hdev = hclgevf_ae_get_hdev(handle);
	int status;

	status = hclgevf_tqps_update_stats(handle);
	if (status)
		dev_err(&hdev->pdev->dev,
			"VF update of TQPS stats fail, status = %d.\n",
			status);
}

static int hclgevf_get_sset_count(struct hnae3_handle *handle, int strset)
{
	if (strset == ETH_SS_TEST)
		return -EOPNOTSUPP;
	else if (strset == ETH_SS_STATS)
		return hclgevf_tqps_get_sset_count(handle, strset);

	return 0;
}

static void hclgevf_get_strings(struct hnae3_handle *handle, u32 strset,
				u8 *data)
{
	u8 *p = (char *)data;

	if (strset == ETH_SS_STATS)
		p = hclgevf_tqps_get_strings(handle, p);
}

static void hclgevf_get_stats(struct hnae3_handle *handle, u64 *data)
{
	hclgevf_tqps_get_stats(handle, data);
}

static int hclgevf_get_tc_info(struct hclgevf_dev *hdev)
{
	u8 resp_msg;
	int status;

	status = hclgevf_send_mbx_msg(hdev, HCLGE_MBX_GET_TCINFO, 0, NULL, 0,
				      true, &resp_msg, sizeof(resp_msg));
	if (status) {
		dev_err(&hdev->pdev->dev,
			"VF request to get TC info from PF failed %d",
			status);
		return status;
	}

	hdev->hw_tc_map = resp_msg;

	return 0;
}

static int hclgevf_get_port_base_vlan_filter_state(struct hclgevf_dev *hdev)
{
	struct hnae3_handle *nic = &hdev->nic;
	u8 resp_msg;
	int ret;

	ret = hclgevf_send_mbx_msg(hdev, HCLGE_MBX_SET_VLAN,
				   HCLGE_MBX_GET_PORT_BASE_VLAN_STATE,
				   NULL, 0, true, &resp_msg, sizeof(u8));
	if (ret) {
		dev_err(&hdev->pdev->dev,
			"VF request to get port based vlan state failed %d",
			ret);
		return ret;
	}

	nic->port_base_vlan_state = resp_msg;

	return 0;
}

static int hclgevf_get_queue_info(struct hclgevf_dev *hdev)
{
#define HCLGEVF_TQPS_RSS_INFO_LEN	6
	u8 resp_msg[HCLGEVF_TQPS_RSS_INFO_LEN];
	int status;

	status = hclgevf_send_mbx_msg(hdev, HCLGE_MBX_GET_QINFO, 0, NULL, 0,
				      true, resp_msg,
				      HCLGEVF_TQPS_RSS_INFO_LEN);
	if (status) {
		dev_err(&hdev->pdev->dev,
			"VF request to get tqp info from PF failed %d",
			status);
		return status;
	}

	memcpy(&hdev->num_tqps, &resp_msg[0], sizeof(u16));
	memcpy(&hdev->rss_size_max, &resp_msg[2], sizeof(u16));
	memcpy(&hdev->rx_buf_len, &resp_msg[4], sizeof(u16));

	return 0;
}

static int hclgevf_get_queue_depth(struct hclgevf_dev *hdev)
{
#define HCLGEVF_TQPS_DEPTH_INFO_LEN	4
	u8 resp_msg[HCLGEVF_TQPS_DEPTH_INFO_LEN];
	int ret;

	ret = hclgevf_send_mbx_msg(hdev, HCLGE_MBX_GET_QDEPTH, 0, NULL, 0,
				   true, resp_msg,
				   HCLGEVF_TQPS_DEPTH_INFO_LEN);
	if (ret) {
		dev_err(&hdev->pdev->dev,
			"VF request to get tqp depth info from PF failed %d",
			ret);
		return ret;
	}

	memcpy(&hdev->num_tx_desc, &resp_msg[0], sizeof(u16));
	memcpy(&hdev->num_rx_desc, &resp_msg[2], sizeof(u16));

	return 0;
}

static u16 hclgevf_get_qid_global(struct hnae3_handle *handle, u16 queue_id)
{
	struct hclgevf_dev *hdev = hclgevf_ae_get_hdev(handle);
	u8 msg_data[2], resp_data[2];
	u16 qid_in_pf = 0;
	int ret;

	memcpy(&msg_data[0], &queue_id, sizeof(queue_id));

	ret = hclgevf_send_mbx_msg(hdev, HCLGE_MBX_GET_QID_IN_PF, 0, msg_data,
				   sizeof(msg_data), true, resp_data,
				   sizeof(resp_data));
	if (!ret)
		qid_in_pf = *(u16 *)resp_data;

	return qid_in_pf;
}

static int hclgevf_get_pf_media_type(struct hclgevf_dev *hdev)
{
	u8 resp_msg[2];
	int ret;

	ret = hclgevf_send_mbx_msg(hdev, HCLGE_MBX_GET_MEDIA_TYPE, 0, NULL, 0,
				   true, resp_msg, sizeof(resp_msg));
	if (ret) {
		dev_err(&hdev->pdev->dev,
			"VF request to get the pf port media type failed %d",
			ret);
		return ret;
	}

	hdev->hw.mac.media_type = resp_msg[0];
	hdev->hw.mac.module_type = resp_msg[1];

	return 0;
}

static int hclgevf_alloc_tqps(struct hclgevf_dev *hdev)
{
	struct hclgevf_tqp *tqp;
	int i;

	hdev->htqp = devm_kcalloc(&hdev->pdev->dev, hdev->num_tqps,
				  sizeof(struct hclgevf_tqp), GFP_KERNEL);
	if (!hdev->htqp)
		return -ENOMEM;

	tqp = hdev->htqp;

	for (i = 0; i < hdev->num_tqps; i++) {
		tqp->dev = &hdev->pdev->dev;
		tqp->index = i;

		tqp->q.ae_algo = &ae_algovf;
		tqp->q.buf_size = hdev->rx_buf_len;
		tqp->q.tx_desc_num = hdev->num_tx_desc;
		tqp->q.rx_desc_num = hdev->num_rx_desc;
		tqp->q.io_base = hdev->hw.io_base + HCLGEVF_TQP_REG_OFFSET +
			i * HCLGEVF_TQP_REG_SIZE;

		tqp++;
	}

	return 0;
}

static int hclgevf_knic_setup(struct hclgevf_dev *hdev)
{
	struct hnae3_handle *nic = &hdev->nic;
	struct hnae3_knic_private_info *kinfo;
	u16 new_tqps = hdev->num_tqps;
	unsigned int i;

	kinfo = &nic->kinfo;
	kinfo->num_tc = 0;
	kinfo->num_tx_desc = hdev->num_tx_desc;
	kinfo->num_rx_desc = hdev->num_rx_desc;
	kinfo->rx_buf_len = hdev->rx_buf_len;
	for (i = 0; i < HCLGEVF_MAX_TC_NUM; i++)
		if (hdev->hw_tc_map & BIT(i))
			kinfo->num_tc++;

	kinfo->rss_size
		= min_t(u16, hdev->rss_size_max, new_tqps / kinfo->num_tc);
	new_tqps = kinfo->rss_size * kinfo->num_tc;
	kinfo->num_tqps = min(new_tqps, hdev->num_tqps);

	kinfo->tqp = devm_kcalloc(&hdev->pdev->dev, kinfo->num_tqps,
				  sizeof(struct hnae3_queue *), GFP_KERNEL);
	if (!kinfo->tqp)
		return -ENOMEM;

	for (i = 0; i < kinfo->num_tqps; i++) {
		hdev->htqp[i].q.handle = &hdev->nic;
		hdev->htqp[i].q.tqp_index = i;
		kinfo->tqp[i] = &hdev->htqp[i].q;
	}

	return 0;
}

static void hclgevf_request_link_info(struct hclgevf_dev *hdev)
{
	int status;
	u8 resp_msg;

	status = hclgevf_send_mbx_msg(hdev, HCLGE_MBX_GET_LINK_STATUS, 0, NULL,
				      0, false, &resp_msg, sizeof(resp_msg));
	if (status)
		dev_err(&hdev->pdev->dev,
			"VF failed to fetch link status(%d) from PF", status);
}

void hclgevf_update_link_status(struct hclgevf_dev *hdev, int link_state)
{
	struct hnae3_handle *rhandle = &hdev->roce;
	struct hnae3_handle *handle = &hdev->nic;
	struct hnae3_client *rclient;
	struct hnae3_client *client;

	client = handle->client;
	rclient = hdev->roce_client;

	link_state =
		test_bit(HCLGEVF_STATE_DOWN, &hdev->state) ? 0 : link_state;

	if (link_state != hdev->hw.mac.link) {
		client->ops->link_status_change(handle, !!link_state);
		if (rclient && rclient->ops->link_status_change)
			rclient->ops->link_status_change(rhandle, !!link_state);
		hdev->hw.mac.link = link_state;
	}
}

static void hclgevf_update_link_mode(struct hclgevf_dev *hdev)
{
#define HCLGEVF_ADVERTISING 0
#define HCLGEVF_SUPPORTED   1
	u8 send_msg;
	u8 resp_msg;

	send_msg = HCLGEVF_ADVERTISING;
	hclgevf_send_mbx_msg(hdev, HCLGE_MBX_GET_LINK_MODE, 0,
			     &send_msg, sizeof(send_msg), false,
			     &resp_msg, sizeof(resp_msg));
	send_msg = HCLGEVF_SUPPORTED;
	hclgevf_send_mbx_msg(hdev, HCLGE_MBX_GET_LINK_MODE, 0,
			     &send_msg, sizeof(send_msg), false,
			     &resp_msg, sizeof(resp_msg));
}

static int hclgevf_set_handle_info(struct hclgevf_dev *hdev)
{
	struct hnae3_handle *nic = &hdev->nic;
	int ret;

	nic->ae_algo = &ae_algovf;
	nic->pdev = hdev->pdev;
	nic->numa_node_mask = hdev->numa_node_mask;
	nic->flags |= HNAE3_SUPPORT_VF;

	ret = hclgevf_knic_setup(hdev);
	if (ret)
		dev_err(&hdev->pdev->dev, "VF knic setup failed %d\n",
			ret);
	return ret;
}

static void hclgevf_free_vector(struct hclgevf_dev *hdev, int vector_id)
{
	if (hdev->vector_status[vector_id] == HCLGEVF_INVALID_VPORT) {
		dev_warn(&hdev->pdev->dev,
			 "vector(vector_id %d) has been freed.\n", vector_id);
		return;
	}

	hdev->vector_status[vector_id] = HCLGEVF_INVALID_VPORT;
	hdev->num_msi_left += 1;
	hdev->num_msi_used -= 1;
}

static int hclgevf_get_vector(struct hnae3_handle *handle, u16 vector_num,
			      struct hnae3_vector_info *vector_info)
{
	struct hclgevf_dev *hdev = hclgevf_ae_get_hdev(handle);
	struct hnae3_vector_info *vector = vector_info;
	int alloc = 0;
	int i, j;

	vector_num = min(hdev->num_msi_left, vector_num);

	for (j = 0; j < vector_num; j++) {
		for (i = HCLGEVF_MISC_VECTOR_NUM + 1; i < hdev->num_msi; i++) {
			if (hdev->vector_status[i] == HCLGEVF_INVALID_VPORT) {
				vector->vector = pci_irq_vector(hdev->pdev, i);
				vector->io_addr = hdev->hw.io_base +
					HCLGEVF_VECTOR_REG_BASE +
					(i - 1) * HCLGEVF_VECTOR_REG_OFFSET;
				hdev->vector_status[i] = 0;
				hdev->vector_irq[i] = vector->vector;

				vector++;
				alloc++;

				break;
			}
		}
	}
	hdev->num_msi_left -= alloc;
	hdev->num_msi_used += alloc;

	return alloc;
}

static int hclgevf_get_vector_index(struct hclgevf_dev *hdev, int vector)
{
	int i;

	for (i = 0; i < hdev->num_msi; i++)
		if (vector == hdev->vector_irq[i])
			return i;

	return -EINVAL;
}

static int hclgevf_set_rss_algo_key(struct hclgevf_dev *hdev,
				    const u8 hfunc, const u8 *key)
{
	struct hclgevf_rss_config_cmd *req;
	unsigned int key_offset = 0;
	struct hclgevf_desc desc;
	int key_counts;
	int key_size;
	int ret;

	key_counts = HCLGEVF_RSS_KEY_SIZE;
	req = (struct hclgevf_rss_config_cmd *)desc.data;

	while (key_counts) {
		hclgevf_cmd_setup_basic_desc(&desc,
					     HCLGEVF_OPC_RSS_GENERIC_CONFIG,
					     false);

		req->hash_config |= (hfunc & HCLGEVF_RSS_HASH_ALGO_MASK);
		req->hash_config |=
			(key_offset << HCLGEVF_RSS_HASH_KEY_OFFSET_B);

		key_size = min(HCLGEVF_RSS_HASH_KEY_NUM, key_counts);
		memcpy(req->hash_key,
		       key + key_offset * HCLGEVF_RSS_HASH_KEY_NUM, key_size);

		key_counts -= key_size;
		key_offset++;
		ret = hclgevf_cmd_send(&hdev->hw, &desc, 1);
		if (ret) {
			dev_err(&hdev->pdev->dev,
				"Configure RSS config fail, status = %d\n",
				ret);
			return ret;
		}
	}

	return 0;
}

static u32 hclgevf_get_rss_key_size(struct hnae3_handle *handle)
{
	return HCLGEVF_RSS_KEY_SIZE;
}

static u32 hclgevf_get_rss_indir_size(struct hnae3_handle *handle)
{
	return HCLGEVF_RSS_IND_TBL_SIZE;
}

static int hclgevf_set_rss_indir_table(struct hclgevf_dev *hdev)
{
	const u8 *indir = hdev->rss_cfg.rss_indirection_tbl;
	struct hclgevf_rss_indirection_table_cmd *req;
	struct hclgevf_desc desc;
	int status;
	int i, j;

	req = (struct hclgevf_rss_indirection_table_cmd *)desc.data;

	for (i = 0; i < HCLGEVF_RSS_CFG_TBL_NUM; i++) {
		hclgevf_cmd_setup_basic_desc(&desc, HCLGEVF_OPC_RSS_INDIR_TABLE,
					     false);
		req->start_table_index = i * HCLGEVF_RSS_CFG_TBL_SIZE;
		req->rss_set_bitmap = HCLGEVF_RSS_SET_BITMAP_MSK;
		for (j = 0; j < HCLGEVF_RSS_CFG_TBL_SIZE; j++)
			req->rss_result[j] =
				indir[i * HCLGEVF_RSS_CFG_TBL_SIZE + j];

		status = hclgevf_cmd_send(&hdev->hw, &desc, 1);
		if (status) {
			dev_err(&hdev->pdev->dev,
				"VF failed(=%d) to set RSS indirection table\n",
				status);
			return status;
		}
	}

	return 0;
}

static int hclgevf_set_rss_tc_mode(struct hclgevf_dev *hdev,  u16 rss_size)
{
	struct hclgevf_rss_tc_mode_cmd *req;
	u16 tc_offset[HCLGEVF_MAX_TC_NUM];
	u16 tc_valid[HCLGEVF_MAX_TC_NUM];
	u16 tc_size[HCLGEVF_MAX_TC_NUM];
	struct hclgevf_desc desc;
	u16 roundup_size;
	int status;
	unsigned int i;

	req = (struct hclgevf_rss_tc_mode_cmd *)desc.data;

	roundup_size = roundup_pow_of_two(rss_size);
	roundup_size = ilog2(roundup_size);

	for (i = 0; i < HCLGEVF_MAX_TC_NUM; i++) {
		tc_valid[i] = !!(hdev->hw_tc_map & BIT(i));
		tc_size[i] = roundup_size;
		tc_offset[i] = rss_size * i;
	}

	hclgevf_cmd_setup_basic_desc(&desc, HCLGEVF_OPC_RSS_TC_MODE, false);
	for (i = 0; i < HCLGEVF_MAX_TC_NUM; i++) {
		hnae3_set_bit(req->rss_tc_mode[i], HCLGEVF_RSS_TC_VALID_B,
			      (tc_valid[i] & 0x1));
		hnae3_set_field(req->rss_tc_mode[i], HCLGEVF_RSS_TC_SIZE_M,
				HCLGEVF_RSS_TC_SIZE_S, tc_size[i]);
		hnae3_set_field(req->rss_tc_mode[i], HCLGEVF_RSS_TC_OFFSET_M,
				HCLGEVF_RSS_TC_OFFSET_S, tc_offset[i]);
	}
	status = hclgevf_cmd_send(&hdev->hw, &desc, 1);
	if (status)
		dev_err(&hdev->pdev->dev,
			"VF failed(=%d) to set rss tc mode\n", status);

	return status;
}

/* for revision 0x20, vf shared the same rss config with pf */
static int hclgevf_get_rss_hash_key(struct hclgevf_dev *hdev)
{
#define HCLGEVF_RSS_MBX_RESP_LEN	8

	struct hclgevf_rss_cfg *rss_cfg = &hdev->rss_cfg;
	u8 resp_msg[HCLGEVF_RSS_MBX_RESP_LEN];
	u16 msg_num, hash_key_index;
	u8 index;
	int ret;

	msg_num = (HCLGEVF_RSS_KEY_SIZE + HCLGEVF_RSS_MBX_RESP_LEN - 1) /
			HCLGEVF_RSS_MBX_RESP_LEN;
	for (index = 0; index < msg_num; index++) {
		ret = hclgevf_send_mbx_msg(hdev, HCLGE_MBX_GET_RSS_KEY, 0,
					   &index, sizeof(index),
					   true, resp_msg,
					   HCLGEVF_RSS_MBX_RESP_LEN);
		if (ret) {
			dev_err(&hdev->pdev->dev,
				"VF get rss hash key from PF failed, ret=%d",
				ret);
			return ret;
		}

		hash_key_index = HCLGEVF_RSS_MBX_RESP_LEN * index;
		if (index == msg_num - 1)
			memcpy(&rss_cfg->rss_hash_key[hash_key_index],
			       &resp_msg[0],
			       HCLGEVF_RSS_KEY_SIZE - hash_key_index);
		else
			memcpy(&rss_cfg->rss_hash_key[hash_key_index],
			       &resp_msg[0], HCLGEVF_RSS_MBX_RESP_LEN);
	}

	return 0;
}

static int hclgevf_get_rss(struct hnae3_handle *handle, u32 *indir, u8 *key,
			   u8 *hfunc)
{
	struct hclgevf_dev *hdev = hclgevf_ae_get_hdev(handle);
	struct hclgevf_rss_cfg *rss_cfg = &hdev->rss_cfg;
	int i, ret;

	if (handle->pdev->revision >= 0x21) {
		/* Get hash algorithm */
		if (hfunc) {
			switch (rss_cfg->hash_algo) {
			case HCLGEVF_RSS_HASH_ALGO_TOEPLITZ:
				*hfunc = ETH_RSS_HASH_TOP;
				break;
			case HCLGEVF_RSS_HASH_ALGO_SIMPLE:
				*hfunc = ETH_RSS_HASH_XOR;
				break;
			default:
				*hfunc = ETH_RSS_HASH_UNKNOWN;
				break;
			}
		}

		/* Get the RSS Key required by the user */
		if (key)
			memcpy(key, rss_cfg->rss_hash_key,
			       HCLGEVF_RSS_KEY_SIZE);
	} else {
		if (hfunc)
			*hfunc = ETH_RSS_HASH_TOP;
		if (key) {
			ret = hclgevf_get_rss_hash_key(hdev);
			if (ret)
				return ret;
			memcpy(key, rss_cfg->rss_hash_key,
			       HCLGEVF_RSS_KEY_SIZE);
		}
	}

	if (indir)
		for (i = 0; i < HCLGEVF_RSS_IND_TBL_SIZE; i++)
			indir[i] = rss_cfg->rss_indirection_tbl[i];

	return 0;
}

static int hclgevf_set_rss(struct hnae3_handle *handle, const u32 *indir,
			   const  u8 *key, const  u8 hfunc)
{
	struct hclgevf_dev *hdev = hclgevf_ae_get_hdev(handle);
	struct hclgevf_rss_cfg *rss_cfg = &hdev->rss_cfg;
	int ret, i;

	if (handle->pdev->revision >= 0x21) {
		/* Set the RSS Hash Key if specififed by the user */
		if (key) {
			switch (hfunc) {
			case ETH_RSS_HASH_TOP:
				rss_cfg->hash_algo =
					HCLGEVF_RSS_HASH_ALGO_TOEPLITZ;
				break;
			case ETH_RSS_HASH_XOR:
				rss_cfg->hash_algo =
					HCLGEVF_RSS_HASH_ALGO_SIMPLE;
				break;
			case ETH_RSS_HASH_NO_CHANGE:
				break;
			default:
				return -EINVAL;
			}

			ret = hclgevf_set_rss_algo_key(hdev, rss_cfg->hash_algo,
						       key);
			if (ret)
				return ret;

			/* Update the shadow RSS key with user specified qids */
			memcpy(rss_cfg->rss_hash_key, key,
			       HCLGEVF_RSS_KEY_SIZE);
		}
	}

	/* update the shadow RSS table with user specified qids */
	for (i = 0; i < HCLGEVF_RSS_IND_TBL_SIZE; i++)
		rss_cfg->rss_indirection_tbl[i] = indir[i];

	/* update the hardware */
	return hclgevf_set_rss_indir_table(hdev);
}

static u8 hclgevf_get_rss_hash_bits(struct ethtool_rxnfc *nfc)
{
	u8 hash_sets = nfc->data & RXH_L4_B_0_1 ? HCLGEVF_S_PORT_BIT : 0;

	if (nfc->data & RXH_L4_B_2_3)
		hash_sets |= HCLGEVF_D_PORT_BIT;
	else
		hash_sets &= ~HCLGEVF_D_PORT_BIT;

	if (nfc->data & RXH_IP_SRC)
		hash_sets |= HCLGEVF_S_IP_BIT;
	else
		hash_sets &= ~HCLGEVF_S_IP_BIT;

	if (nfc->data & RXH_IP_DST)
		hash_sets |= HCLGEVF_D_IP_BIT;
	else
		hash_sets &= ~HCLGEVF_D_IP_BIT;

	if (nfc->flow_type == SCTP_V4_FLOW || nfc->flow_type == SCTP_V6_FLOW)
		hash_sets |= HCLGEVF_V_TAG_BIT;

	return hash_sets;
}

static int hclgevf_set_rss_tuple(struct hnae3_handle *handle,
				 struct ethtool_rxnfc *nfc)
{
	struct hclgevf_dev *hdev = hclgevf_ae_get_hdev(handle);
	struct hclgevf_rss_cfg *rss_cfg = &hdev->rss_cfg;
	struct hclgevf_rss_input_tuple_cmd *req;
	struct hclgevf_desc desc;
	u8 tuple_sets;
	int ret;

	if (handle->pdev->revision == 0x20)
		return -EOPNOTSUPP;

	if (nfc->data &
	    ~(RXH_IP_SRC | RXH_IP_DST | RXH_L4_B_0_1 | RXH_L4_B_2_3))
		return -EINVAL;

	req = (struct hclgevf_rss_input_tuple_cmd *)desc.data;
	hclgevf_cmd_setup_basic_desc(&desc, HCLGEVF_OPC_RSS_INPUT_TUPLE, false);

	req->ipv4_tcp_en = rss_cfg->rss_tuple_sets.ipv4_tcp_en;
	req->ipv4_udp_en = rss_cfg->rss_tuple_sets.ipv4_udp_en;
	req->ipv4_sctp_en = rss_cfg->rss_tuple_sets.ipv4_sctp_en;
	req->ipv4_fragment_en = rss_cfg->rss_tuple_sets.ipv4_fragment_en;
	req->ipv6_tcp_en = rss_cfg->rss_tuple_sets.ipv6_tcp_en;
	req->ipv6_udp_en = rss_cfg->rss_tuple_sets.ipv6_udp_en;
	req->ipv6_sctp_en = rss_cfg->rss_tuple_sets.ipv6_sctp_en;
	req->ipv6_fragment_en = rss_cfg->rss_tuple_sets.ipv6_fragment_en;

	tuple_sets = hclgevf_get_rss_hash_bits(nfc);
	switch (nfc->flow_type) {
	case TCP_V4_FLOW:
		req->ipv4_tcp_en = tuple_sets;
		break;
	case TCP_V6_FLOW:
		req->ipv6_tcp_en = tuple_sets;
		break;
	case UDP_V4_FLOW:
		req->ipv4_udp_en = tuple_sets;
		break;
	case UDP_V6_FLOW:
		req->ipv6_udp_en = tuple_sets;
		break;
	case SCTP_V4_FLOW:
		req->ipv4_sctp_en = tuple_sets;
		break;
	case SCTP_V6_FLOW:
		if ((nfc->data & RXH_L4_B_0_1) ||
		    (nfc->data & RXH_L4_B_2_3))
			return -EINVAL;

		req->ipv6_sctp_en = tuple_sets;
		break;
	case IPV4_FLOW:
		req->ipv4_fragment_en = HCLGEVF_RSS_INPUT_TUPLE_OTHER;
		break;
	case IPV6_FLOW:
		req->ipv6_fragment_en = HCLGEVF_RSS_INPUT_TUPLE_OTHER;
		break;
	default:
		return -EINVAL;
	}

	ret = hclgevf_cmd_send(&hdev->hw, &desc, 1);
	if (ret) {
		dev_err(&hdev->pdev->dev,
			"Set rss tuple fail, status = %d\n", ret);
		return ret;
	}

	rss_cfg->rss_tuple_sets.ipv4_tcp_en = req->ipv4_tcp_en;
	rss_cfg->rss_tuple_sets.ipv4_udp_en = req->ipv4_udp_en;
	rss_cfg->rss_tuple_sets.ipv4_sctp_en = req->ipv4_sctp_en;
	rss_cfg->rss_tuple_sets.ipv4_fragment_en = req->ipv4_fragment_en;
	rss_cfg->rss_tuple_sets.ipv6_tcp_en = req->ipv6_tcp_en;
	rss_cfg->rss_tuple_sets.ipv6_udp_en = req->ipv6_udp_en;
	rss_cfg->rss_tuple_sets.ipv6_sctp_en = req->ipv6_sctp_en;
	rss_cfg->rss_tuple_sets.ipv6_fragment_en = req->ipv6_fragment_en;
	return 0;
}

static int hclgevf_get_rss_tuple(struct hnae3_handle *handle,
				 struct ethtool_rxnfc *nfc)
{
	struct hclgevf_dev *hdev = hclgevf_ae_get_hdev(handle);
	struct hclgevf_rss_cfg *rss_cfg = &hdev->rss_cfg;
	u8 tuple_sets;

	if (handle->pdev->revision == 0x20)
		return -EOPNOTSUPP;

	nfc->data = 0;

	switch (nfc->flow_type) {
	case TCP_V4_FLOW:
		tuple_sets = rss_cfg->rss_tuple_sets.ipv4_tcp_en;
		break;
	case UDP_V4_FLOW:
		tuple_sets = rss_cfg->rss_tuple_sets.ipv4_udp_en;
		break;
	case TCP_V6_FLOW:
		tuple_sets = rss_cfg->rss_tuple_sets.ipv6_tcp_en;
		break;
	case UDP_V6_FLOW:
		tuple_sets = rss_cfg->rss_tuple_sets.ipv6_udp_en;
		break;
	case SCTP_V4_FLOW:
		tuple_sets = rss_cfg->rss_tuple_sets.ipv4_sctp_en;
		break;
	case SCTP_V6_FLOW:
		tuple_sets = rss_cfg->rss_tuple_sets.ipv6_sctp_en;
		break;
	case IPV4_FLOW:
	case IPV6_FLOW:
		tuple_sets = HCLGEVF_S_IP_BIT | HCLGEVF_D_IP_BIT;
		break;
	default:
		return -EINVAL;
	}

	if (!tuple_sets)
		return 0;

	if (tuple_sets & HCLGEVF_D_PORT_BIT)
		nfc->data |= RXH_L4_B_2_3;
	if (tuple_sets & HCLGEVF_S_PORT_BIT)
		nfc->data |= RXH_L4_B_0_1;
	if (tuple_sets & HCLGEVF_D_IP_BIT)
		nfc->data |= RXH_IP_DST;
	if (tuple_sets & HCLGEVF_S_IP_BIT)
		nfc->data |= RXH_IP_SRC;

	return 0;
}

static int hclgevf_set_rss_input_tuple(struct hclgevf_dev *hdev,
				       struct hclgevf_rss_cfg *rss_cfg)
{
	struct hclgevf_rss_input_tuple_cmd *req;
	struct hclgevf_desc desc;
	int ret;

	hclgevf_cmd_setup_basic_desc(&desc, HCLGEVF_OPC_RSS_INPUT_TUPLE, false);

	req = (struct hclgevf_rss_input_tuple_cmd *)desc.data;

	req->ipv4_tcp_en = rss_cfg->rss_tuple_sets.ipv4_tcp_en;
	req->ipv4_udp_en = rss_cfg->rss_tuple_sets.ipv4_udp_en;
	req->ipv4_sctp_en = rss_cfg->rss_tuple_sets.ipv4_sctp_en;
	req->ipv4_fragment_en = rss_cfg->rss_tuple_sets.ipv4_fragment_en;
	req->ipv6_tcp_en = rss_cfg->rss_tuple_sets.ipv6_tcp_en;
	req->ipv6_udp_en = rss_cfg->rss_tuple_sets.ipv6_udp_en;
	req->ipv6_sctp_en = rss_cfg->rss_tuple_sets.ipv6_sctp_en;
	req->ipv6_fragment_en = rss_cfg->rss_tuple_sets.ipv6_fragment_en;

	ret = hclgevf_cmd_send(&hdev->hw, &desc, 1);
	if (ret)
		dev_err(&hdev->pdev->dev,
			"Configure rss input fail, status = %d\n", ret);
	return ret;
}

static int hclgevf_get_tc_size(struct hnae3_handle *handle)
{
	struct hclgevf_dev *hdev = hclgevf_ae_get_hdev(handle);
	struct hclgevf_rss_cfg *rss_cfg = &hdev->rss_cfg;

	return rss_cfg->rss_size;
}

static int hclgevf_bind_ring_to_vector(struct hnae3_handle *handle, bool en,
				       int vector_id,
				       struct hnae3_ring_chain_node *ring_chain)
{
	struct hclgevf_dev *hdev = hclgevf_ae_get_hdev(handle);
	struct hnae3_ring_chain_node *node;
	struct hclge_mbx_vf_to_pf_cmd *req;
	struct hclgevf_desc desc;
	int i = 0;
	int status;
	u8 type;

	req = (struct hclge_mbx_vf_to_pf_cmd *)desc.data;
	type = en ? HCLGE_MBX_MAP_RING_TO_VECTOR :
		HCLGE_MBX_UNMAP_RING_TO_VECTOR;

	for (node = ring_chain; node; node = node->next) {
		int idx_offset = HCLGE_MBX_RING_MAP_BASIC_MSG_NUM +
					HCLGE_MBX_RING_NODE_VARIABLE_NUM * i;

		if (i == 0) {
			hclgevf_cmd_setup_basic_desc(&desc,
						     HCLGEVF_OPC_MBX_VF_TO_PF,
						     false);
			req->msg[0] = type;
			req->msg[1] = vector_id;
		}

		req->msg[idx_offset] =
				hnae3_get_bit(node->flag, HNAE3_RING_TYPE_B);
		req->msg[idx_offset + 1] = node->tqp_index;
		req->msg[idx_offset + 2] = hnae3_get_field(node->int_gl_idx,
							   HNAE3_RING_GL_IDX_M,
							   HNAE3_RING_GL_IDX_S);

		i++;
		if ((i == (HCLGE_MBX_VF_MSG_DATA_NUM -
		     HCLGE_MBX_RING_MAP_BASIC_MSG_NUM) /
		     HCLGE_MBX_RING_NODE_VARIABLE_NUM) ||
		    !node->next) {
			req->msg[2] = i;

			status = hclgevf_cmd_send(&hdev->hw, &desc, 1);
			if (status) {
				dev_err(&hdev->pdev->dev,
					"Map TQP fail, status is %d.\n",
					status);
				return status;
			}
			i = 0;
			hclgevf_cmd_setup_basic_desc(&desc,
						     HCLGEVF_OPC_MBX_VF_TO_PF,
						     false);
			req->msg[0] = type;
			req->msg[1] = vector_id;
		}
	}

	return 0;
}

static int hclgevf_map_ring_to_vector(struct hnae3_handle *handle, int vector,
				      struct hnae3_ring_chain_node *ring_chain)
{
	struct hclgevf_dev *hdev = hclgevf_ae_get_hdev(handle);
	int vector_id;

	vector_id = hclgevf_get_vector_index(hdev, vector);
	if (vector_id < 0) {
		dev_err(&handle->pdev->dev,
			"Get vector index fail. ret =%d\n", vector_id);
		return vector_id;
	}

	return hclgevf_bind_ring_to_vector(handle, true, vector_id, ring_chain);
}

static int hclgevf_unmap_ring_from_vector(
				struct hnae3_handle *handle,
				int vector,
				struct hnae3_ring_chain_node *ring_chain)
{
	struct hclgevf_dev *hdev = hclgevf_ae_get_hdev(handle);
	int ret, vector_id;

	if (test_bit(HCLGEVF_STATE_RST_HANDLING, &hdev->state))
		return 0;

	vector_id = hclgevf_get_vector_index(hdev, vector);
	if (vector_id < 0) {
		dev_err(&handle->pdev->dev,
			"Get vector index fail. ret =%d\n", vector_id);
		return vector_id;
	}

	ret = hclgevf_bind_ring_to_vector(handle, false, vector_id, ring_chain);
	if (ret)
		dev_err(&handle->pdev->dev,
			"Unmap ring from vector fail. vector=%d, ret =%d\n",
			vector_id,
			ret);

	return ret;
}

static int hclgevf_put_vector(struct hnae3_handle *handle, int vector)
{
	struct hclgevf_dev *hdev = hclgevf_ae_get_hdev(handle);
	int vector_id;

	vector_id = hclgevf_get_vector_index(hdev, vector);
	if (vector_id < 0) {
		dev_err(&handle->pdev->dev,
			"hclgevf_put_vector get vector index fail. ret =%d\n",
			vector_id);
		return vector_id;
	}

	hclgevf_free_vector(hdev, vector_id);

	return 0;
}

static int hclgevf_cmd_set_promisc_mode(struct hclgevf_dev *hdev,
					bool en_bc_pmc)
{
	struct hclge_mbx_vf_to_pf_cmd *req;
	struct hclgevf_desc desc;
	int ret;

	req = (struct hclge_mbx_vf_to_pf_cmd *)desc.data;

	hclgevf_cmd_setup_basic_desc(&desc, HCLGEVF_OPC_MBX_VF_TO_PF, false);
	req->msg[0] = HCLGE_MBX_SET_PROMISC_MODE;
	req->msg[1] = en_bc_pmc ? 1 : 0;

	ret = hclgevf_cmd_send(&hdev->hw, &desc, 1);
	if (ret)
		dev_err(&hdev->pdev->dev,
			"Set promisc mode fail, status is %d.\n", ret);

	return ret;
}

static int hclgevf_set_promisc_mode(struct hclgevf_dev *hdev, bool en_bc_pmc)
{
	return hclgevf_cmd_set_promisc_mode(hdev, en_bc_pmc);
}

static int hclgevf_tqp_enable(struct hclgevf_dev *hdev, unsigned int tqp_id,
			      int stream_id, bool enable)
{
	struct hclgevf_cfg_com_tqp_queue_cmd *req;
	struct hclgevf_desc desc;
	int status;

	req = (struct hclgevf_cfg_com_tqp_queue_cmd *)desc.data;

	hclgevf_cmd_setup_basic_desc(&desc, HCLGEVF_OPC_CFG_COM_TQP_QUEUE,
				     false);
	req->tqp_id = cpu_to_le16(tqp_id & HCLGEVF_RING_ID_MASK);
	req->stream_id = cpu_to_le16(stream_id);
	if (enable)
		req->enable |= 1U << HCLGEVF_TQP_ENABLE_B;

	status = hclgevf_cmd_send(&hdev->hw, &desc, 1);
	if (status)
		dev_err(&hdev->pdev->dev,
			"TQP enable fail, status =%d.\n", status);

	return status;
}

static void hclgevf_reset_tqp_stats(struct hnae3_handle *handle)
{
	struct hnae3_knic_private_info *kinfo = &handle->kinfo;
	struct hclgevf_tqp *tqp;
	int i;

	for (i = 0; i < kinfo->num_tqps; i++) {
		tqp = container_of(kinfo->tqp[i], struct hclgevf_tqp, q);
		memset(&tqp->tqp_stats, 0, sizeof(tqp->tqp_stats));
	}
}

static void hclgevf_get_mac_addr(struct hnae3_handle *handle, u8 *p)
{
	struct hclgevf_dev *hdev = hclgevf_ae_get_hdev(handle);

	ether_addr_copy(p, hdev->hw.mac.mac_addr);
}

static int hclgevf_set_mac_addr(struct hnae3_handle *handle, void *p,
				bool is_first)
{
	struct hclgevf_dev *hdev = hclgevf_ae_get_hdev(handle);
	u8 *old_mac_addr = (u8 *)hdev->hw.mac.mac_addr;
	u8 *new_mac_addr = (u8 *)p;
	u8 msg_data[ETH_ALEN * 2];
	u16 subcode;
	int status;

	ether_addr_copy(msg_data, new_mac_addr);
	ether_addr_copy(&msg_data[ETH_ALEN], old_mac_addr);

	subcode = is_first ? HCLGE_MBX_MAC_VLAN_UC_ADD :
			HCLGE_MBX_MAC_VLAN_UC_MODIFY;

	status = hclgevf_send_mbx_msg(hdev, HCLGE_MBX_SET_UNICAST,
				      subcode, msg_data, sizeof(msg_data),
				      true, NULL, 0);
	if (!status)
		ether_addr_copy(hdev->hw.mac.mac_addr, new_mac_addr);

	return status;
}

static int hclgevf_add_uc_addr(struct hnae3_handle *handle,
			       const unsigned char *addr)
{
	struct hclgevf_dev *hdev = hclgevf_ae_get_hdev(handle);

	return hclgevf_send_mbx_msg(hdev, HCLGE_MBX_SET_UNICAST,
				    HCLGE_MBX_MAC_VLAN_UC_ADD,
				    addr, ETH_ALEN, false, NULL, 0);
}

static int hclgevf_rm_uc_addr(struct hnae3_handle *handle,
			      const unsigned char *addr)
{
	struct hclgevf_dev *hdev = hclgevf_ae_get_hdev(handle);

	return hclgevf_send_mbx_msg(hdev, HCLGE_MBX_SET_UNICAST,
				    HCLGE_MBX_MAC_VLAN_UC_REMOVE,
				    addr, ETH_ALEN, false, NULL, 0);
}

static int hclgevf_add_mc_addr(struct hnae3_handle *handle,
			       const unsigned char *addr)
{
	struct hclgevf_dev *hdev = hclgevf_ae_get_hdev(handle);

	return hclgevf_send_mbx_msg(hdev, HCLGE_MBX_SET_MULTICAST,
				    HCLGE_MBX_MAC_VLAN_MC_ADD,
				    addr, ETH_ALEN, false, NULL, 0);
}

static int hclgevf_rm_mc_addr(struct hnae3_handle *handle,
			      const unsigned char *addr)
{
	struct hclgevf_dev *hdev = hclgevf_ae_get_hdev(handle);

	return hclgevf_send_mbx_msg(hdev, HCLGE_MBX_SET_MULTICAST,
				    HCLGE_MBX_MAC_VLAN_MC_REMOVE,
				    addr, ETH_ALEN, false, NULL, 0);
}

static int hclgevf_set_vlan_filter(struct hnae3_handle *handle,
				   __be16 proto, u16 vlan_id,
				   bool is_kill)
{
#define HCLGEVF_VLAN_MBX_MSG_LEN 5
	struct hclgevf_dev *hdev = hclgevf_ae_get_hdev(handle);
	u8 msg_data[HCLGEVF_VLAN_MBX_MSG_LEN];
	int ret;

	if (vlan_id > HCLGEVF_MAX_VLAN_ID)
		return -EINVAL;

	if (proto != htons(ETH_P_8021Q))
		return -EPROTONOSUPPORT;

	/* When device is resetting, firmware is unable to handle
	 * mailbox. Just record the vlan id, and remove it after
	 * reset finished.
	 */
	if (test_bit(HCLGEVF_STATE_RST_HANDLING, &hdev->state) && is_kill) {
		set_bit(vlan_id, hdev->vlan_del_fail_bmap);
		return -EBUSY;
	}

	msg_data[0] = is_kill;
	memcpy(&msg_data[1], &vlan_id, sizeof(vlan_id));
	memcpy(&msg_data[3], &proto, sizeof(proto));
	ret = hclgevf_send_mbx_msg(hdev, HCLGE_MBX_SET_VLAN,
				   HCLGE_MBX_VLAN_FILTER, msg_data,
				   HCLGEVF_VLAN_MBX_MSG_LEN, false, NULL, 0);

	/* When remove hw vlan filter failed, record the vlan id,
	 * and try to remove it from hw later, to be consistence
	 * with stack.
	 */
	if (is_kill && ret)
		set_bit(vlan_id, hdev->vlan_del_fail_bmap);

	return ret;
}

static void hclgevf_sync_vlan_filter(struct hclgevf_dev *hdev)
{
#define HCLGEVF_MAX_SYNC_COUNT	60
	struct hnae3_handle *handle = &hdev->nic;
	int ret, sync_cnt = 0;
	u16 vlan_id;

	vlan_id = find_first_bit(hdev->vlan_del_fail_bmap, VLAN_N_VID);
	while (vlan_id != VLAN_N_VID) {
		ret = hclgevf_set_vlan_filter(handle, htons(ETH_P_8021Q),
					      vlan_id, true);
		if (ret)
			return;

		clear_bit(vlan_id, hdev->vlan_del_fail_bmap);
		sync_cnt++;
		if (sync_cnt >= HCLGEVF_MAX_SYNC_COUNT)
			return;

		vlan_id = find_first_bit(hdev->vlan_del_fail_bmap, VLAN_N_VID);
	}
}

static int hclgevf_en_hw_strip_rxvtag(struct hnae3_handle *handle, bool enable)
{
	struct hclgevf_dev *hdev = hclgevf_ae_get_hdev(handle);
	u8 msg_data;

	msg_data = enable ? 1 : 0;
	return hclgevf_send_mbx_msg(hdev, HCLGE_MBX_SET_VLAN,
				    HCLGE_MBX_VLAN_RX_OFF_CFG, &msg_data,
				    1, false, NULL, 0);
}

static int hclgevf_reset_tqp(struct hnae3_handle *handle, u16 queue_id)
{
	struct hclgevf_dev *hdev = hclgevf_ae_get_hdev(handle);
	u8 msg_data[2];
	int ret;

	memcpy(msg_data, &queue_id, sizeof(queue_id));

	/* disable vf queue before send queue reset msg to PF */
	ret = hclgevf_tqp_enable(hdev, queue_id, 0, false);
	if (ret)
		return ret;

	return hclgevf_send_mbx_msg(hdev, HCLGE_MBX_QUEUE_RESET, 0, msg_data,
				    sizeof(msg_data), true, NULL, 0);
}

static int hclgevf_set_mtu(struct hnae3_handle *handle, int new_mtu)
{
	struct hclgevf_dev *hdev = hclgevf_ae_get_hdev(handle);

	return hclgevf_send_mbx_msg(hdev, HCLGE_MBX_SET_MTU, 0, (u8 *)&new_mtu,
				    sizeof(new_mtu), true, NULL, 0);
}

static int hclgevf_notify_client(struct hclgevf_dev *hdev,
				 enum hnae3_reset_notify_type type)
{
	struct hnae3_client *client = hdev->nic_client;
	struct hnae3_handle *handle = &hdev->nic;
	int ret;

	if (!test_bit(HCLGEVF_STATE_NIC_REGISTERED, &hdev->state) ||
	    !client)
		return 0;

	if (!client->ops->reset_notify)
		return -EOPNOTSUPP;

	ret = client->ops->reset_notify(handle, type);
	if (ret)
		dev_err(&hdev->pdev->dev, "notify nic client failed %d(%d)\n",
			type, ret);

	return ret;
}

static void hclgevf_flr_done(struct hnae3_ae_dev *ae_dev)
{
	struct hclgevf_dev *hdev = ae_dev->priv;

	set_bit(HNAE3_FLR_DONE, &hdev->flr_state);
}

static int hclgevf_flr_poll_timeout(struct hclgevf_dev *hdev,
				    unsigned long delay_us,
				    unsigned long wait_cnt)
{
	unsigned long cnt = 0;

	while (!test_bit(HNAE3_FLR_DONE, &hdev->flr_state) &&
	       cnt++ < wait_cnt)
		usleep_range(delay_us, delay_us * 2);

	if (!test_bit(HNAE3_FLR_DONE, &hdev->flr_state)) {
		dev_err(&hdev->pdev->dev,
			"flr wait timeout\n");
		return -ETIMEDOUT;
	}

	return 0;
}

static int hclgevf_reset_wait(struct hclgevf_dev *hdev)
{
#define HCLGEVF_RESET_WAIT_US	20000
#define HCLGEVF_RESET_WAIT_CNT	2000
#define HCLGEVF_RESET_WAIT_TIMEOUT_US	\
	(HCLGEVF_RESET_WAIT_US * HCLGEVF_RESET_WAIT_CNT)

	u32 val;
	int ret;

	/* wait to check the hardware reset completion status */
	val = hclgevf_read_dev(&hdev->hw, HCLGEVF_RST_ING);
	dev_info(&hdev->pdev->dev, "checking vf resetting status: %x\n", val);

	if (hdev->reset_type == HNAE3_FLR_RESET)
		return hclgevf_flr_poll_timeout(hdev,
						HCLGEVF_RESET_WAIT_US,
						HCLGEVF_RESET_WAIT_CNT);

	ret = readl_poll_timeout(hdev->hw.io_base + HCLGEVF_RST_ING, val,
				 !(val & HCLGEVF_RST_ING_BITS),
				 HCLGEVF_RESET_WAIT_US,
				 HCLGEVF_RESET_WAIT_TIMEOUT_US);

	/* hardware completion status should be available by this time */
	if (ret) {
		dev_err(&hdev->pdev->dev,
			"could'nt get reset done status from h/w, timeout!\n");
		return ret;
	}

	/* we will wait a bit more to let reset of the stack to complete. This
	 * might happen in case reset assertion was made by PF. Yes, this also
	 * means we might end up waiting bit more even for VF reset.
	 */
	msleep(5000);

	return 0;
}

static int hclgevf_reset_stack(struct hclgevf_dev *hdev)
{
	int ret;

	/* uninitialize the nic client */
	ret = hclgevf_notify_client(hdev, HNAE3_UNINIT_CLIENT);
	if (ret)
		return ret;

	/* re-initialize the hclge device */
	ret = hclgevf_reset_hdev(hdev);
	if (ret) {
		dev_err(&hdev->pdev->dev,
			"hclge device re-init failed, VF is disabled!\n");
		return ret;
	}

	/* bring up the nic client again */
	ret = hclgevf_notify_client(hdev, HNAE3_INIT_CLIENT);
	if (ret)
		return ret;

	return hclgevf_notify_client(hdev, HNAE3_RESTORE_CLIENT);
}

static int hclgevf_reset_prepare_wait(struct hclgevf_dev *hdev)
{
#define HCLGEVF_RESET_SYNC_TIME 100

	int ret = 0;

	switch (hdev->reset_type) {
	case HNAE3_VF_FUNC_RESET:
		ret = hclgevf_send_mbx_msg(hdev, HCLGE_MBX_RESET, 0, NULL,
					   0, true, NULL, sizeof(u8));
		hdev->rst_stats.vf_func_rst_cnt++;
		break;
	case HNAE3_FLR_RESET:
		set_bit(HNAE3_FLR_DOWN, &hdev->flr_state);
		hdev->rst_stats.flr_rst_cnt++;
		break;
	default:
		break;
	}

	set_bit(HCLGEVF_STATE_CMD_DISABLE, &hdev->state);
	/* inform hardware that preparatory work is done */
	msleep(HCLGEVF_RESET_SYNC_TIME);
	hclgevf_write_dev(&hdev->hw, HCLGEVF_NIC_CSQ_DEPTH_REG,
			  HCLGEVF_NIC_CMQ_ENABLE);
	dev_info(&hdev->pdev->dev, "prepare reset(%d) wait done, ret:%d\n",
		 hdev->reset_type, ret);

	return ret;
}

static void hclgevf_reset_err_handle(struct hclgevf_dev *hdev)
{
	hdev->rst_stats.rst_fail_cnt++;
	dev_err(&hdev->pdev->dev, "failed to reset VF(%d)\n",
		hdev->rst_stats.rst_fail_cnt);

	if (hdev->rst_stats.rst_fail_cnt < HCLGEVF_RESET_MAX_FAIL_CNT)
		set_bit(hdev->reset_type, &hdev->reset_pending);

	if (hclgevf_is_reset_pending(hdev)) {
		set_bit(HCLGEVF_RESET_PENDING, &hdev->reset_state);
		hclgevf_reset_task_schedule(hdev);
	} else {
		hclgevf_write_dev(&hdev->hw, HCLGEVF_NIC_CSQ_DEPTH_REG,
				  HCLGEVF_NIC_CMQ_ENABLE);
	}
}

static int hclgevf_reset(struct hclgevf_dev *hdev)
{
	struct hnae3_ae_dev *ae_dev = pci_get_drvdata(hdev->pdev);
	int ret;

	/* Initialize ae_dev reset status as well, in case enet layer wants to
	 * know if device is undergoing reset
	 */
	ae_dev->reset_type = hdev->reset_type;
	hdev->rst_stats.rst_cnt++;
	rtnl_lock();

	/* bring down the nic to stop any ongoing TX/RX */
	ret = hclgevf_notify_client(hdev, HNAE3_DOWN_CLIENT);
	if (ret)
		goto err_reset_lock;

	rtnl_unlock();

	ret = hclgevf_reset_prepare_wait(hdev);
	if (ret)
		goto err_reset;

	/* check if VF could successfully fetch the hardware reset completion
	 * status from the hardware
	 */
	ret = hclgevf_reset_wait(hdev);
	if (ret) {
		/* can't do much in this situation, will disable VF */
		dev_err(&hdev->pdev->dev,
			"VF failed(=%d) to fetch H/W reset completion status\n",
			ret);
		goto err_reset;
	}

	hdev->rst_stats.hw_rst_done_cnt++;

	rtnl_lock();

	/* now, re-initialize the nic client and ae device*/
	ret = hclgevf_reset_stack(hdev);
	if (ret) {
		dev_err(&hdev->pdev->dev, "failed to reset VF stack\n");
		goto err_reset_lock;
	}

	/* bring up the nic to enable TX/RX again */
	ret = hclgevf_notify_client(hdev, HNAE3_UP_CLIENT);
	if (ret)
		goto err_reset_lock;

	rtnl_unlock();

	hdev->last_reset_time = jiffies;
	ae_dev->reset_type = HNAE3_NONE_RESET;
	hdev->rst_stats.rst_done_cnt++;
<<<<<<< HEAD
=======
	hdev->rst_stats.rst_fail_cnt = 0;
>>>>>>> 4ff96fb5

	return ret;
err_reset_lock:
	rtnl_unlock();
err_reset:
<<<<<<< HEAD
	/* When VF reset failed, only the higher level reset asserted by PF
	 * can restore it, so re-initialize the command queue to receive
	 * this higher reset event.
	 */
	hclgevf_cmd_init(hdev);
	dev_err(&hdev->pdev->dev, "failed to reset VF\n");
	if (hclgevf_is_reset_pending(hdev))
		hclgevf_reset_task_schedule(hdev);
=======
	hclgevf_reset_err_handle(hdev);
>>>>>>> 4ff96fb5

	return ret;
}

static enum hnae3_reset_type hclgevf_get_reset_level(struct hclgevf_dev *hdev,
						     unsigned long *addr)
{
	enum hnae3_reset_type rst_level = HNAE3_NONE_RESET;

	/* return the highest priority reset level amongst all */
	if (test_bit(HNAE3_VF_RESET, addr)) {
		rst_level = HNAE3_VF_RESET;
		clear_bit(HNAE3_VF_RESET, addr);
		clear_bit(HNAE3_VF_PF_FUNC_RESET, addr);
		clear_bit(HNAE3_VF_FUNC_RESET, addr);
	} else if (test_bit(HNAE3_VF_FULL_RESET, addr)) {
		rst_level = HNAE3_VF_FULL_RESET;
		clear_bit(HNAE3_VF_FULL_RESET, addr);
		clear_bit(HNAE3_VF_FUNC_RESET, addr);
	} else if (test_bit(HNAE3_VF_PF_FUNC_RESET, addr)) {
		rst_level = HNAE3_VF_PF_FUNC_RESET;
		clear_bit(HNAE3_VF_PF_FUNC_RESET, addr);
		clear_bit(HNAE3_VF_FUNC_RESET, addr);
	} else if (test_bit(HNAE3_VF_FUNC_RESET, addr)) {
		rst_level = HNAE3_VF_FUNC_RESET;
		clear_bit(HNAE3_VF_FUNC_RESET, addr);
	} else if (test_bit(HNAE3_FLR_RESET, addr)) {
		rst_level = HNAE3_FLR_RESET;
		clear_bit(HNAE3_FLR_RESET, addr);
	}

	return rst_level;
}

static void hclgevf_reset_event(struct pci_dev *pdev,
				struct hnae3_handle *handle)
{
	struct hnae3_ae_dev *ae_dev = pci_get_drvdata(pdev);
	struct hclgevf_dev *hdev = ae_dev->priv;

	dev_info(&hdev->pdev->dev, "received reset request from VF enet\n");

	if (hdev->default_reset_request)
		hdev->reset_level =
			hclgevf_get_reset_level(hdev,
						&hdev->default_reset_request);
	else
		hdev->reset_level = HNAE3_VF_FUNC_RESET;

	/* reset of this VF requested */
	set_bit(HCLGEVF_RESET_REQUESTED, &hdev->reset_state);
	hclgevf_reset_task_schedule(hdev);

	hdev->last_reset_time = jiffies;
}

static void hclgevf_set_def_reset_request(struct hnae3_ae_dev *ae_dev,
					  enum hnae3_reset_type rst_type)
{
	struct hclgevf_dev *hdev = ae_dev->priv;

	set_bit(rst_type, &hdev->default_reset_request);
}

static void hclgevf_flr_prepare(struct hnae3_ae_dev *ae_dev)
{
#define HCLGEVF_FLR_WAIT_MS	100
#define HCLGEVF_FLR_WAIT_CNT	50
	struct hclgevf_dev *hdev = ae_dev->priv;
	int cnt = 0;

	clear_bit(HNAE3_FLR_DOWN, &hdev->flr_state);
	clear_bit(HNAE3_FLR_DONE, &hdev->flr_state);
	set_bit(HNAE3_FLR_RESET, &hdev->default_reset_request);
	hclgevf_reset_event(hdev->pdev, NULL);

	while (!test_bit(HNAE3_FLR_DOWN, &hdev->flr_state) &&
	       cnt++ < HCLGEVF_FLR_WAIT_CNT)
		msleep(HCLGEVF_FLR_WAIT_MS);

	if (!test_bit(HNAE3_FLR_DOWN, &hdev->flr_state))
		dev_err(&hdev->pdev->dev,
			"flr wait down timeout: %d\n", cnt);
}

static u32 hclgevf_get_fw_version(struct hnae3_handle *handle)
{
	struct hclgevf_dev *hdev = hclgevf_ae_get_hdev(handle);

	return hdev->fw_version;
}

static void hclgevf_get_misc_vector(struct hclgevf_dev *hdev)
{
	struct hclgevf_misc_vector *vector = &hdev->misc_vector;

	vector->vector_irq = pci_irq_vector(hdev->pdev,
					    HCLGEVF_MISC_VECTOR_NUM);
	vector->addr = hdev->hw.io_base + HCLGEVF_MISC_VECTOR_REG_BASE;
	/* vector status always valid for Vector 0 */
	hdev->vector_status[HCLGEVF_MISC_VECTOR_NUM] = 0;
	hdev->vector_irq[HCLGEVF_MISC_VECTOR_NUM] = vector->vector_irq;

	hdev->num_msi_left -= 1;
	hdev->num_msi_used += 1;
}

void hclgevf_reset_task_schedule(struct hclgevf_dev *hdev)
{
<<<<<<< HEAD
	if (!test_bit(HCLGEVF_STATE_RST_SERVICE_SCHED, &hdev->state)) {
=======
	if (!test_bit(HCLGEVF_STATE_RST_SERVICE_SCHED, &hdev->state) &&
	    !test_bit(HCLGEVF_STATE_REMOVING, &hdev->state)) {
>>>>>>> 4ff96fb5
		set_bit(HCLGEVF_STATE_RST_SERVICE_SCHED, &hdev->state);
		schedule_work(&hdev->rst_service_task);
	}
}

void hclgevf_mbx_task_schedule(struct hclgevf_dev *hdev)
{
	if (!test_bit(HCLGEVF_STATE_MBX_SERVICE_SCHED, &hdev->state) &&
	    !test_bit(HCLGEVF_STATE_MBX_HANDLING, &hdev->state)) {
		set_bit(HCLGEVF_STATE_MBX_SERVICE_SCHED, &hdev->state);
		schedule_work(&hdev->mbx_service_task);
	}
}

static void hclgevf_task_schedule(struct hclgevf_dev *hdev)
{
	if (!test_bit(HCLGEVF_STATE_DOWN, &hdev->state)  &&
	    !test_and_set_bit(HCLGEVF_STATE_SERVICE_SCHED, &hdev->state))
		schedule_work(&hdev->service_task);
}

static void hclgevf_deferred_task_schedule(struct hclgevf_dev *hdev)
{
	/* if we have any pending mailbox event then schedule the mbx task */
	if (hdev->mbx_event_pending)
		hclgevf_mbx_task_schedule(hdev);

	if (test_bit(HCLGEVF_RESET_PENDING, &hdev->reset_state))
		hclgevf_reset_task_schedule(hdev);
}

static void hclgevf_service_timer(struct timer_list *t)
{
	struct hclgevf_dev *hdev = from_timer(hdev, t, service_timer);

	mod_timer(&hdev->service_timer, jiffies +
		  HCLGEVF_GENERAL_TASK_INTERVAL * HZ);

	hdev->stats_timer++;
	hclgevf_task_schedule(hdev);
}

static void hclgevf_reset_service_task(struct work_struct *work)
{
	struct hclgevf_dev *hdev =
		container_of(work, struct hclgevf_dev, rst_service_task);
	int ret;

	if (test_and_set_bit(HCLGEVF_STATE_RST_HANDLING, &hdev->state))
		return;

	clear_bit(HCLGEVF_STATE_RST_SERVICE_SCHED, &hdev->state);

	if (test_and_clear_bit(HCLGEVF_RESET_PENDING,
			       &hdev->reset_state)) {
		/* PF has initmated that it is about to reset the hardware.
		 * We now have to poll & check if hardware has actually
		 * completed the reset sequence. On hardware reset completion,
		 * VF needs to reset the client and ae device.
		 */
		hdev->reset_attempts = 0;

		hdev->last_reset_time = jiffies;
		while ((hdev->reset_type =
			hclgevf_get_reset_level(hdev, &hdev->reset_pending))
		       != HNAE3_NONE_RESET) {
			ret = hclgevf_reset(hdev);
			if (ret)
				dev_err(&hdev->pdev->dev,
					"VF stack reset failed %d.\n", ret);
		}
	} else if (test_and_clear_bit(HCLGEVF_RESET_REQUESTED,
				      &hdev->reset_state)) {
		/* we could be here when either of below happens:
		 * 1. reset was initiated due to watchdog timeout caused by
		 *    a. IMP was earlier reset and our TX got choked down and
		 *       which resulted in watchdog reacting and inducing VF
		 *       reset. This also means our cmdq would be unreliable.
		 *    b. problem in TX due to other lower layer(example link
		 *       layer not functioning properly etc.)
		 * 2. VF reset might have been initiated due to some config
		 *    change.
		 *
		 * NOTE: Theres no clear way to detect above cases than to react
		 * to the response of PF for this reset request. PF will ack the
		 * 1b and 2. cases but we will not get any intimation about 1a
		 * from PF as cmdq would be in unreliable state i.e. mailbox
		 * communication between PF and VF would be broken.
		 */

		/* if we are never geting into pending state it means either:
		 * 1. PF is not receiving our request which could be due to IMP
		 *    reset
		 * 2. PF is screwed
		 * We cannot do much for 2. but to check first we can try reset
		 * our PCIe + stack and see if it alleviates the problem.
		 */
		if (hdev->reset_attempts > 3) {
			/* prepare for full reset of stack + pcie interface */
			set_bit(HNAE3_VF_FULL_RESET, &hdev->reset_pending);

			/* "defer" schedule the reset task again */
			set_bit(HCLGEVF_RESET_PENDING, &hdev->reset_state);
		} else {
			hdev->reset_attempts++;

			set_bit(hdev->reset_level, &hdev->reset_pending);
			set_bit(HCLGEVF_RESET_PENDING, &hdev->reset_state);
		}
		hclgevf_reset_task_schedule(hdev);
	}

	clear_bit(HCLGEVF_STATE_RST_HANDLING, &hdev->state);
}

static void hclgevf_mailbox_service_task(struct work_struct *work)
{
	struct hclgevf_dev *hdev;

	hdev = container_of(work, struct hclgevf_dev, mbx_service_task);

	if (test_and_set_bit(HCLGEVF_STATE_MBX_HANDLING, &hdev->state))
		return;

	clear_bit(HCLGEVF_STATE_MBX_SERVICE_SCHED, &hdev->state);

	hclgevf_mbx_async_handler(hdev);

	clear_bit(HCLGEVF_STATE_MBX_HANDLING, &hdev->state);
}

static void hclgevf_keep_alive_timer(struct timer_list *t)
{
	struct hclgevf_dev *hdev = from_timer(hdev, t, keep_alive_timer);

	schedule_work(&hdev->keep_alive_task);
	mod_timer(&hdev->keep_alive_timer, jiffies +
		  HCLGEVF_KEEP_ALIVE_TASK_INTERVAL * HZ);
}

static void hclgevf_keep_alive_task(struct work_struct *work)
{
	struct hclgevf_dev *hdev;
	u8 respmsg;
	int ret;

	hdev = container_of(work, struct hclgevf_dev, keep_alive_task);

	if (test_bit(HCLGEVF_STATE_CMD_DISABLE, &hdev->state))
		return;

	ret = hclgevf_send_mbx_msg(hdev, HCLGE_MBX_KEEP_ALIVE, 0, NULL,
				   0, false, &respmsg, sizeof(respmsg));
	if (ret)
		dev_err(&hdev->pdev->dev,
			"VF sends keep alive cmd failed(=%d)\n", ret);
}

static void hclgevf_service_task(struct work_struct *work)
{
	struct hnae3_handle *handle;
	struct hclgevf_dev *hdev;

	hdev = container_of(work, struct hclgevf_dev, service_task);
	handle = &hdev->nic;

	if (hdev->stats_timer >= HCLGEVF_STATS_TIMER_INTERVAL) {
		hclgevf_tqps_update_stats(handle);
		hdev->stats_timer = 0;
	}

	/* request the link status from the PF. PF would be able to tell VF
	 * about such updates in future so we might remove this later
	 */
	hclgevf_request_link_info(hdev);

	hclgevf_update_link_mode(hdev);

	hclgevf_sync_vlan_filter(hdev);

	hclgevf_deferred_task_schedule(hdev);

	clear_bit(HCLGEVF_STATE_SERVICE_SCHED, &hdev->state);
}

static void hclgevf_clear_event_cause(struct hclgevf_dev *hdev, u32 regclr)
{
	hclgevf_write_dev(&hdev->hw, HCLGEVF_VECTOR0_CMDQ_SRC_REG, regclr);
}

static enum hclgevf_evt_cause hclgevf_check_evt_cause(struct hclgevf_dev *hdev,
						      u32 *clearval)
{
	u32 cmdq_src_reg, rst_ing_reg;

	/* fetch the events from their corresponding regs */
	cmdq_src_reg = hclgevf_read_dev(&hdev->hw,
					HCLGEVF_VECTOR0_CMDQ_SRC_REG);

	if (BIT(HCLGEVF_VECTOR0_RST_INT_B) & cmdq_src_reg) {
		rst_ing_reg = hclgevf_read_dev(&hdev->hw, HCLGEVF_RST_ING);
		dev_info(&hdev->pdev->dev,
			 "receive reset interrupt 0x%x!\n", rst_ing_reg);
		set_bit(HNAE3_VF_RESET, &hdev->reset_pending);
		set_bit(HCLGEVF_RESET_PENDING, &hdev->reset_state);
		set_bit(HCLGEVF_STATE_CMD_DISABLE, &hdev->state);
		cmdq_src_reg &= ~BIT(HCLGEVF_VECTOR0_RST_INT_B);
		*clearval = cmdq_src_reg;
		hdev->rst_stats.vf_rst_cnt++;
		return HCLGEVF_VECTOR0_EVENT_RST;
	}

	/* check for vector0 mailbox(=CMDQ RX) event source */
	if (BIT(HCLGEVF_VECTOR0_RX_CMDQ_INT_B) & cmdq_src_reg) {
		cmdq_src_reg &= ~BIT(HCLGEVF_VECTOR0_RX_CMDQ_INT_B);
		*clearval = cmdq_src_reg;
		return HCLGEVF_VECTOR0_EVENT_MBX;
	}

	dev_dbg(&hdev->pdev->dev, "vector 0 interrupt from unknown source\n");

	return HCLGEVF_VECTOR0_EVENT_OTHER;
}

static void hclgevf_enable_vector(struct hclgevf_misc_vector *vector, bool en)
{
	writel(en ? 1 : 0, vector->addr);
}

static irqreturn_t hclgevf_misc_irq_handle(int irq, void *data)
{
	enum hclgevf_evt_cause event_cause;
	struct hclgevf_dev *hdev = data;
	u32 clearval;

	hclgevf_enable_vector(&hdev->misc_vector, false);
	event_cause = hclgevf_check_evt_cause(hdev, &clearval);

	switch (event_cause) {
	case HCLGEVF_VECTOR0_EVENT_RST:
		hclgevf_reset_task_schedule(hdev);
		break;
	case HCLGEVF_VECTOR0_EVENT_MBX:
		hclgevf_mbx_handler(hdev);
		break;
	default:
		break;
	}

	if (event_cause != HCLGEVF_VECTOR0_EVENT_OTHER) {
		hclgevf_clear_event_cause(hdev, clearval);
		hclgevf_enable_vector(&hdev->misc_vector, true);
	}

	return IRQ_HANDLED;
}

static int hclgevf_configure(struct hclgevf_dev *hdev)
{
	int ret;

	/* get current port based vlan state from PF */
	ret = hclgevf_get_port_base_vlan_filter_state(hdev);
	if (ret)
		return ret;

	/* get queue configuration from PF */
	ret = hclgevf_get_queue_info(hdev);
	if (ret)
		return ret;

	/* get queue depth info from PF */
	ret = hclgevf_get_queue_depth(hdev);
	if (ret)
		return ret;

	ret = hclgevf_get_pf_media_type(hdev);
	if (ret)
		return ret;

	/* get tc configuration from PF */
	return hclgevf_get_tc_info(hdev);
}

static int hclgevf_alloc_hdev(struct hnae3_ae_dev *ae_dev)
{
	struct pci_dev *pdev = ae_dev->pdev;
	struct hclgevf_dev *hdev;

	hdev = devm_kzalloc(&pdev->dev, sizeof(*hdev), GFP_KERNEL);
	if (!hdev)
		return -ENOMEM;

	hdev->pdev = pdev;
	hdev->ae_dev = ae_dev;
	ae_dev->priv = hdev;

	return 0;
}

static int hclgevf_init_roce_base_info(struct hclgevf_dev *hdev)
{
	struct hnae3_handle *roce = &hdev->roce;
	struct hnae3_handle *nic = &hdev->nic;

	roce->rinfo.num_vectors = hdev->num_roce_msix;

	if (hdev->num_msi_left < roce->rinfo.num_vectors ||
	    hdev->num_msi_left == 0)
		return -EINVAL;

	roce->rinfo.base_vector = hdev->roce_base_vector;

	roce->rinfo.netdev = nic->kinfo.netdev;
	roce->rinfo.roce_io_base = hdev->hw.io_base;

	roce->pdev = nic->pdev;
	roce->ae_algo = nic->ae_algo;
	roce->numa_node_mask = nic->numa_node_mask;

	return 0;
}

static int hclgevf_config_gro(struct hclgevf_dev *hdev, bool en)
{
	struct hclgevf_cfg_gro_status_cmd *req;
	struct hclgevf_desc desc;
	int ret;

	if (!hnae3_dev_gro_supported(hdev))
		return 0;

	hclgevf_cmd_setup_basic_desc(&desc, HCLGEVF_OPC_GRO_GENERIC_CONFIG,
				     false);
	req = (struct hclgevf_cfg_gro_status_cmd *)desc.data;

	req->gro_en = cpu_to_le16(en ? 1 : 0);

	ret = hclgevf_cmd_send(&hdev->hw, &desc, 1);
	if (ret)
		dev_err(&hdev->pdev->dev,
			"VF GRO hardware config cmd failed, ret = %d.\n", ret);

	return ret;
}

static int hclgevf_rss_init_hw(struct hclgevf_dev *hdev)
{
	struct hclgevf_rss_cfg *rss_cfg = &hdev->rss_cfg;
	int i, ret;

	rss_cfg->rss_size = hdev->rss_size_max;

	if (hdev->pdev->revision >= 0x21) {
		rss_cfg->hash_algo = HCLGEVF_RSS_HASH_ALGO_SIMPLE;
		memcpy(rss_cfg->rss_hash_key, hclgevf_hash_key,
		       HCLGEVF_RSS_KEY_SIZE);

		ret = hclgevf_set_rss_algo_key(hdev, rss_cfg->hash_algo,
					       rss_cfg->rss_hash_key);
		if (ret)
			return ret;

		rss_cfg->rss_tuple_sets.ipv4_tcp_en =
					HCLGEVF_RSS_INPUT_TUPLE_OTHER;
		rss_cfg->rss_tuple_sets.ipv4_udp_en =
					HCLGEVF_RSS_INPUT_TUPLE_OTHER;
		rss_cfg->rss_tuple_sets.ipv4_sctp_en =
					HCLGEVF_RSS_INPUT_TUPLE_SCTP;
		rss_cfg->rss_tuple_sets.ipv4_fragment_en =
					HCLGEVF_RSS_INPUT_TUPLE_OTHER;
		rss_cfg->rss_tuple_sets.ipv6_tcp_en =
					HCLGEVF_RSS_INPUT_TUPLE_OTHER;
		rss_cfg->rss_tuple_sets.ipv6_udp_en =
					HCLGEVF_RSS_INPUT_TUPLE_OTHER;
		rss_cfg->rss_tuple_sets.ipv6_sctp_en =
					HCLGEVF_RSS_INPUT_TUPLE_SCTP;
		rss_cfg->rss_tuple_sets.ipv6_fragment_en =
					HCLGEVF_RSS_INPUT_TUPLE_OTHER;

		ret = hclgevf_set_rss_input_tuple(hdev, rss_cfg);
		if (ret)
			return ret;

	}

	/* Initialize RSS indirect table */
	for (i = 0; i < HCLGEVF_RSS_IND_TBL_SIZE; i++)
		rss_cfg->rss_indirection_tbl[i] = i % hdev->rss_size_max;

	ret = hclgevf_set_rss_indir_table(hdev);
	if (ret)
		return ret;

	return hclgevf_set_rss_tc_mode(hdev, hdev->rss_size_max);
}

static int hclgevf_init_vlan_config(struct hclgevf_dev *hdev)
{
	return hclgevf_set_vlan_filter(&hdev->nic, htons(ETH_P_8021Q), 0,
				       false);
}

static void hclgevf_set_timer_task(struct hnae3_handle *handle, bool enable)
{
	struct hclgevf_dev *hdev = hclgevf_ae_get_hdev(handle);

	if (enable) {
		mod_timer(&hdev->service_timer, jiffies + HZ);
	} else {
		del_timer_sync(&hdev->service_timer);
		cancel_work_sync(&hdev->service_task);
		clear_bit(HCLGEVF_STATE_SERVICE_SCHED, &hdev->state);
	}
}

static int hclgevf_ae_start(struct hnae3_handle *handle)
{
	struct hclgevf_dev *hdev = hclgevf_ae_get_hdev(handle);

	hclgevf_reset_tqp_stats(handle);

	hclgevf_request_link_info(hdev);

	hclgevf_update_link_mode(hdev);

	clear_bit(HCLGEVF_STATE_DOWN, &hdev->state);

	return 0;
}

static void hclgevf_ae_stop(struct hnae3_handle *handle)
{
	struct hclgevf_dev *hdev = hclgevf_ae_get_hdev(handle);
	int i;

	set_bit(HCLGEVF_STATE_DOWN, &hdev->state);

	if (hdev->reset_type != HNAE3_VF_RESET)
		for (i = 0; i < handle->kinfo.num_tqps; i++)
			if (hclgevf_reset_tqp(handle, i))
				break;

	hclgevf_reset_tqp_stats(handle);
	hclgevf_update_link_status(hdev, 0);
}

static int hclgevf_set_alive(struct hnae3_handle *handle, bool alive)
{
	struct hclgevf_dev *hdev = hclgevf_ae_get_hdev(handle);
	u8 msg_data;

	msg_data = alive ? 1 : 0;
	return hclgevf_send_mbx_msg(hdev, HCLGE_MBX_SET_ALIVE,
				    0, &msg_data, 1, false, NULL, 0);
}

static int hclgevf_client_start(struct hnae3_handle *handle)
{
	struct hclgevf_dev *hdev = hclgevf_ae_get_hdev(handle);
	int ret;

	ret = hclgevf_set_alive(handle, true);
	if (ret)
		return ret;
<<<<<<< HEAD

	mod_timer(&hdev->keep_alive_timer, jiffies + 2 * HZ);

=======

	mod_timer(&hdev->keep_alive_timer, jiffies +
		  HCLGEVF_KEEP_ALIVE_TASK_INTERVAL * HZ);

>>>>>>> 4ff96fb5
	return 0;
}

static void hclgevf_client_stop(struct hnae3_handle *handle)
{
	struct hclgevf_dev *hdev = hclgevf_ae_get_hdev(handle);
	int ret;

	ret = hclgevf_set_alive(handle, false);
	if (ret)
		dev_warn(&hdev->pdev->dev,
			 "%s failed %d\n", __func__, ret);

	del_timer_sync(&hdev->keep_alive_timer);
	cancel_work_sync(&hdev->keep_alive_task);
}

static void hclgevf_state_init(struct hclgevf_dev *hdev)
{
	/* setup tasks for the MBX */
	INIT_WORK(&hdev->mbx_service_task, hclgevf_mailbox_service_task);
	clear_bit(HCLGEVF_STATE_MBX_SERVICE_SCHED, &hdev->state);
	clear_bit(HCLGEVF_STATE_MBX_HANDLING, &hdev->state);

	/* setup tasks for service timer */
	timer_setup(&hdev->service_timer, hclgevf_service_timer, 0);

	INIT_WORK(&hdev->service_task, hclgevf_service_task);
	clear_bit(HCLGEVF_STATE_SERVICE_SCHED, &hdev->state);

	INIT_WORK(&hdev->rst_service_task, hclgevf_reset_service_task);

	mutex_init(&hdev->mbx_resp.mbx_mutex);

	/* bring the device down */
	set_bit(HCLGEVF_STATE_DOWN, &hdev->state);
}

static void hclgevf_state_uninit(struct hclgevf_dev *hdev)
{
	set_bit(HCLGEVF_STATE_DOWN, &hdev->state);
	set_bit(HCLGEVF_STATE_REMOVING, &hdev->state);

	if (hdev->keep_alive_timer.function)
		del_timer_sync(&hdev->keep_alive_timer);
	if (hdev->keep_alive_task.func)
		cancel_work_sync(&hdev->keep_alive_task);
	if (hdev->service_timer.function)
		del_timer_sync(&hdev->service_timer);
	if (hdev->service_task.func)
		cancel_work_sync(&hdev->service_task);
	if (hdev->mbx_service_task.func)
		cancel_work_sync(&hdev->mbx_service_task);
	if (hdev->rst_service_task.func)
		cancel_work_sync(&hdev->rst_service_task);

	mutex_destroy(&hdev->mbx_resp.mbx_mutex);
}

static int hclgevf_init_msi(struct hclgevf_dev *hdev)
{
	struct pci_dev *pdev = hdev->pdev;
	int vectors;
	int i;

	if (hnae3_get_bit(hdev->ae_dev->flag, HNAE3_DEV_SUPPORT_ROCE_B))
		vectors = pci_alloc_irq_vectors(pdev,
						hdev->roce_base_msix_offset + 1,
						hdev->num_msi,
						PCI_IRQ_MSIX);
	else
		vectors = pci_alloc_irq_vectors(pdev, 1, hdev->num_msi,
						PCI_IRQ_MSI | PCI_IRQ_MSIX);

	if (vectors < 0) {
		dev_err(&pdev->dev,
			"failed(%d) to allocate MSI/MSI-X vectors\n",
			vectors);
		return vectors;
	}
	if (vectors < hdev->num_msi)
		dev_warn(&hdev->pdev->dev,
			 "requested %d MSI/MSI-X, but allocated %d MSI/MSI-X\n",
			 hdev->num_msi, vectors);

	hdev->num_msi = vectors;
	hdev->num_msi_left = vectors;
	hdev->base_msi_vector = pdev->irq;
	hdev->roce_base_vector = pdev->irq + hdev->roce_base_msix_offset;

	hdev->vector_status = devm_kcalloc(&pdev->dev, hdev->num_msi,
					   sizeof(u16), GFP_KERNEL);
	if (!hdev->vector_status) {
		pci_free_irq_vectors(pdev);
		return -ENOMEM;
	}

	for (i = 0; i < hdev->num_msi; i++)
		hdev->vector_status[i] = HCLGEVF_INVALID_VPORT;

	hdev->vector_irq = devm_kcalloc(&pdev->dev, hdev->num_msi,
					sizeof(int), GFP_KERNEL);
	if (!hdev->vector_irq) {
		devm_kfree(&pdev->dev, hdev->vector_status);
		pci_free_irq_vectors(pdev);
		return -ENOMEM;
	}

	return 0;
}

static void hclgevf_uninit_msi(struct hclgevf_dev *hdev)
{
	struct pci_dev *pdev = hdev->pdev;

	devm_kfree(&pdev->dev, hdev->vector_status);
	devm_kfree(&pdev->dev, hdev->vector_irq);
	pci_free_irq_vectors(pdev);
}

static int hclgevf_misc_irq_init(struct hclgevf_dev *hdev)
{
	int ret = 0;

	hclgevf_get_misc_vector(hdev);

	ret = request_irq(hdev->misc_vector.vector_irq, hclgevf_misc_irq_handle,
			  0, "hclgevf_cmd", hdev);
	if (ret) {
		dev_err(&hdev->pdev->dev, "VF failed to request misc irq(%d)\n",
			hdev->misc_vector.vector_irq);
		return ret;
	}

	hclgevf_clear_event_cause(hdev, 0);

	/* enable misc. vector(vector 0) */
	hclgevf_enable_vector(&hdev->misc_vector, true);

	return ret;
}

static void hclgevf_misc_irq_uninit(struct hclgevf_dev *hdev)
{
	/* disable misc vector(vector 0) */
	hclgevf_enable_vector(&hdev->misc_vector, false);
	synchronize_irq(hdev->misc_vector.vector_irq);
	free_irq(hdev->misc_vector.vector_irq, hdev);
	hclgevf_free_vector(hdev, 0);
}

static void hclgevf_info_show(struct hclgevf_dev *hdev)
{
	struct device *dev = &hdev->pdev->dev;

	dev_info(dev, "VF info begin:\n");

	dev_info(dev, "Task queue pairs numbers: %d\n", hdev->num_tqps);
	dev_info(dev, "Desc num per TX queue: %d\n", hdev->num_tx_desc);
	dev_info(dev, "Desc num per RX queue: %d\n", hdev->num_rx_desc);
	dev_info(dev, "Numbers of vports: %d\n", hdev->num_alloc_vport);
	dev_info(dev, "HW tc map: %d\n", hdev->hw_tc_map);
	dev_info(dev, "PF media type of this VF: %d\n",
		 hdev->hw.mac.media_type);

	dev_info(dev, "VF info end.\n");
}

<<<<<<< HEAD
=======
static int hclgevf_init_nic_client_instance(struct hnae3_ae_dev *ae_dev,
					    struct hnae3_client *client)
{
	struct hclgevf_dev *hdev = ae_dev->priv;
	int ret;

	ret = client->ops->init_instance(&hdev->nic);
	if (ret)
		return ret;

	set_bit(HCLGEVF_STATE_NIC_REGISTERED, &hdev->state);
	hnae3_set_client_init_flag(client, ae_dev, 1);

	if (netif_msg_drv(&hdev->nic))
		hclgevf_info_show(hdev);

	return 0;
}

static int hclgevf_init_roce_client_instance(struct hnae3_ae_dev *ae_dev,
					     struct hnae3_client *client)
{
	struct hclgevf_dev *hdev = ae_dev->priv;
	int ret;

	if (!hnae3_dev_roce_supported(hdev) || !hdev->roce_client ||
	    !hdev->nic_client)
		return 0;

	ret = hclgevf_init_roce_base_info(hdev);
	if (ret)
		return ret;

	ret = client->ops->init_instance(&hdev->roce);
	if (ret)
		return ret;

	hnae3_set_client_init_flag(client, ae_dev, 1);

	return 0;
}

>>>>>>> 4ff96fb5
static int hclgevf_init_client_instance(struct hnae3_client *client,
					struct hnae3_ae_dev *ae_dev)
{
	struct hclgevf_dev *hdev = ae_dev->priv;
	int ret;

	switch (client->type) {
	case HNAE3_CLIENT_KNIC:
		hdev->nic_client = client;
		hdev->nic.client = client;

		ret = hclgevf_init_nic_client_instance(ae_dev, client);
		if (ret)
			goto clear_nic;

<<<<<<< HEAD
		hnae3_set_client_init_flag(client, ae_dev, 1);

		if (netif_msg_drv(&hdev->nic))
			hclgevf_info_show(hdev);

		if (hdev->roce_client && hnae3_dev_roce_supported(hdev)) {
			struct hnae3_client *rc = hdev->roce_client;

			ret = hclgevf_init_roce_base_info(hdev);
			if (ret)
				goto clear_roce;
			ret = rc->ops->init_instance(&hdev->roce);
			if (ret)
				goto clear_roce;

			hnae3_set_client_init_flag(hdev->roce_client, ae_dev,
						   1);
		}
		break;
	case HNAE3_CLIENT_UNIC:
		hdev->nic_client = client;
		hdev->nic.client = client;

		ret = client->ops->init_instance(&hdev->nic);
=======
		ret = hclgevf_init_roce_client_instance(ae_dev,
							hdev->roce_client);
>>>>>>> 4ff96fb5
		if (ret)
			goto clear_roce;

		break;
	case HNAE3_CLIENT_ROCE:
		if (hnae3_dev_roce_supported(hdev)) {
			hdev->roce_client = client;
			hdev->roce.client = client;
		}

		ret = hclgevf_init_roce_client_instance(ae_dev, client);
		if (ret)
			goto clear_roce;

		break;
	default:
		return -EINVAL;
	}

	return 0;

clear_nic:
	hdev->nic_client = NULL;
	hdev->nic.client = NULL;
	return ret;
clear_roce:
	hdev->roce_client = NULL;
	hdev->roce.client = NULL;
	return ret;
}

static void hclgevf_uninit_client_instance(struct hnae3_client *client,
					   struct hnae3_ae_dev *ae_dev)
{
	struct hclgevf_dev *hdev = ae_dev->priv;

	/* un-init roce, if it exists */
	if (hdev->roce_client) {
		hdev->roce_client->ops->uninit_instance(&hdev->roce, 0);
		hdev->roce_client = NULL;
		hdev->roce.client = NULL;
	}

	/* un-init nic/unic, if this was not called by roce client */
	if (client->ops->uninit_instance && hdev->nic_client &&
	    client->type != HNAE3_CLIENT_ROCE) {
		clear_bit(HCLGEVF_STATE_NIC_REGISTERED, &hdev->state);

		client->ops->uninit_instance(&hdev->nic, 0);
		hdev->nic_client = NULL;
		hdev->nic.client = NULL;
	}
}

static int hclgevf_pci_init(struct hclgevf_dev *hdev)
{
	struct pci_dev *pdev = hdev->pdev;
	struct hclgevf_hw *hw;
	int ret;

	ret = pci_enable_device(pdev);
	if (ret) {
		dev_err(&pdev->dev, "failed to enable PCI device\n");
		return ret;
	}

	ret = dma_set_mask_and_coherent(&pdev->dev, DMA_BIT_MASK(64));
	if (ret) {
		dev_err(&pdev->dev, "can't set consistent PCI DMA, exiting");
		goto err_disable_device;
	}

	ret = pci_request_regions(pdev, HCLGEVF_DRIVER_NAME);
	if (ret) {
		dev_err(&pdev->dev, "PCI request regions failed %d\n", ret);
		goto err_disable_device;
	}

	pci_set_master(pdev);
	hw = &hdev->hw;
	hw->hdev = hdev;
	hw->io_base = pci_iomap(pdev, 2, 0);
	if (!hw->io_base) {
		dev_err(&pdev->dev, "can't map configuration register space\n");
		ret = -ENOMEM;
		goto err_clr_master;
	}

	return 0;

err_clr_master:
	pci_clear_master(pdev);
	pci_release_regions(pdev);
err_disable_device:
	pci_disable_device(pdev);

	return ret;
}

static void hclgevf_pci_uninit(struct hclgevf_dev *hdev)
{
	struct pci_dev *pdev = hdev->pdev;

	pci_iounmap(pdev, hdev->hw.io_base);
	pci_clear_master(pdev);
	pci_release_regions(pdev);
	pci_disable_device(pdev);
}

static int hclgevf_query_vf_resource(struct hclgevf_dev *hdev)
{
	struct hclgevf_query_res_cmd *req;
	struct hclgevf_desc desc;
	int ret;

	hclgevf_cmd_setup_basic_desc(&desc, HCLGEVF_OPC_QUERY_VF_RSRC, true);
	ret = hclgevf_cmd_send(&hdev->hw, &desc, 1);
	if (ret) {
		dev_err(&hdev->pdev->dev,
			"query vf resource failed, ret = %d.\n", ret);
		return ret;
	}

	req = (struct hclgevf_query_res_cmd *)desc.data;

	if (hnae3_get_bit(hdev->ae_dev->flag, HNAE3_DEV_SUPPORT_ROCE_B)) {
		hdev->roce_base_msix_offset =
		hnae3_get_field(__le16_to_cpu(req->msixcap_localid_ba_rocee),
				HCLGEVF_MSIX_OFT_ROCEE_M,
				HCLGEVF_MSIX_OFT_ROCEE_S);
		hdev->num_roce_msix =
		hnae3_get_field(__le16_to_cpu(req->vf_intr_vector_number),
				HCLGEVF_VEC_NUM_M, HCLGEVF_VEC_NUM_S);

		/* VF should have NIC vectors and Roce vectors, NIC vectors
		 * are queued before Roce vectors. The offset is fixed to 64.
		 */
		hdev->num_msi = hdev->num_roce_msix +
				hdev->roce_base_msix_offset;
	} else {
		hdev->num_msi =
		hnae3_get_field(__le16_to_cpu(req->vf_intr_vector_number),
				HCLGEVF_VEC_NUM_M, HCLGEVF_VEC_NUM_S);
	}

	return 0;
}

static int hclgevf_pci_reset(struct hclgevf_dev *hdev)
{
	struct pci_dev *pdev = hdev->pdev;
	int ret = 0;

	if (hdev->reset_type == HNAE3_VF_FULL_RESET &&
	    test_bit(HCLGEVF_STATE_IRQ_INITED, &hdev->state)) {
		hclgevf_misc_irq_uninit(hdev);
		hclgevf_uninit_msi(hdev);
		clear_bit(HCLGEVF_STATE_IRQ_INITED, &hdev->state);
	}

	if (!test_bit(HCLGEVF_STATE_IRQ_INITED, &hdev->state)) {
		pci_set_master(pdev);
		ret = hclgevf_init_msi(hdev);
		if (ret) {
			dev_err(&pdev->dev,
				"failed(%d) to init MSI/MSI-X\n", ret);
			return ret;
		}

		ret = hclgevf_misc_irq_init(hdev);
		if (ret) {
			hclgevf_uninit_msi(hdev);
			dev_err(&pdev->dev, "failed(%d) to init Misc IRQ(vector0)\n",
				ret);
			return ret;
		}

		set_bit(HCLGEVF_STATE_IRQ_INITED, &hdev->state);
	}

	return ret;
}

static int hclgevf_reset_hdev(struct hclgevf_dev *hdev)
{
	struct pci_dev *pdev = hdev->pdev;
	int ret;

	ret = hclgevf_pci_reset(hdev);
	if (ret) {
		dev_err(&pdev->dev, "pci reset failed %d\n", ret);
		return ret;
	}

	ret = hclgevf_cmd_init(hdev);
	if (ret) {
		dev_err(&pdev->dev, "cmd failed %d\n", ret);
		return ret;
	}

	ret = hclgevf_rss_init_hw(hdev);
	if (ret) {
		dev_err(&hdev->pdev->dev,
			"failed(%d) to initialize RSS\n", ret);
		return ret;
	}

	ret = hclgevf_config_gro(hdev, true);
	if (ret)
		return ret;

	ret = hclgevf_init_vlan_config(hdev);
	if (ret) {
		dev_err(&hdev->pdev->dev,
			"failed(%d) to initialize VLAN config\n", ret);
		return ret;
	}

	if (pdev->revision >= 0x21) {
		ret = hclgevf_set_promisc_mode(hdev, true);
		if (ret)
			return ret;
	}

	dev_info(&hdev->pdev->dev, "Reset done\n");

	return 0;
}

static int hclgevf_init_hdev(struct hclgevf_dev *hdev)
{
	struct pci_dev *pdev = hdev->pdev;
	int ret;

	ret = hclgevf_pci_init(hdev);
	if (ret) {
		dev_err(&pdev->dev, "PCI initialization failed\n");
		return ret;
	}

	ret = hclgevf_cmd_queue_init(hdev);
	if (ret) {
		dev_err(&pdev->dev, "Cmd queue init failed: %d\n", ret);
		goto err_cmd_queue_init;
	}

	ret = hclgevf_cmd_init(hdev);
	if (ret)
		goto err_cmd_init;

	/* Get vf resource */
	ret = hclgevf_query_vf_resource(hdev);
	if (ret) {
		dev_err(&hdev->pdev->dev,
			"Query vf status error, ret = %d.\n", ret);
		goto err_cmd_init;
	}

	ret = hclgevf_init_msi(hdev);
	if (ret) {
		dev_err(&pdev->dev, "failed(%d) to init MSI/MSI-X\n", ret);
		goto err_cmd_init;
	}

	hclgevf_state_init(hdev);
	hdev->reset_level = HNAE3_VF_FUNC_RESET;

	ret = hclgevf_misc_irq_init(hdev);
	if (ret) {
		dev_err(&pdev->dev, "failed(%d) to init Misc IRQ(vector0)\n",
			ret);
		goto err_misc_irq_init;
	}

	set_bit(HCLGEVF_STATE_IRQ_INITED, &hdev->state);

	ret = hclgevf_configure(hdev);
	if (ret) {
		dev_err(&pdev->dev, "failed(%d) to fetch configuration\n", ret);
		goto err_config;
	}

	ret = hclgevf_alloc_tqps(hdev);
	if (ret) {
		dev_err(&pdev->dev, "failed(%d) to allocate TQPs\n", ret);
		goto err_config;
	}

	ret = hclgevf_set_handle_info(hdev);
	if (ret) {
		dev_err(&pdev->dev, "failed(%d) to set handle info\n", ret);
		goto err_config;
	}

	ret = hclgevf_config_gro(hdev, true);
	if (ret)
		goto err_config;

	/* vf is not allowed to enable unicast/multicast promisc mode.
	 * For revision 0x20, default to disable broadcast promisc mode,
	 * firmware makes sure broadcast packets can be accepted.
	 * For revision 0x21, default to enable broadcast promisc mode.
	 */
	if (pdev->revision >= 0x21) {
		ret = hclgevf_set_promisc_mode(hdev, true);
		if (ret)
			goto err_config;
	}

	/* Initialize RSS for this VF */
	ret = hclgevf_rss_init_hw(hdev);
	if (ret) {
		dev_err(&hdev->pdev->dev,
			"failed(%d) to initialize RSS\n", ret);
		goto err_config;
	}

	ret = hclgevf_init_vlan_config(hdev);
	if (ret) {
		dev_err(&hdev->pdev->dev,
			"failed(%d) to initialize VLAN config\n", ret);
		goto err_config;
	}

	hdev->last_reset_time = jiffies;
	pr_info("finished initializing %s driver\n", HCLGEVF_DRIVER_NAME);

	return 0;

err_config:
	hclgevf_misc_irq_uninit(hdev);
err_misc_irq_init:
	hclgevf_state_uninit(hdev);
	hclgevf_uninit_msi(hdev);
err_cmd_init:
	hclgevf_cmd_uninit(hdev);
err_cmd_queue_init:
	hclgevf_pci_uninit(hdev);
	clear_bit(HCLGEVF_STATE_IRQ_INITED, &hdev->state);
	return ret;
}

static void hclgevf_uninit_hdev(struct hclgevf_dev *hdev)
{
	hclgevf_state_uninit(hdev);

	if (test_bit(HCLGEVF_STATE_IRQ_INITED, &hdev->state)) {
		hclgevf_misc_irq_uninit(hdev);
		hclgevf_uninit_msi(hdev);
	}

	hclgevf_pci_uninit(hdev);
	hclgevf_cmd_uninit(hdev);
}

static int hclgevf_init_ae_dev(struct hnae3_ae_dev *ae_dev)
{
	struct pci_dev *pdev = ae_dev->pdev;
	struct hclgevf_dev *hdev;
	int ret;

	ret = hclgevf_alloc_hdev(ae_dev);
	if (ret) {
		dev_err(&pdev->dev, "hclge device allocation failed\n");
		return ret;
	}

	ret = hclgevf_init_hdev(ae_dev->priv);
	if (ret) {
		dev_err(&pdev->dev, "hclge device initialization failed\n");
		return ret;
	}

	hdev = ae_dev->priv;
	timer_setup(&hdev->keep_alive_timer, hclgevf_keep_alive_timer, 0);
	INIT_WORK(&hdev->keep_alive_task, hclgevf_keep_alive_task);

	return 0;
}

static void hclgevf_uninit_ae_dev(struct hnae3_ae_dev *ae_dev)
{
	struct hclgevf_dev *hdev = ae_dev->priv;

	hclgevf_uninit_hdev(hdev);
	ae_dev->priv = NULL;
}

static u32 hclgevf_get_max_channels(struct hclgevf_dev *hdev)
{
	struct hnae3_handle *nic = &hdev->nic;
	struct hnae3_knic_private_info *kinfo = &nic->kinfo;

	return min_t(u32, hdev->rss_size_max,
		     hdev->num_tqps / kinfo->num_tc);
}

/**
 * hclgevf_get_channels - Get the current channels enabled and max supported.
 * @handle: hardware information for network interface
 * @ch: ethtool channels structure
 *
 * We don't support separate tx and rx queues as channels. The other count
 * represents how many queues are being used for control. max_combined counts
 * how many queue pairs we can support. They may not be mapped 1 to 1 with
 * q_vectors since we support a lot more queue pairs than q_vectors.
 **/
static void hclgevf_get_channels(struct hnae3_handle *handle,
				 struct ethtool_channels *ch)
{
	struct hclgevf_dev *hdev = hclgevf_ae_get_hdev(handle);

	ch->max_combined = hclgevf_get_max_channels(hdev);
	ch->other_count = 0;
	ch->max_other = 0;
	ch->combined_count = handle->kinfo.rss_size;
}

static void hclgevf_get_tqps_and_rss_info(struct hnae3_handle *handle,
					  u16 *alloc_tqps, u16 *max_rss_size)
{
	struct hclgevf_dev *hdev = hclgevf_ae_get_hdev(handle);

	*alloc_tqps = hdev->num_tqps;
	*max_rss_size = hdev->rss_size_max;
}

static int hclgevf_get_status(struct hnae3_handle *handle)
{
	struct hclgevf_dev *hdev = hclgevf_ae_get_hdev(handle);

	return hdev->hw.mac.link;
}

static void hclgevf_get_ksettings_an_result(struct hnae3_handle *handle,
					    u8 *auto_neg, u32 *speed,
					    u8 *duplex)
{
	struct hclgevf_dev *hdev = hclgevf_ae_get_hdev(handle);

	if (speed)
		*speed = hdev->hw.mac.speed;
	if (duplex)
		*duplex = hdev->hw.mac.duplex;
	if (auto_neg)
		*auto_neg = AUTONEG_DISABLE;
}

void hclgevf_update_speed_duplex(struct hclgevf_dev *hdev, u32 speed,
				 u8 duplex)
{
	hdev->hw.mac.speed = speed;
	hdev->hw.mac.duplex = duplex;
}

static int hclgevf_gro_en(struct hnae3_handle *handle, bool enable)
{
	struct hclgevf_dev *hdev = hclgevf_ae_get_hdev(handle);

	return hclgevf_config_gro(hdev, enable);
}

static void hclgevf_get_media_type(struct hnae3_handle *handle, u8 *media_type,
				   u8 *module_type)
{
	struct hclgevf_dev *hdev = hclgevf_ae_get_hdev(handle);

	if (media_type)
		*media_type = hdev->hw.mac.media_type;

	if (module_type)
		*module_type = hdev->hw.mac.module_type;
}

static bool hclgevf_get_hw_reset_stat(struct hnae3_handle *handle)
{
	struct hclgevf_dev *hdev = hclgevf_ae_get_hdev(handle);

	return !!hclgevf_read_dev(&hdev->hw, HCLGEVF_RST_ING);
}

static bool hclgevf_ae_dev_resetting(struct hnae3_handle *handle)
{
	struct hclgevf_dev *hdev = hclgevf_ae_get_hdev(handle);

	return test_bit(HCLGEVF_STATE_RST_HANDLING, &hdev->state);
}

static unsigned long hclgevf_ae_dev_reset_cnt(struct hnae3_handle *handle)
{
	struct hclgevf_dev *hdev = hclgevf_ae_get_hdev(handle);

	return hdev->rst_stats.hw_rst_done_cnt;
}

static void hclgevf_get_link_mode(struct hnae3_handle *handle,
				  unsigned long *supported,
				  unsigned long *advertising)
{
	struct hclgevf_dev *hdev = hclgevf_ae_get_hdev(handle);

	*supported = hdev->hw.mac.supported;
	*advertising = hdev->hw.mac.advertising;
}

#define MAX_SEPARATE_NUM	4
#define SEPARATOR_VALUE		0xFFFFFFFF
#define REG_NUM_PER_LINE	4
#define REG_LEN_PER_LINE	(REG_NUM_PER_LINE * sizeof(u32))

static int hclgevf_get_regs_len(struct hnae3_handle *handle)
{
	int cmdq_lines, common_lines, ring_lines, tqp_intr_lines;
	struct hclgevf_dev *hdev = hclgevf_ae_get_hdev(handle);

	cmdq_lines = sizeof(cmdq_reg_addr_list) / REG_LEN_PER_LINE + 1;
	common_lines = sizeof(common_reg_addr_list) / REG_LEN_PER_LINE + 1;
	ring_lines = sizeof(ring_reg_addr_list) / REG_LEN_PER_LINE + 1;
	tqp_intr_lines = sizeof(tqp_intr_reg_addr_list) / REG_LEN_PER_LINE + 1;

	return (cmdq_lines + common_lines + ring_lines * hdev->num_tqps +
		tqp_intr_lines * (hdev->num_msi_used - 1)) * REG_LEN_PER_LINE;
}

static void hclgevf_get_regs(struct hnae3_handle *handle, u32 *version,
			     void *data)
{
	struct hclgevf_dev *hdev = hclgevf_ae_get_hdev(handle);
	int i, j, reg_um, separator_num;
	u32 *reg = data;

	*version = hdev->fw_version;

	/* fetching per-VF registers values from VF PCIe register space */
	reg_um = sizeof(cmdq_reg_addr_list) / sizeof(u32);
	separator_num = MAX_SEPARATE_NUM - reg_um % REG_NUM_PER_LINE;
	for (i = 0; i < reg_um; i++)
		*reg++ = hclgevf_read_dev(&hdev->hw, cmdq_reg_addr_list[i]);
	for (i = 0; i < separator_num; i++)
		*reg++ = SEPARATOR_VALUE;

	reg_um = sizeof(common_reg_addr_list) / sizeof(u32);
	separator_num = MAX_SEPARATE_NUM - reg_um % REG_NUM_PER_LINE;
	for (i = 0; i < reg_um; i++)
		*reg++ = hclgevf_read_dev(&hdev->hw, common_reg_addr_list[i]);
	for (i = 0; i < separator_num; i++)
		*reg++ = SEPARATOR_VALUE;

	reg_um = sizeof(ring_reg_addr_list) / sizeof(u32);
	separator_num = MAX_SEPARATE_NUM - reg_um % REG_NUM_PER_LINE;
	for (j = 0; j < hdev->num_tqps; j++) {
		for (i = 0; i < reg_um; i++)
			*reg++ = hclgevf_read_dev(&hdev->hw,
						  ring_reg_addr_list[i] +
						  0x200 * j);
		for (i = 0; i < separator_num; i++)
			*reg++ = SEPARATOR_VALUE;
	}

	reg_um = sizeof(tqp_intr_reg_addr_list) / sizeof(u32);
	separator_num = MAX_SEPARATE_NUM - reg_um % REG_NUM_PER_LINE;
	for (j = 0; j < hdev->num_msi_used - 1; j++) {
		for (i = 0; i < reg_um; i++)
			*reg++ = hclgevf_read_dev(&hdev->hw,
						  tqp_intr_reg_addr_list[i] +
						  4 * j);
		for (i = 0; i < separator_num; i++)
			*reg++ = SEPARATOR_VALUE;
	}
}

void hclgevf_update_port_base_vlan_info(struct hclgevf_dev *hdev, u16 state,
					u8 *port_base_vlan_info, u8 data_size)
{
	struct hnae3_handle *nic = &hdev->nic;

	rtnl_lock();
	hclgevf_notify_client(hdev, HNAE3_DOWN_CLIENT);
	rtnl_unlock();

	/* send msg to PF and wait update port based vlan info */
	hclgevf_send_mbx_msg(hdev, HCLGE_MBX_SET_VLAN,
			     HCLGE_MBX_PORT_BASE_VLAN_CFG,
			     port_base_vlan_info, data_size,
			     false, NULL, 0);

	if (state == HNAE3_PORT_BASE_VLAN_DISABLE)
		nic->port_base_vlan_state = HNAE3_PORT_BASE_VLAN_DISABLE;
	else
		nic->port_base_vlan_state = HNAE3_PORT_BASE_VLAN_ENABLE;

	rtnl_lock();
	hclgevf_notify_client(hdev, HNAE3_UP_CLIENT);
	rtnl_unlock();
}

static const struct hnae3_ae_ops hclgevf_ops = {
	.init_ae_dev = hclgevf_init_ae_dev,
	.uninit_ae_dev = hclgevf_uninit_ae_dev,
	.flr_prepare = hclgevf_flr_prepare,
	.flr_done = hclgevf_flr_done,
	.init_client_instance = hclgevf_init_client_instance,
	.uninit_client_instance = hclgevf_uninit_client_instance,
	.start = hclgevf_ae_start,
	.stop = hclgevf_ae_stop,
	.client_start = hclgevf_client_start,
	.client_stop = hclgevf_client_stop,
	.map_ring_to_vector = hclgevf_map_ring_to_vector,
	.unmap_ring_from_vector = hclgevf_unmap_ring_from_vector,
	.get_vector = hclgevf_get_vector,
	.put_vector = hclgevf_put_vector,
	.reset_queue = hclgevf_reset_tqp,
	.get_mac_addr = hclgevf_get_mac_addr,
	.set_mac_addr = hclgevf_set_mac_addr,
	.add_uc_addr = hclgevf_add_uc_addr,
	.rm_uc_addr = hclgevf_rm_uc_addr,
	.add_mc_addr = hclgevf_add_mc_addr,
	.rm_mc_addr = hclgevf_rm_mc_addr,
	.get_stats = hclgevf_get_stats,
	.update_stats = hclgevf_update_stats,
	.get_strings = hclgevf_get_strings,
	.get_sset_count = hclgevf_get_sset_count,
	.get_rss_key_size = hclgevf_get_rss_key_size,
	.get_rss_indir_size = hclgevf_get_rss_indir_size,
	.get_rss = hclgevf_get_rss,
	.set_rss = hclgevf_set_rss,
	.get_rss_tuple = hclgevf_get_rss_tuple,
	.set_rss_tuple = hclgevf_set_rss_tuple,
	.get_tc_size = hclgevf_get_tc_size,
	.get_fw_version = hclgevf_get_fw_version,
	.set_vlan_filter = hclgevf_set_vlan_filter,
	.enable_hw_strip_rxvtag = hclgevf_en_hw_strip_rxvtag,
	.reset_event = hclgevf_reset_event,
	.set_default_reset_request = hclgevf_set_def_reset_request,
	.get_channels = hclgevf_get_channels,
	.get_tqps_and_rss_info = hclgevf_get_tqps_and_rss_info,
	.get_regs_len = hclgevf_get_regs_len,
	.get_regs = hclgevf_get_regs,
	.get_status = hclgevf_get_status,
	.get_ksettings_an_result = hclgevf_get_ksettings_an_result,
	.get_media_type = hclgevf_get_media_type,
	.get_hw_reset_stat = hclgevf_get_hw_reset_stat,
	.ae_dev_resetting = hclgevf_ae_dev_resetting,
	.ae_dev_reset_cnt = hclgevf_ae_dev_reset_cnt,
	.set_gro_en = hclgevf_gro_en,
	.set_mtu = hclgevf_set_mtu,
	.get_global_queue_id = hclgevf_get_qid_global,
	.set_timer_task = hclgevf_set_timer_task,
	.get_link_mode = hclgevf_get_link_mode,
};

static struct hnae3_ae_algo ae_algovf = {
	.ops = &hclgevf_ops,
	.pdev_id_table = ae_algovf_pci_tbl,
};

static int hclgevf_init(void)
{
	pr_info("%s is initializing\n", HCLGEVF_NAME);

	hnae3_register_ae_algo(&ae_algovf);

	return 0;
}

static void hclgevf_exit(void)
{
	hnae3_unregister_ae_algo(&ae_algovf);
}
module_init(hclgevf_init);
module_exit(hclgevf_exit);

MODULE_LICENSE("GPL");
MODULE_AUTHOR("Huawei Tech. Co., Ltd.");
MODULE_DESCRIPTION("HCLGEVF Driver");
MODULE_VERSION(HCLGEVF_MOD_VERSION);<|MERGE_RESOLUTION|>--- conflicted
+++ resolved
@@ -1556,27 +1556,13 @@
 	hdev->last_reset_time = jiffies;
 	ae_dev->reset_type = HNAE3_NONE_RESET;
 	hdev->rst_stats.rst_done_cnt++;
-<<<<<<< HEAD
-=======
 	hdev->rst_stats.rst_fail_cnt = 0;
->>>>>>> 4ff96fb5
 
 	return ret;
 err_reset_lock:
 	rtnl_unlock();
 err_reset:
-<<<<<<< HEAD
-	/* When VF reset failed, only the higher level reset asserted by PF
-	 * can restore it, so re-initialize the command queue to receive
-	 * this higher reset event.
-	 */
-	hclgevf_cmd_init(hdev);
-	dev_err(&hdev->pdev->dev, "failed to reset VF\n");
-	if (hclgevf_is_reset_pending(hdev))
-		hclgevf_reset_task_schedule(hdev);
-=======
 	hclgevf_reset_err_handle(hdev);
->>>>>>> 4ff96fb5
 
 	return ret;
 }
@@ -1686,12 +1672,8 @@
 
 void hclgevf_reset_task_schedule(struct hclgevf_dev *hdev)
 {
-<<<<<<< HEAD
-	if (!test_bit(HCLGEVF_STATE_RST_SERVICE_SCHED, &hdev->state)) {
-=======
 	if (!test_bit(HCLGEVF_STATE_RST_SERVICE_SCHED, &hdev->state) &&
 	    !test_bit(HCLGEVF_STATE_REMOVING, &hdev->state)) {
->>>>>>> 4ff96fb5
 		set_bit(HCLGEVF_STATE_RST_SERVICE_SCHED, &hdev->state);
 		schedule_work(&hdev->rst_service_task);
 	}
@@ -2157,16 +2139,10 @@
 	ret = hclgevf_set_alive(handle, true);
 	if (ret)
 		return ret;
-<<<<<<< HEAD
-
-	mod_timer(&hdev->keep_alive_timer, jiffies + 2 * HZ);
-
-=======
 
 	mod_timer(&hdev->keep_alive_timer, jiffies +
 		  HCLGEVF_KEEP_ALIVE_TASK_INTERVAL * HZ);
 
->>>>>>> 4ff96fb5
 	return 0;
 }
 
@@ -2335,8 +2311,6 @@
 	dev_info(dev, "VF info end.\n");
 }
 
-<<<<<<< HEAD
-=======
 static int hclgevf_init_nic_client_instance(struct hnae3_ae_dev *ae_dev,
 					    struct hnae3_client *client)
 {
@@ -2379,7 +2353,6 @@
 	return 0;
 }
 
->>>>>>> 4ff96fb5
 static int hclgevf_init_client_instance(struct hnae3_client *client,
 					struct hnae3_ae_dev *ae_dev)
 {
@@ -2395,35 +2368,8 @@
 		if (ret)
 			goto clear_nic;
 
-<<<<<<< HEAD
-		hnae3_set_client_init_flag(client, ae_dev, 1);
-
-		if (netif_msg_drv(&hdev->nic))
-			hclgevf_info_show(hdev);
-
-		if (hdev->roce_client && hnae3_dev_roce_supported(hdev)) {
-			struct hnae3_client *rc = hdev->roce_client;
-
-			ret = hclgevf_init_roce_base_info(hdev);
-			if (ret)
-				goto clear_roce;
-			ret = rc->ops->init_instance(&hdev->roce);
-			if (ret)
-				goto clear_roce;
-
-			hnae3_set_client_init_flag(hdev->roce_client, ae_dev,
-						   1);
-		}
-		break;
-	case HNAE3_CLIENT_UNIC:
-		hdev->nic_client = client;
-		hdev->nic.client = client;
-
-		ret = client->ops->init_instance(&hdev->nic);
-=======
 		ret = hclgevf_init_roce_client_instance(ae_dev,
 							hdev->roce_client);
->>>>>>> 4ff96fb5
 		if (ret)
 			goto clear_roce;
 
