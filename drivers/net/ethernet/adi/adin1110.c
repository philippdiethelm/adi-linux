// SPDX-License-Identifier: GPL-2.0 OR BSD-2-Clause
/* ADIN1110 Low Power 10BASE-T1L Ethernet MAC-PHY
 * ADIN2111 2-Port Ethernet Switch with Integrated 10BASE-T1L PHY
 *
 * Copyright 2021 Analog Devices Inc.
 */

#include <linux/bitfield.h>
#include <linux/bits.h>
#include <linux/cache.h>
#include <linux/crc8.h>
#include <linux/etherdevice.h>
#include <linux/ethtool.h>
#include <linux/if_bridge.h>
#include <linux/interrupt.h>
#include <linux/iopoll.h>
#include <linux/gpio.h>
#include <linux/kernel.h>
#include <linux/mii.h>
#include <linux/module.h>
#include <linux/netdevice.h>
#include <linux/regulator/consumer.h>
#include <linux/phy.h>
#include <linux/property.h>
#include <linux/spi/spi.h>

#include <net/switchdev.h>

#include <asm/unaligned.h>

#define ADIN1110_PHY_ID				0x1

#define ADIN1110_RESET				0x03
#define   ADIN1110_SWRESET			BIT(0)

#define ADIN1110_CONFIG1			0x04
#define   ADIN1110_CONFIG1_SYNC			BIT(15)

#define ADIN1110_CONFIG2			0x06
#define   ADIN2111_P2_FWD_UNK2HOST		BIT(12)
#define   ADIN2111_PORT_CUT_THRU_EN		BIT(11)
#define   ADIN1110_CRC_APPEND			BIT(5)
#define   ADIN1110_FWD_UNK2HOST			BIT(2)

#define ADIN1110_STATUS0			0x08

#define ADIN1110_STATUS1			0x09
#define   ADIN2111_P2_RX_RDY			BIT(17)
#define   ADIN1110_SPI_ERR			BIT(10)
#define   ADIN1110_RX_RDY			BIT(4)

#define ADIN1110_IMASK1				0x0D
#define   ADIN2111_RX_RDY_IRQ			BIT(17)
#define   ADIN1110_SPI_ERR_IRQ			BIT(10)
#define   ADIN1110_RX_RDY_IRQ			BIT(4)
#define   ADIN1110_TX_RDY_IRQ			BIT(3)

#define ADIN1110_MDIOACC			0x20
#define   ADIN1110_MDIO_TRDONE			BIT(31)
#define   ADIN1110_MDIO_ST			GENMASK(29, 28)
#define   ADIN1110_MDIO_OP			GENMASK(27, 26)
#define   ADIN1110_MDIO_PRTAD			GENMASK(25, 21)
#define   ADIN1110_MDIO_DEVAD			GENMASK(20, 16)
#define   ADIN1110_MDIO_DATA			GENMASK(15, 0)

#define ADIN1110_TX_FSIZE			0x30
#define ADIN1110_TX				0x31
#define ADIN1110_TX_SPACE			0x32

#define ADIN1110_MAC_ADDR_FILTER_UPR		0x50
#define   ADIN2111_MAC_ADDR_APPLY2PORT2		BIT(31)
#define   ADIN1110_MAC_ADDR_APPLY2PORT		BIT(30)
#define   ADIN2111_MAC_ADDR_TO_OTHER_PORT	BIT(17)
#define   ADIN1110_MAC_ADDR_TO_HOST		BIT(16)

#define ADIN1110_MAC_ADDR_FILTER_LWR		0x51

#define ADIN1110_MAC_ADDR_MASK_UPR		0x70
#define ADIN1110_MAC_ADDR_MASK_LWR		0x71

#define ADIN1110_RX_FSIZE			0x90
#define ADIN1110_RX				0x91

#define ADIN2111_RX_P2_FSIZE			0xC0
#define ADIN2111_RX_P2				0xC1

#define ADIN1110_CLEAR_STATUS0			0xFFF

/* MDIO_OP codes */
#define ADIN1110_MDIO_OP_WR			0x1
#define ADIN1110_MDIO_OP_RD			0x3

#define ADIN1110_CD				BIT(7)
#define ADIN1110_WRITE				BIT(5)

#define ADIN1110_MAX_BUFF			2048
#define ADIN1110_MAX_FRAMES_READ		64
#define ADIN1110_WR_HEADER_LEN			2
#define ADIN1110_FRAME_HEADER_LEN		2
#define ADIN1110_INTERNAL_SIZE_HEADER_LEN	2
#define ADIN1110_RD_HEADER_LEN			3
#define ADIN1110_REG_LEN			4
#define ADIN1110_FEC_LEN			4

#define ADIN1110_PHY_ID_VAL			0x0283BC91
#define ADIN2111_PHY_ID_VAL			0x0283BCA1

#define ADIN_MAC_MAX_PORTS			2
#define ADIN_MAC_MAX_ADDR_SLOTS			16

#define ADIN_MAC_MULTICAST_ADDR_SLOT		0
#define ADIN_MAC_BROADCAST_ADDR_SLOT		1
#define ADIN_MAC_P1_ADDR_SLOT			2
#define ADIN_MAC_P2_ADDR_SLOT			3
#define ADIN_MAC_FDB_ADDR_SLOT			4

DECLARE_CRC8_TABLE(adin1110_crc_table);

enum adin1110_chips_id {
	ADIN1110_MAC = 0,
	ADIN2111_MAC,
};

struct adin1110_cfg {
	enum adin1110_chips_id	id;
	char			name[MDIO_NAME_SIZE];
	u32			phy_ids[PHY_MAX_ADDR];
	u32			ports_nr;
	u32			phy_id_val;
};

struct adin1110_port_priv {
	struct adin1110_priv		*priv;
	struct net_device		*netdev;
	struct net_device		*bridge;
	struct phy_device		*phydev;
	struct work_struct		tx_work;
	u64				rx_packets;
	u64				tx_packets;
	u64				rx_bytes;
	u64				tx_bytes;
	struct work_struct		rx_mode_work;
	u32				flags;
	struct sk_buff_head		txq;
	u32				nr;
	u32				state;
	struct adin1110_cfg		*cfg;
};

struct adin1110_priv {
	struct mutex			lock; /* protect spi */
	spinlock_t			state_lock; /* protect RX mode */
	struct mii_bus			*mii_bus;
	struct spi_device		*spidev;
	bool				append_crc;
	struct adin1110_cfg		*cfg;
	u32				tx_space;
	u32				irq_mask;
	bool				forwarding;
	int				irq;
	struct adin1110_port_priv	*ports[ADIN_MAC_MAX_PORTS];
	char				mii_bus_name[MII_BUS_ID_SIZE];
	u8				data[ADIN1110_MAX_BUFF] ____cacheline_aligned;
};

struct adin1110_switchdev_event_work {
	struct work_struct work;
	struct switchdev_notifier_fdb_info fdb_info;
	struct adin1110_port_priv *port_priv;
	unsigned long event;
};

static struct adin1110_cfg adin1110_cfgs[] = {
	{
		.id = ADIN1110_MAC,
		.name = "adin1110",
		.phy_ids = {1},
		.ports_nr = 1,
		.phy_id_val = ADIN1110_PHY_ID_VAL,
	},
	{
		.id = ADIN2111_MAC,
		.name = "adin2111",
		.phy_ids = {1, 2},
		.ports_nr = 2,
		.phy_id_val = ADIN2111_PHY_ID_VAL,
	},
};

static u8 adin1110_crc_data(u8 *data, u32 len)
{
	return crc8(adin1110_crc_table, data, len, 0);
}

static int adin1110_read_reg(struct adin1110_priv *priv, u16 reg, u32 *val)
{
	u32 header_len = ADIN1110_RD_HEADER_LEN;
	u32 read_len = ADIN1110_REG_LEN;
	struct spi_transfer t = {0};
	int ret;

	priv->data[0] = ADIN1110_CD | FIELD_GET(GENMASK(12, 8), reg);
	priv->data[1] = FIELD_GET(GENMASK(7, 0), reg);
	priv->data[2] = 0x00;

	if (priv->append_crc) {
		priv->data[2] = adin1110_crc_data(&priv->data[0], 2);
		priv->data[3] = 0x00;
		header_len++;
	}

	if (priv->append_crc)
		read_len++;

	memset(&priv->data[header_len], 0, read_len);
	t.tx_buf = &priv->data[0];
	t.rx_buf = &priv->data[0];
	t.len = read_len + header_len;

	ret = spi_sync_transfer(priv->spidev, &t, 1);
	if (ret)
		return ret;

	if (priv->append_crc) {
		u8 recv_crc;
		u8 crc;

		crc = adin1110_crc_data(&priv->data[header_len],
					ADIN1110_REG_LEN);
		recv_crc = priv->data[header_len + ADIN1110_REG_LEN];

		if (crc != recv_crc) {
			dev_err_ratelimited(&priv->spidev->dev, "CRC error.");
			return -EBADMSG;
		}
	}

	*val = get_unaligned_be32(&priv->data[header_len]);

	return ret;
}

static int adin1110_write_reg(struct adin1110_priv *priv, u16 reg, u32 val)
{
	u32 header_len = ADIN1110_WR_HEADER_LEN;
	u32 write_len = ADIN1110_REG_LEN;

	priv->data[0] = ADIN1110_CD | ADIN1110_WRITE | FIELD_GET(GENMASK(12, 8), reg);
	priv->data[1] = FIELD_GET(GENMASK(7, 0), reg);

	if (priv->append_crc) {
		priv->data[2] = adin1110_crc_data(&priv->data[0], header_len);
		header_len++;
	}

	put_unaligned_be32(val, &priv->data[header_len]);
	if (priv->append_crc) {
		priv->data[header_len + write_len] = adin1110_crc_data(&priv->data[header_len],
								       write_len);
		write_len++;
	}

	return spi_write(priv->spidev, &priv->data[0], header_len + write_len);
}

static int adin1110_set_bits(struct adin1110_priv *priv, u16 reg,
			     unsigned long mask, unsigned long val)
{
	u32 write_val;
	int ret;

	ret = adin1110_read_reg(priv, reg, &write_val);
	if (ret < 0)
		return ret;

	set_mask_bits(&write_val, mask, val);

	return adin1110_write_reg(priv, reg, write_val);
}

static int adin1110_round_len(int len)
{
	/* can read/write only mutiples of 4 bytes of payload */
	len = ALIGN(len, 4);

	/* NOTE: ADIN1110_WR_HEADER_LEN should be used for write ops. */
	if (len + ADIN1110_RD_HEADER_LEN > ADIN1110_MAX_BUFF)
		return -EINVAL;

	return len;
}

static int adin1110_read_fifo(struct adin1110_port_priv *port_priv)
{
	struct adin1110_priv *priv = port_priv->priv;
	u32 header_len = ADIN1110_RD_HEADER_LEN;
	struct spi_transfer t = {0};
	u32 frame_size_no_fcs;
	struct sk_buff *rxb;
	u32 frame_size;
	int round_len;
	u16 reg;
	int ret;

	if (!port_priv->nr) {
		reg = ADIN1110_RX;
		ret = adin1110_read_reg(priv, ADIN1110_RX_FSIZE, &frame_size);
	} else {
		reg = ADIN2111_RX_P2;
		ret = adin1110_read_reg(priv, ADIN2111_RX_P2_FSIZE,
					&frame_size);
	}

	if (ret < 0)
		return ret;

	/* The read frame size includes the extra 2 bytes
	 * from the  ADIN1110 frame header.
	 */
	if (frame_size < ADIN1110_FRAME_HEADER_LEN + ADIN1110_FEC_LEN)
		return ret;

	round_len = adin1110_round_len(frame_size);
	if (round_len < 0)
		return ret;

	frame_size_no_fcs = frame_size - ADIN1110_FRAME_HEADER_LEN - ADIN1110_FEC_LEN;
	memset(priv->data, 0, ADIN1110_RD_HEADER_LEN);

	priv->data[0] = ADIN1110_CD | FIELD_GET(GENMASK(12, 8), reg);
	priv->data[1] = FIELD_GET(GENMASK(7, 0), reg);

	if (priv->append_crc) {
		priv->data[2] = adin1110_crc_data(&priv->data[0], 2);
		header_len++;
	}

	rxb = netdev_alloc_skb(port_priv->netdev, round_len + header_len);
	if (!rxb)
		return -ENOMEM;

	skb_put(rxb, frame_size_no_fcs + header_len + ADIN1110_FRAME_HEADER_LEN);

	t.tx_buf = &priv->data[0];
	t.rx_buf = &rxb->data[0];
	t.len = header_len + round_len;

	ret = spi_sync_transfer(priv->spidev, &t, 1);
	if (ret) {
		kfree_skb(rxb);
		return ret;
	}

	skb_pull(rxb, header_len + ADIN1110_FRAME_HEADER_LEN);
	rxb->protocol = eth_type_trans(rxb, port_priv->netdev);

	if ((port_priv->flags & IFF_ALLMULTI && rxb->pkt_type == PACKET_MULTICAST) ||
	    (port_priv->flags & IFF_BROADCAST && rxb->pkt_type == PACKET_BROADCAST))
		rxb->offload_fwd_mark = port_priv->priv->forwarding;

	netif_rx(rxb);

	port_priv->rx_bytes += frame_size - ADIN1110_FRAME_HEADER_LEN;
	port_priv->rx_packets++;

	return 0;
}

static int adin1110_write_fifo(struct adin1110_port_priv *port_priv,
			       struct sk_buff *txb)
{
	struct adin1110_priv *priv = port_priv->priv;
	u32 header_len = ADIN1110_WR_HEADER_LEN;
	__be16 frame_header;
	int padding = 0;
	int padded_len;
	int round_len;
	int ret;

	/* Pad frame to 64 byte length,
	 * MAC nor PHY will otherwise add the
	 * required padding.
	 * The FEC will be added by the MAC internally.
	 */
	if (txb->len + ADIN1110_FEC_LEN < 64)
		padding = 64 - (txb->len + ADIN1110_FEC_LEN);

	padded_len = txb->len + padding + ADIN1110_FRAME_HEADER_LEN;

	round_len = adin1110_round_len(padded_len);
	if (round_len < 0)
		return round_len;

	ret = adin1110_write_reg(priv, ADIN1110_TX_FSIZE, padded_len);
	if (ret < 0)
		return ret;

	memset(priv->data, 0, round_len + ADIN1110_WR_HEADER_LEN);

	priv->data[0] = ADIN1110_CD | ADIN1110_WRITE;
	priv->data[0] |= FIELD_GET(GENMASK(12, 8), ADIN1110_TX);
	priv->data[1] = FIELD_GET(GENMASK(7, 0), ADIN1110_TX);
	if (priv->append_crc) {
		priv->data[2] = adin1110_crc_data(&priv->data[0], 2);
		header_len++;
	}

	/* mention the port on which to send the frame in the frame header */
	frame_header = cpu_to_be16(port_priv->nr);
	memcpy(&priv->data[header_len], &frame_header,
	       ADIN1110_FRAME_HEADER_LEN);

	memcpy(&priv->data[header_len + ADIN1110_FRAME_HEADER_LEN],
	       txb->data, txb->len);

	ret = spi_write(priv->spidev, &priv->data[0], round_len + header_len);
	if (ret < 0)
		return ret;

	port_priv->tx_bytes += txb->len;
	port_priv->tx_packets++;

	return 0;
}

static int adin1110_read_mdio_acc(struct adin1110_priv *priv)
{
	u32 val;
	int ret;

	mutex_lock(&priv->lock);
	ret = adin1110_read_reg(priv, ADIN1110_MDIOACC, &val);
	mutex_unlock(&priv->lock);
	if (ret < 0)
		return 0;

	return val;
}

static int adin1110_mdio_read(struct mii_bus *bus, int phy_id, int reg)
{
	struct adin1110_priv *priv = bus->priv;
	u32 val = 0;
	int ret;

	if (mdio_phy_id_is_c45(phy_id))
		return -EOPNOTSUPP;

	val |= FIELD_PREP(ADIN1110_MDIO_OP, ADIN1110_MDIO_OP_RD);
	val |= FIELD_PREP(ADIN1110_MDIO_ST, 0x1);
	val |= FIELD_PREP(ADIN1110_MDIO_PRTAD, phy_id);
	val |= FIELD_PREP(ADIN1110_MDIO_DEVAD, reg);

	/* write the clause 22 read command to the chip */
	mutex_lock(&priv->lock);
	ret = adin1110_write_reg(priv, ADIN1110_MDIOACC, val);
	mutex_unlock(&priv->lock);
	if (ret < 0)
		return ret;

	/* ADIN1110_MDIO_TRDONE BIT of the ADIN1110_MDIOACC
	 * register is set when the read is done.
	 * After the transaction is done, ADIN1110_MDIO_DATA
	 * bitfield of ADIN1110_MDIOACC register will contain
	 * the requested register value.
	 */
	ret = readx_poll_timeout_atomic(adin1110_read_mdio_acc, priv, val,
					(val & ADIN1110_MDIO_TRDONE),
					100, 30000);
	if (ret < 0)
		return ret;

	return (val & ADIN1110_MDIO_DATA);
}

static int adin1110_mdio_write(struct mii_bus *bus, int phy_id,
			       int reg, u16 reg_val)
{
	struct adin1110_priv *priv = bus->priv;
	u32 val = 0;
	int ret;

	if (mdio_phy_id_is_c45(phy_id))
		return -EOPNOTSUPP;

	val |= FIELD_PREP(ADIN1110_MDIO_OP, ADIN1110_MDIO_OP_WR);
	val |= FIELD_PREP(ADIN1110_MDIO_ST, 0x1);
	val |= FIELD_PREP(ADIN1110_MDIO_PRTAD, phy_id);
	val |= FIELD_PREP(ADIN1110_MDIO_DEVAD, reg);
	val |= FIELD_PREP(ADIN1110_MDIO_DATA, reg_val);

	/* write the clause 22 write command to the chip */
	mutex_lock(&priv->lock);
	ret = adin1110_write_reg(priv, ADIN1110_MDIOACC, val);
	mutex_unlock(&priv->lock);
	if (ret < 0)
		return ret;

	return readx_poll_timeout_atomic(adin1110_read_mdio_acc, priv, val,
					 (val & ADIN1110_MDIO_TRDONE),
					 100, 30000);
}

/* ADIN1110 MAC-PHY contains an ADIN1100 PHY.
 * ADIN2111 MAC-PHY contains two ADIN1100 PHYs.
 * By registering a new MDIO bus we allow the PAL to discover
 * the encapsulated PHY and probe the ADIN1100 driver.
 */
static int adin1110_register_mdiobus(struct adin1110_priv *priv,
				     struct device *dev)
{
	struct mii_bus *mii_bus;
	int ret;

	mii_bus = devm_mdiobus_alloc(dev);
	if (!mii_bus)
		return -ENOMEM;

	snprintf(priv->mii_bus_name, MII_BUS_ID_SIZE, "%s-%u",
		 priv->cfg->name, spi_get_chipselect(priv->spidev, 0));

	mii_bus->name = priv->mii_bus_name;
	mii_bus->read = adin1110_mdio_read;
	mii_bus->write = adin1110_mdio_write;
	mii_bus->priv = priv;
	mii_bus->parent = dev;
	mii_bus->phy_mask = ~((u32)GENMASK(2, 0));
	snprintf(mii_bus->id, MII_BUS_ID_SIZE, "%s", dev_name(dev));

	ret = devm_mdiobus_register(dev, mii_bus);
	if (ret)
		return ret;

	priv->mii_bus = mii_bus;

	return 0;
}

static bool adin1110_port_rx_ready(struct adin1110_port_priv *port_priv,
				   u32 status)
{
	if (!netif_oper_up(port_priv->netdev))
		return false;

	if (!port_priv->nr)
		return !!(status & ADIN1110_RX_RDY);
	else
		return !!(status & ADIN2111_P2_RX_RDY);
}

static void adin1110_read_frames(struct adin1110_port_priv *port_priv,
				 unsigned int budget)
{
	struct adin1110_priv *priv = port_priv->priv;
	u32 status1;
	int ret;

	while (budget) {
		ret = adin1110_read_reg(priv, ADIN1110_STATUS1, &status1);
		if (ret < 0)
			return;

		if (!adin1110_port_rx_ready(port_priv, status1))
			break;

		ret = adin1110_read_fifo(port_priv);
		if (ret < 0)
			return;

		budget--;
	}
}

static void adin1110_wake_queues(struct adin1110_priv *priv)
{
	int i;

	for (i = 0; i < priv->cfg->ports_nr; i++)
		netif_wake_queue(priv->ports[i]->netdev);
}

static irqreturn_t adin1110_irq(int irq, void *p)
{
	struct adin1110_priv *priv = p;
	u32 status1;
	u32 val;
	int ret;
	int i;

	mutex_lock(&priv->lock);

	ret = adin1110_read_reg(priv, ADIN1110_STATUS1, &status1);
	if (ret < 0)
		goto out;

	if (priv->append_crc && (status1 & ADIN1110_SPI_ERR))
		dev_warn_ratelimited(&priv->spidev->dev,
				     "SPI CRC error on write.\n");

	ret = adin1110_read_reg(priv, ADIN1110_TX_SPACE, &val);
	if (ret < 0)
		goto out;

	/* TX FIFO space is expressed in half-words */
	priv->tx_space = 2 * val;

	for (i = 0; i < priv->cfg->ports_nr; i++) {
		if (adin1110_port_rx_ready(priv->ports[i], status1))
			adin1110_read_frames(priv->ports[i],
					     ADIN1110_MAX_FRAMES_READ);
	}

	/* clear IRQ sources */
	adin1110_write_reg(priv, ADIN1110_STATUS0, ADIN1110_CLEAR_STATUS0);
	adin1110_write_reg(priv, ADIN1110_STATUS1, priv->irq_mask);

out:
	mutex_unlock(&priv->lock);

	if (priv->tx_space > 0 && ret >= 0)
		adin1110_wake_queues(priv);

	return IRQ_HANDLED;
}

/* ADIN1110 can filter up to 16 MAC addresses, mac_nr here is the slot used */
static int adin1110_write_mac_address(struct adin1110_port_priv *port_priv,
				      int mac_nr, const u8 *addr,
				      u8 *mask, u32 port_rules)
{
	struct adin1110_priv *priv = port_priv->priv;
	u32 offset = mac_nr * 2;
	u32 port_rules_mask;
	int ret;
	u32 val;

	if (!port_priv->nr)
		port_rules_mask = ADIN1110_MAC_ADDR_APPLY2PORT;
	else
		port_rules_mask = ADIN2111_MAC_ADDR_APPLY2PORT2;

	if (port_rules & port_rules_mask)
		port_rules_mask |= ADIN1110_MAC_ADDR_TO_HOST | ADIN2111_MAC_ADDR_TO_OTHER_PORT;

	port_rules_mask |= GENMASK(15, 0);
	val = port_rules | get_unaligned_be16(&addr[0]);
	ret = adin1110_set_bits(priv, ADIN1110_MAC_ADDR_FILTER_UPR + offset,
				port_rules_mask, val);
	if (ret < 0)
		return ret;

	val = get_unaligned_be32(&addr[2]);
	ret =  adin1110_write_reg(priv,
				  ADIN1110_MAC_ADDR_FILTER_LWR + offset, val);
	if (ret < 0)
		return ret;

	/* Only the first two MAC address slots support masking. */
	if (mac_nr < ADIN_MAC_P1_ADDR_SLOT) {
		val = get_unaligned_be16(&mask[0]);
		ret = adin1110_write_reg(priv,
					 ADIN1110_MAC_ADDR_MASK_UPR + offset,
					 val);
		if (ret < 0)
			return ret;

		val = get_unaligned_be32(&mask[2]);
		return adin1110_write_reg(priv,
					  ADIN1110_MAC_ADDR_MASK_LWR + offset,
					  val);
	}

	return 0;
}

static int adin1110_clear_mac_address(struct adin1110_priv *priv, int mac_nr)
{
	u32 offset = mac_nr * 2;
	int ret;

	ret = adin1110_write_reg(priv, ADIN1110_MAC_ADDR_FILTER_UPR + offset, 0);
	if (ret < 0)
		return ret;

	ret =  adin1110_write_reg(priv, ADIN1110_MAC_ADDR_FILTER_LWR + offset, 0);
	if (ret < 0)
		return ret;

	/* only the first two MAC address slots are maskable */
	if (mac_nr <= 1) {
		ret = adin1110_write_reg(priv, ADIN1110_MAC_ADDR_MASK_UPR + offset, 0);
		if (ret < 0)
			return ret;

		ret = adin1110_write_reg(priv, ADIN1110_MAC_ADDR_MASK_LWR + offset, 0);
	}

	return ret;
}

static u32 adin1110_port_rules(struct adin1110_port_priv *port_priv,
			       bool fw_to_host,
			       bool fw_to_other_port)
{
	u32 port_rules = 0;

	if (!port_priv->nr)
		port_rules |= ADIN1110_MAC_ADDR_APPLY2PORT;
	else
		port_rules |= ADIN2111_MAC_ADDR_APPLY2PORT2;

	if (fw_to_host)
		port_rules |= ADIN1110_MAC_ADDR_TO_HOST;

	if (fw_to_other_port && port_priv->priv->forwarding)
		port_rules |= ADIN2111_MAC_ADDR_TO_OTHER_PORT;

	return port_rules;
}

static int adin1110_multicast_filter(struct adin1110_port_priv *port_priv,
				     int mac_nr, bool accept_multicast)
{
	u8 mask[ETH_ALEN] = {0};
	u8 mac[ETH_ALEN] = {0};
	u32 port_rules = 0;

	mask[0] = BIT(0);
	mac[0] = BIT(0);

	if (accept_multicast && port_priv->state == BR_STATE_FORWARDING)
		port_rules = adin1110_port_rules(port_priv, true, true);

	return adin1110_write_mac_address(port_priv, mac_nr, mac,
					  mask, port_rules);
}

static int adin1110_broadcasts_filter(struct adin1110_port_priv *port_priv,
				      int mac_nr, bool accept_broadcast)
{
	u32 port_rules = 0;
	u8 mask[ETH_ALEN];

	eth_broadcast_addr(mask);

	if (accept_broadcast && port_priv->state == BR_STATE_FORWARDING)
		port_rules = adin1110_port_rules(port_priv, true, true);

	return adin1110_write_mac_address(port_priv, mac_nr, mask,
					  mask, port_rules);
}

static int adin1110_set_mac_address(struct net_device *netdev,
				    const unsigned char *dev_addr)
{
	struct adin1110_port_priv *port_priv = netdev_priv(netdev);
	u8 mask[ETH_ALEN];
	u32 port_rules;
	u32 mac_slot;

	if (!is_valid_ether_addr(dev_addr))
		return -EADDRNOTAVAIL;

	eth_hw_addr_set(netdev, dev_addr);
	eth_broadcast_addr(mask);

	mac_slot = (!port_priv->nr) ?  ADIN_MAC_P1_ADDR_SLOT : ADIN_MAC_P2_ADDR_SLOT;
	port_rules = adin1110_port_rules(port_priv, true, false);

	return adin1110_write_mac_address(port_priv, mac_slot, netdev->dev_addr,
					  mask, port_rules);
}

static int adin1110_ndo_set_mac_address(struct net_device *netdev, void *addr)
{
	struct sockaddr *sa = addr;
	int ret;

	ret = eth_prepare_mac_addr_change(netdev, addr);
	if (ret < 0)
		return ret;

	return adin1110_set_mac_address(netdev, sa->sa_data);
}

static int adin1110_ioctl(struct net_device *netdev, struct ifreq *rq, int cmd)
{
	if (!netif_running(netdev))
		return -EINVAL;

	return phy_do_ioctl(netdev, rq, cmd);
}

static int adin1110_set_promisc_mode(struct adin1110_port_priv *port_priv,
				     bool promisc)
{
	struct adin1110_priv *priv = port_priv->priv;
	u32 mask;

	if (port_priv->state != BR_STATE_FORWARDING)
		promisc = false;

	if (!port_priv->nr)
		mask = ADIN1110_FWD_UNK2HOST;
	else
		mask = ADIN2111_P2_FWD_UNK2HOST;

	return adin1110_set_bits(priv, ADIN1110_CONFIG2,
				 mask, promisc ? mask : 0);
}

static int adin1110_setup_rx_mode(struct adin1110_port_priv *port_priv)
{
	int ret;

	ret = adin1110_set_promisc_mode(port_priv,
					!!(port_priv->flags & IFF_PROMISC));
	if (ret < 0)
		return ret;

	ret = adin1110_multicast_filter(port_priv, ADIN_MAC_MULTICAST_ADDR_SLOT,
					!!(port_priv->flags & IFF_ALLMULTI));
	if (ret < 0)
		return ret;

	ret = adin1110_broadcasts_filter(port_priv,
					 ADIN_MAC_BROADCAST_ADDR_SLOT,
					 !!(port_priv->flags & IFF_BROADCAST));
	if (ret < 0)
		return ret;

	return adin1110_set_bits(port_priv->priv, ADIN1110_CONFIG1,
				 ADIN1110_CONFIG1_SYNC, ADIN1110_CONFIG1_SYNC);
}

static bool adin1110_can_offload_forwarding(struct adin1110_priv *priv)
{
	int i;

	if (priv->cfg->id != ADIN2111_MAC)
		return false;

	/* Can't enable forwarding if ports do not belong to the same bridge */
	if (priv->ports[0]->bridge != priv->ports[1]->bridge || !priv->ports[0]->bridge)
		return false;

	/* Can't enable forwarding if there is a port
	 * that has been blocked by STP.
	 */
	for (i = 0; i < priv->cfg->ports_nr; i++) {
		if (priv->ports[i]->state != BR_STATE_FORWARDING)
			return false;
	}

	return true;
}

static void adin1110_rx_mode_work(struct work_struct *work)
{
	struct adin1110_port_priv *port_priv;
	struct adin1110_priv *priv;

	port_priv = container_of(work, struct adin1110_port_priv, rx_mode_work);
	priv = port_priv->priv;

	mutex_lock(&priv->lock);
	adin1110_setup_rx_mode(port_priv);
	mutex_unlock(&priv->lock);
}

static void adin1110_set_rx_mode(struct net_device *dev)
{
	struct adin1110_port_priv *port_priv = netdev_priv(dev);
	struct adin1110_priv *priv = port_priv->priv;

	spin_lock(&priv->state_lock);

	port_priv->flags = dev->flags;
	schedule_work(&port_priv->rx_mode_work);

	spin_unlock(&priv->state_lock);
}

static int adin1110_net_open(struct net_device *net_dev)
{
	struct adin1110_port_priv *port_priv = netdev_priv(net_dev);
	struct adin1110_priv *priv = port_priv->priv;
	u32 val;
	int ret;

	mutex_lock(&priv->lock);

	/* Configure MAC to compute and append the FCS itself. */
	ret = adin1110_write_reg(priv, ADIN1110_CONFIG2, ADIN1110_CRC_APPEND);
	if (ret < 0)
		goto out;

	val = ADIN1110_TX_RDY_IRQ | ADIN1110_RX_RDY_IRQ | ADIN1110_SPI_ERR_IRQ;
	if (priv->cfg->id == ADIN2111_MAC)
		val |= ADIN2111_RX_RDY_IRQ;

	priv->irq_mask = val;
	ret = adin1110_write_reg(priv, ADIN1110_IMASK1, ~val);
	if (ret < 0) {
		netdev_err(net_dev, "Failed to enable chip IRQs: %d\n", ret);
		goto out;
	}

	ret = adin1110_read_reg(priv, ADIN1110_TX_SPACE, &val);
	if (ret < 0) {
		netdev_err(net_dev, "Failed to read TX FIFO space: %d\n", ret);
		goto out;
	}

	priv->tx_space = 2 * val;

	port_priv->state = BR_STATE_FORWARDING;
	ret = adin1110_set_mac_address(net_dev, net_dev->dev_addr);
	if (ret < 0) {
		netdev_err(net_dev, "Could not set MAC address: %pM, %d\n",
			   net_dev->dev_addr, ret);
		goto out;
	}

	ret = adin1110_set_bits(priv, ADIN1110_CONFIG1, ADIN1110_CONFIG1_SYNC,
				ADIN1110_CONFIG1_SYNC);

out:
	mutex_unlock(&priv->lock);

	if (ret < 0)
		return ret;

	phy_start(port_priv->phydev);

	netif_start_queue(net_dev);

	return 0;
}

static int adin1110_net_stop(struct net_device *net_dev)
{
	struct adin1110_port_priv *port_priv = netdev_priv(net_dev);
	struct adin1110_priv *priv = port_priv->priv;
	u32 mask;
	int ret;

	mask = !port_priv->nr ? ADIN2111_RX_RDY_IRQ : ADIN1110_RX_RDY_IRQ;

	/* Disable RX RDY IRQs */
	mutex_lock(&priv->lock);
	ret = adin1110_set_bits(priv, ADIN1110_IMASK1, mask, mask);
	mutex_unlock(&priv->lock);
	if (ret < 0)
		return ret;

	netif_stop_queue(port_priv->netdev);
	flush_work(&port_priv->tx_work);
	phy_stop(port_priv->phydev);

	return 0;
}

static void adin1110_tx_work(struct work_struct *work)
{
	struct adin1110_port_priv *port_priv;
	struct adin1110_priv *priv;
	struct sk_buff *txb;
	int ret;

	port_priv = container_of(work, struct adin1110_port_priv, tx_work);
	priv = port_priv->priv;

	mutex_lock(&priv->lock);

	while ((txb = skb_dequeue(&port_priv->txq))) {
		ret = adin1110_write_fifo(port_priv, txb);
		if (ret < 0)
			dev_err_ratelimited(&priv->spidev->dev,
					    "Frame write error: %d\n", ret);

		dev_kfree_skb(txb);
	}

	mutex_unlock(&priv->lock);
}

static netdev_tx_t adin1110_start_xmit(struct sk_buff *skb, struct net_device *dev)
{
	struct adin1110_port_priv *port_priv = netdev_priv(dev);
	struct adin1110_priv *priv = port_priv->priv;
	netdev_tx_t netdev_ret = NETDEV_TX_OK;
	u32 tx_space_needed;

	tx_space_needed = skb->len + ADIN1110_FRAME_HEADER_LEN + ADIN1110_INTERNAL_SIZE_HEADER_LEN;
	if (tx_space_needed > priv->tx_space) {
		netif_stop_queue(dev);
		netdev_ret = NETDEV_TX_BUSY;
	} else {
		priv->tx_space -= tx_space_needed;
		skb_queue_tail(&port_priv->txq, skb);
	}

	schedule_work(&port_priv->tx_work);

	return netdev_ret;
}

static void adin1110_ndo_get_stats64(struct net_device *dev,
				     struct rtnl_link_stats64 *storage)
{
	struct adin1110_port_priv *port_priv = netdev_priv(dev);

	storage->rx_packets = port_priv->rx_packets;
	storage->tx_packets = port_priv->tx_packets;

	storage->rx_bytes = port_priv->rx_bytes;
	storage->tx_bytes = port_priv->tx_bytes;
}

static int adin1110_port_get_port_parent_id(struct net_device *dev,
					    struct netdev_phys_item_id *ppid)
{
	struct adin1110_port_priv *port_priv = netdev_priv(dev);
	struct adin1110_priv *priv = port_priv->priv;

	ppid->id_len = strnlen(priv->mii_bus_name, MAX_PHYS_ITEM_ID_LEN);
	memcpy(ppid->id, priv->mii_bus_name, ppid->id_len);

	return 0;
}

static int adin1110_ndo_get_phys_port_name(struct net_device *dev,
					   char *name, size_t len)
{
	struct adin1110_port_priv *port_priv = netdev_priv(dev);
	int err;

	err = snprintf(name, len, "p%d", port_priv->nr);
	if (err >= len)
		return -EINVAL;

	return 0;
}

static const struct net_device_ops adin1110_netdev_ops = {
	.ndo_open		= adin1110_net_open,
	.ndo_stop		= adin1110_net_stop,
	.ndo_eth_ioctl		= adin1110_ioctl,
	.ndo_start_xmit		= adin1110_start_xmit,
	.ndo_set_mac_address	= adin1110_ndo_set_mac_address,
	.ndo_set_rx_mode	= adin1110_set_rx_mode,
	.ndo_validate_addr	= eth_validate_addr,
	.ndo_get_stats64	= adin1110_ndo_get_stats64,
	.ndo_get_port_parent_id	= adin1110_port_get_port_parent_id,
	.ndo_get_phys_port_name	= adin1110_ndo_get_phys_port_name,
};

static void adin1110_get_drvinfo(struct net_device *dev,
				 struct ethtool_drvinfo *di)
{
	strscpy(di->driver, "ADIN1110", sizeof(di->driver));
	strscpy(di->bus_info, dev_name(dev->dev.parent), sizeof(di->bus_info));
}

static const struct ethtool_ops adin1110_ethtool_ops = {
	.get_drvinfo		= adin1110_get_drvinfo,
	.get_link		= ethtool_op_get_link,
	.get_link_ksettings	= phy_ethtool_get_link_ksettings,
	.set_link_ksettings	= phy_ethtool_set_link_ksettings,
};

static void adin1110_adjust_link(struct net_device *dev)
{
	struct phy_device *phydev = dev->phydev;

	if (!phydev->link)
		phy_print_status(phydev);
}

/* PHY ID is stored in the MAC registers too,
 * check spi connection by reading it.
 */
static int adin1110_check_spi(struct adin1110_priv *priv)
{
	struct gpio_desc *reset_gpio;
	int ret;
	u32 val;

	reset_gpio = devm_gpiod_get_optional(&priv->spidev->dev, "reset",
					     GPIOD_OUT_LOW);
	if (reset_gpio) {
		/* MISO pin is used for internal configuration, can't have
		 * anyone else disturbing the SDO line.
		 */
		spi_bus_lock(priv->spidev->controller);

		gpiod_set_value(reset_gpio, 1);
		fsleep(10000);
		gpiod_set_value(reset_gpio, 0);

		/* Need to wait 90 ms before interacting with
		 * the MAC after a HW reset.
		 */
		fsleep(90000);

		spi_bus_unlock(priv->spidev->controller);
	}

	ret = adin1110_read_reg(priv, ADIN1110_PHY_ID, &val);
	if (ret < 0)
		return ret;

	if (val != priv->cfg->phy_id_val) {
		dev_err(&priv->spidev->dev, "PHY ID expected: %x, read: %x\n",
			priv->cfg->phy_id_val, val);
		return -EIO;
	}

	return 0;
}

static int adin1110_hw_forwarding(struct adin1110_priv *priv, bool enable)
{
	int ret;
	int i;

	priv->forwarding = enable;

	if (!priv->forwarding) {
		for (i = ADIN_MAC_FDB_ADDR_SLOT; i < ADIN_MAC_MAX_ADDR_SLOTS; i++) {
			ret = adin1110_clear_mac_address(priv, i);
			if (ret < 0)
				return ret;
		}
	}

	/* Forwarding is optimised when MAC runs in Cut Through mode. */
	ret = adin1110_set_bits(priv, ADIN1110_CONFIG2,
				ADIN2111_PORT_CUT_THRU_EN,
				priv->forwarding ? ADIN2111_PORT_CUT_THRU_EN : 0);
	if (ret < 0)
		return ret;

	for (i = 0; i < priv->cfg->ports_nr; i++) {
		ret = adin1110_setup_rx_mode(priv->ports[i]);
		if (ret < 0)
			return ret;
	}

	return ret;
}

static int adin1110_port_bridge_join(struct adin1110_port_priv *port_priv,
				     struct net_device *bridge)
{
	struct adin1110_priv *priv = port_priv->priv;
	int ret;

	port_priv->bridge = bridge;

	if (adin1110_can_offload_forwarding(priv)) {
		mutex_lock(&priv->lock);
		ret = adin1110_hw_forwarding(priv, true);
		mutex_unlock(&priv->lock);

		if (ret < 0)
			return ret;
	}

	return adin1110_set_mac_address(port_priv->netdev, bridge->dev_addr);
}

static int adin1110_port_bridge_leave(struct adin1110_port_priv *port_priv,
				      struct net_device *bridge)
{
	struct adin1110_priv *priv = port_priv->priv;
	int ret;

	port_priv->bridge = NULL;

	mutex_lock(&priv->lock);
	ret = adin1110_hw_forwarding(priv, false);
	mutex_unlock(&priv->lock);

	return ret;
}

static bool adin1110_port_dev_check(const struct net_device *dev)
{
	return dev->netdev_ops == &adin1110_netdev_ops;
}

static int adin1110_netdevice_event(struct notifier_block *unused,
				    unsigned long event, void *ptr)
{
	struct net_device *dev = netdev_notifier_info_to_dev(ptr);
	struct adin1110_port_priv *port_priv = netdev_priv(dev);
	struct netdev_notifier_changeupper_info *info = ptr;
	int ret = 0;

	if (!adin1110_port_dev_check(dev))
		return NOTIFY_DONE;

	switch (event) {
	case NETDEV_CHANGEUPPER:
		if (netif_is_bridge_master(info->upper_dev)) {
			if (info->linking)
				ret = adin1110_port_bridge_join(port_priv, info->upper_dev);
			else
				ret = adin1110_port_bridge_leave(port_priv, info->upper_dev);
		}
		break;
	default:
		break;
	}

	return notifier_from_errno(ret);
}

static struct notifier_block adin1110_netdevice_nb = {
	.notifier_call = adin1110_netdevice_event,
};

static void adin1110_disconnect_phy(void *data)
{
	phy_disconnect(data);
}

static int adin1110_port_set_forwarding_state(struct adin1110_port_priv *port_priv)
{
	struct adin1110_priv *priv = port_priv->priv;
	int ret;

	port_priv->state = BR_STATE_FORWARDING;

	mutex_lock(&priv->lock);
	ret = adin1110_set_mac_address(port_priv->netdev,
				       port_priv->netdev->dev_addr);
	if (ret < 0)
		goto out;

	if (adin1110_can_offload_forwarding(priv))
		ret = adin1110_hw_forwarding(priv, true);
	else
		ret = adin1110_setup_rx_mode(port_priv);
out:
	mutex_unlock(&priv->lock);

	return ret;
}

static int adin1110_port_set_blocking_state(struct adin1110_port_priv *port_priv)
{
	u8 mac[ETH_ALEN] = {0x01, 0x80, 0xC2, 0x00, 0x00, 0x00};
	struct adin1110_priv *priv = port_priv->priv;
	u8 mask[ETH_ALEN];
	u32 port_rules;
	int mac_slot;
	int ret;

	port_priv->state = BR_STATE_BLOCKING;

	mutex_lock(&priv->lock);

	mac_slot = (!port_priv->nr) ?  ADIN_MAC_P1_ADDR_SLOT : ADIN_MAC_P2_ADDR_SLOT;
	ret = adin1110_clear_mac_address(priv, mac_slot);
	if (ret < 0)
		goto out;

	ret = adin1110_hw_forwarding(priv, false);
	if (ret < 0)
		goto out;

	/* Allow only BPDUs to be passed to the CPU */
	eth_broadcast_addr(mask);
	port_rules = adin1110_port_rules(port_priv, true, false);
	ret = adin1110_write_mac_address(port_priv, mac_slot, mac,
					 mask, port_rules);
out:
	mutex_unlock(&priv->lock);

	return ret;
}

/* ADIN1110/2111 does not have any native STP support.
 * Listen for bridge core state changes and
 * allow all frames to pass or only the BPDUs.
 */
static int adin1110_port_attr_stp_state_set(struct adin1110_port_priv *port_priv,
					    u8 state)
{
	switch (state) {
	case BR_STATE_FORWARDING:
		return adin1110_port_set_forwarding_state(port_priv);
	case BR_STATE_LEARNING:
	case BR_STATE_LISTENING:
	case BR_STATE_DISABLED:
	case BR_STATE_BLOCKING:
		return adin1110_port_set_blocking_state(port_priv);
	default:
		return -EINVAL;
	}
}

static int adin1110_port_attr_set(struct net_device *dev, const void *ctx,
				  const struct switchdev_attr *attr,
				  struct netlink_ext_ack *extack)
{
	struct adin1110_port_priv *port_priv = netdev_priv(dev);

	switch (attr->id) {
	case SWITCHDEV_ATTR_ID_PORT_STP_STATE:
		return adin1110_port_attr_stp_state_set(port_priv,
							attr->u.stp_state);
	default:
		return -EOPNOTSUPP;
	}
}

static int adin1110_switchdev_blocking_event(struct notifier_block *unused,
					     unsigned long event,
					     void *ptr)
{
	struct net_device *netdev = switchdev_notifier_info_to_dev(ptr);
	int ret;

	if (event == SWITCHDEV_PORT_ATTR_SET) {
		ret = switchdev_handle_port_attr_set(netdev, ptr,
						     adin1110_port_dev_check,
						     adin1110_port_attr_set);

		return notifier_from_errno(ret);
	}

	return NOTIFY_DONE;
}

static struct notifier_block adin1110_switchdev_blocking_notifier = {
	.notifier_call = adin1110_switchdev_blocking_event,
};

static void adin1110_fdb_offload_notify(struct net_device *netdev,
					struct switchdev_notifier_fdb_info *rcv)
{
	struct switchdev_notifier_fdb_info info = {};

	info.addr = rcv->addr;
	info.vid = rcv->vid;
	info.offloaded = true;
	call_switchdev_notifiers(SWITCHDEV_FDB_OFFLOADED,
				 netdev, &info.info, NULL);
}

static int adin1110_fdb_add(struct adin1110_port_priv *port_priv,
			    struct switchdev_notifier_fdb_info *fdb)
{
	struct adin1110_priv *priv = port_priv->priv;
	struct adin1110_port_priv *other_port;
	u8 mask[ETH_ALEN];
	u32 port_rules;
	int mac_nr;
	u32 val;
	int ret;

	netdev_dbg(port_priv->netdev,
		   "DEBUG: %s: MACID = %pM vid = %u flags = %u %u -- port %d\n",
		    __func__, fdb->addr, fdb->vid, fdb->added_by_user,
		    fdb->offloaded, port_priv->nr);

	if (!priv->forwarding)
		return 0;

	if (fdb->is_local)
		return -EINVAL;

	/* Find free FDB slot on device. */
	for (mac_nr = ADIN_MAC_FDB_ADDR_SLOT; mac_nr < ADIN_MAC_MAX_ADDR_SLOTS; mac_nr++) {
		ret = adin1110_read_reg(priv, ADIN1110_MAC_ADDR_FILTER_UPR + (mac_nr * 2), &val);
		if (ret < 0)
			return ret;
		if (!val)
			break;
	}

	if (mac_nr == ADIN_MAC_MAX_ADDR_SLOTS)
		return -ENOMEM;

	other_port = priv->ports[!port_priv->nr];
	port_rules = adin1110_port_rules(other_port, false, true);
<<<<<<< HEAD
	memset(mask, 0xFF, ETH_ALEN);
=======
	eth_broadcast_addr(mask);
>>>>>>> e475cc1c

	return adin1110_write_mac_address(other_port, mac_nr, (u8 *)fdb->addr,
					  mask, port_rules);
}

static int adin1110_read_mac(struct adin1110_priv *priv, int mac_nr, u8 *addr)
{
	u32 val;
	int ret;

	ret = adin1110_read_reg(priv, ADIN1110_MAC_ADDR_FILTER_UPR + (mac_nr * 2), &val);
	if (ret < 0)
		return ret;

	put_unaligned_be16(val, addr);

	ret = adin1110_read_reg(priv, ADIN1110_MAC_ADDR_FILTER_LWR + (mac_nr * 2), &val);
	if (ret < 0)
		return ret;

	put_unaligned_be32(val, addr + 2);

	return 0;
}

static int adin1110_fdb_del(struct adin1110_port_priv *port_priv,
			    struct switchdev_notifier_fdb_info *fdb)
{
	struct adin1110_priv *priv = port_priv->priv;
	u8 addr[ETH_ALEN];
	int mac_nr;
	int ret;

	netdev_dbg(port_priv->netdev,
		   "DEBUG: %s: MACID = %pM vid = %u flags = %u %u -- port %d\n",
		   __func__, fdb->addr, fdb->vid, fdb->added_by_user,
		   fdb->offloaded, port_priv->nr);

	if (fdb->is_local)
		return -EINVAL;

	for (mac_nr = ADIN_MAC_FDB_ADDR_SLOT; mac_nr < ADIN_MAC_MAX_ADDR_SLOTS; mac_nr++) {
		ret = adin1110_read_mac(priv, mac_nr, addr);
		if (ret < 0)
			return ret;

		if (ether_addr_equal(addr, fdb->addr)) {
			ret = adin1110_clear_mac_address(priv, mac_nr);
			if (ret < 0)
				return ret;
		}
	}

	return 0;
}

static void adin1110_switchdev_event_work(struct work_struct *work)
{
	struct adin1110_switchdev_event_work *switchdev_work;
	struct adin1110_port_priv *port_priv;
	int ret;

	switchdev_work = container_of(work, struct adin1110_switchdev_event_work, work);
	port_priv = switchdev_work->port_priv;

	mutex_lock(&port_priv->priv->lock);

	switch (switchdev_work->event) {
	case SWITCHDEV_FDB_ADD_TO_DEVICE:
		ret = adin1110_fdb_add(port_priv, &switchdev_work->fdb_info);
		if (!ret)
			adin1110_fdb_offload_notify(port_priv->netdev,
						    &switchdev_work->fdb_info);
		break;
	case SWITCHDEV_FDB_DEL_TO_DEVICE:
		adin1110_fdb_del(port_priv, &switchdev_work->fdb_info);
		break;
	default:
		break;
	}

	mutex_unlock(&port_priv->priv->lock);

	kfree(switchdev_work->fdb_info.addr);
	kfree(switchdev_work);
	dev_put(port_priv->netdev);
}

/* called under rcu_read_lock() */
static int adin1110_switchdev_event(struct notifier_block *unused,
				    unsigned long event, void *ptr)
{
	struct net_device *netdev = switchdev_notifier_info_to_dev(ptr);
	struct adin1110_port_priv *port_priv = netdev_priv(netdev);
	struct adin1110_switchdev_event_work *switchdev_work;
	struct switchdev_notifier_fdb_info *fdb_info = ptr;

	if (!adin1110_port_dev_check(netdev))
		return NOTIFY_DONE;

	switchdev_work = kzalloc(sizeof(*switchdev_work), GFP_ATOMIC);
	if (WARN_ON(!switchdev_work))
		return NOTIFY_BAD;

	INIT_WORK(&switchdev_work->work, adin1110_switchdev_event_work);
	switchdev_work->port_priv = port_priv;
	switchdev_work->event = event;

	switch (event) {
	case SWITCHDEV_FDB_ADD_TO_DEVICE:
	case SWITCHDEV_FDB_DEL_TO_DEVICE:
		memcpy(&switchdev_work->fdb_info, ptr,
		       sizeof(switchdev_work->fdb_info));
		switchdev_work->fdb_info.addr = kzalloc(ETH_ALEN, GFP_ATOMIC);

		if (!switchdev_work->fdb_info.addr)
			goto err_addr_alloc;

		ether_addr_copy((u8 *)switchdev_work->fdb_info.addr,
				fdb_info->addr);
		dev_hold(netdev);
		break;
	default:
		kfree(switchdev_work);
		return NOTIFY_DONE;
	}

	queue_work(system_long_wq, &switchdev_work->work);

	return NOTIFY_DONE;

err_addr_alloc:
	kfree(switchdev_work);
	return NOTIFY_BAD;
}

static struct notifier_block adin1110_switchdev_notifier = {
	.notifier_call = adin1110_switchdev_event,
};

static void adin1110_unregister_notifiers(void)
{
	unregister_switchdev_blocking_notifier(&adin1110_switchdev_blocking_notifier);
	unregister_switchdev_notifier(&adin1110_switchdev_notifier);
	unregister_netdevice_notifier(&adin1110_netdevice_nb);
}

static int adin1110_setup_notifiers(void)
{
	int ret;

	ret = register_netdevice_notifier(&adin1110_netdevice_nb);
	if (ret < 0)
		return ret;

	ret = register_switchdev_notifier(&adin1110_switchdev_notifier);
	if (ret < 0)
		goto err_netdev;

	ret = register_switchdev_blocking_notifier(&adin1110_switchdev_blocking_notifier);
	if (ret < 0)
		goto err_sdev;

	return 0;

err_sdev:
	unregister_switchdev_notifier(&adin1110_switchdev_notifier);

err_netdev:
	unregister_netdevice_notifier(&adin1110_netdevice_nb);

	return ret;
}

static int adin1110_probe_netdevs(struct adin1110_priv *priv)
{
	struct device *dev = &priv->spidev->dev;
	struct adin1110_port_priv *port_priv;
	struct net_device *netdev;
	int ret;
	int i;

	for (i = 0; i < priv->cfg->ports_nr; i++) {
		netdev = devm_alloc_etherdev(dev, sizeof(*port_priv));
		if (!netdev)
			return -ENOMEM;

		port_priv = netdev_priv(netdev);
		port_priv->netdev = netdev;
		port_priv->priv = priv;
		port_priv->cfg = priv->cfg;
		port_priv->nr = i;
		priv->ports[i] = port_priv;
		SET_NETDEV_DEV(netdev, dev);

		ret = device_get_ethdev_address(dev, netdev);
		if (ret < 0)
			return ret;

		netdev->irq = priv->spidev->irq;
		INIT_WORK(&port_priv->tx_work, adin1110_tx_work);
		INIT_WORK(&port_priv->rx_mode_work, adin1110_rx_mode_work);
		skb_queue_head_init(&port_priv->txq);

		netif_carrier_off(netdev);

		netdev->if_port = IF_PORT_10BASET;
		netdev->netdev_ops = &adin1110_netdev_ops;
		netdev->ethtool_ops = &adin1110_ethtool_ops;
		netdev->priv_flags |= IFF_UNICAST_FLT;
		netdev->features |= NETIF_F_NETNS_LOCAL;

		port_priv->phydev = get_phy_device(priv->mii_bus, i + 1, false);
		if (IS_ERR(port_priv->phydev)) {
			netdev_err(netdev, "Could not find PHY with device address: %d.\n", i);
			return PTR_ERR(port_priv->phydev);
		}

		port_priv->phydev = phy_connect(netdev,
						phydev_name(port_priv->phydev),
						adin1110_adjust_link,
						PHY_INTERFACE_MODE_INTERNAL);
		if (IS_ERR(port_priv->phydev)) {
			netdev_err(netdev, "Could not connect PHY with device address: %d.\n", i);
			return PTR_ERR(port_priv->phydev);
		}

		ret = devm_add_action_or_reset(dev, adin1110_disconnect_phy,
					       port_priv->phydev);
		if (ret < 0)
			return ret;
	}

	/* ADIN1110 INT_N pin will be used to signal the host */
	ret = devm_request_threaded_irq(dev, priv->spidev->irq, NULL,
					adin1110_irq,
					IRQF_TRIGGER_LOW | IRQF_ONESHOT,
					dev_name(dev), priv);
	if (ret < 0)
		return ret;

	for (i = 0; i < priv->cfg->ports_nr; i++) {
		ret = devm_register_netdev(dev, priv->ports[i]->netdev);
		if (ret < 0) {
			dev_err(dev, "Failed to register network device.\n");
			return ret;
		}
	}

	return 0;
}

static int adin1110_probe(struct spi_device *spi)
{
	const struct spi_device_id *dev_id = spi_get_device_id(spi);
	struct device *dev = &spi->dev;
	struct adin1110_priv *priv;
	int ret;

	priv = devm_kzalloc(dev, sizeof(struct adin1110_priv), GFP_KERNEL);
	if (!priv)
		return -ENOMEM;

	priv->spidev = spi;
	priv->cfg = &adin1110_cfgs[dev_id->driver_data];
	spi->bits_per_word = 8;
	spi->mode = SPI_MODE_0;

	mutex_init(&priv->lock);
	spin_lock_init(&priv->state_lock);

	/* use of CRC on control and data transactions is pin dependent */
	priv->append_crc = device_property_read_bool(dev, "adi,spi-crc");
	if (priv->append_crc)
		crc8_populate_msb(adin1110_crc_table, 0x7);

	ret = adin1110_check_spi(priv);
	if (ret < 0) {
		dev_err(dev, "Probe SPI Read check failed: %d\n", ret);
		return ret;
	}

	ret = adin1110_write_reg(priv, ADIN1110_RESET, ADIN1110_SWRESET);
	if (ret < 0)
		return ret;

	ret = adin1110_register_mdiobus(priv, dev);
	if (ret < 0) {
		dev_err(dev, "Could not register MDIO bus %d\n", ret);
		return ret;
	}

	return adin1110_probe_netdevs(priv);
}

static const struct of_device_id adin1110_match_table[] = {
	{ .compatible = "adi,adin1110" },
	{ .compatible = "adi,adin2111" },
	{ }
};
MODULE_DEVICE_TABLE(of, adin1110_match_table);

static const struct spi_device_id adin1110_spi_id[] = {
	{ .name = "adin1110", .driver_data = ADIN1110_MAC },
	{ .name = "adin2111", .driver_data = ADIN2111_MAC },
	{ }
};
MODULE_DEVICE_TABLE(spi, adin1110_spi_id);

static struct spi_driver adin1110_driver = {
	.driver = {
		.name = "adin1110",
		.of_match_table = adin1110_match_table,
	},
	.probe = adin1110_probe,
	.id_table = adin1110_spi_id,
};

static int __init adin1110_driver_init(void)
{
	int ret;

	ret = adin1110_setup_notifiers();
	if (ret < 0)
		return ret;

	ret = spi_register_driver(&adin1110_driver);
	if (ret < 0) {
		adin1110_unregister_notifiers();
		return ret;
	}

	return 0;
}

static void __exit adin1110_exit(void)
{
	adin1110_unregister_notifiers();
	spi_unregister_driver(&adin1110_driver);
}
module_init(adin1110_driver_init);
module_exit(adin1110_exit);

MODULE_DESCRIPTION("ADIN1110 Network driver");
MODULE_AUTHOR("Alexandru Tachici <alexandru.tachici@analog.com>");
MODULE_LICENSE("Dual BSD/GPL");<|MERGE_RESOLUTION|>--- conflicted
+++ resolved
@@ -1388,11 +1388,7 @@
 
 	other_port = priv->ports[!port_priv->nr];
 	port_rules = adin1110_port_rules(other_port, false, true);
-<<<<<<< HEAD
-	memset(mask, 0xFF, ETH_ALEN);
-=======
 	eth_broadcast_addr(mask);
->>>>>>> e475cc1c
 
 	return adin1110_write_mac_address(other_port, mac_nr, (u8 *)fdb->addr,
 					  mask, port_rules);
