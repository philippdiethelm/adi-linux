--- conflicted
+++ resolved
@@ -331,7 +331,6 @@
 	int err;
 
 	set_bit(vid, priv->fs.vlan.active_cvlans);
-<<<<<<< HEAD
 
 	err = mlx5e_add_vlan_rule(priv, MLX5E_VLAN_RULE_TYPE_MATCH_CTAG_VID, vid);
 	if (err)
@@ -358,34 +357,6 @@
 	return err;
 }
 
-=======
-
-	err = mlx5e_add_vlan_rule(priv, MLX5E_VLAN_RULE_TYPE_MATCH_CTAG_VID, vid);
-	if (err)
-		clear_bit(vid, priv->fs.vlan.active_cvlans);
-
-	return err;
-}
-
-static int mlx5e_vlan_rx_add_svid(struct mlx5e_priv *priv, u16 vid)
-{
-	struct net_device *netdev = priv->netdev;
-	int err;
-
-	set_bit(vid, priv->fs.vlan.active_svlans);
-
-	err = mlx5e_add_vlan_rule(priv, MLX5E_VLAN_RULE_TYPE_MATCH_STAG_VID, vid);
-	if (err) {
-		clear_bit(vid, priv->fs.vlan.active_svlans);
-		return err;
-	}
-
-	/* Need to fix some features.. */
-	netdev_update_features(netdev);
-	return err;
-}
-
->>>>>>> 661e50bc
 int mlx5e_vlan_rx_add_vid(struct net_device *dev, __be16 proto, u16 vid)
 {
 	struct mlx5e_priv *priv = netdev_priv(dev);
@@ -394,17 +365,10 @@
 		return mlx5e_vlan_rx_add_cvid(priv, vid);
 	else if (be16_to_cpu(proto) == ETH_P_8021AD)
 		return mlx5e_vlan_rx_add_svid(priv, vid);
-<<<<<<< HEAD
 
 	return -EOPNOTSUPP;
 }
 
-=======
-
-	return -EOPNOTSUPP;
-}
-
->>>>>>> 661e50bc
 int mlx5e_vlan_rx_kill_vid(struct net_device *dev, __be16 proto, u16 vid)
 {
 	struct mlx5e_priv *priv = netdev_priv(dev);
@@ -847,10 +811,6 @@
 					  struct mlx5e_ttc_table *ttc)
 {
 	struct mlx5_flow_destination dest = {};
-<<<<<<< HEAD
-	struct mlx5e_ttc_table *ttc;
-=======
->>>>>>> 661e50bc
 	struct mlx5_flow_handle **rules;
 	struct mlx5_flow_table *ft;
 	int tt;
@@ -1115,9 +1075,6 @@
 	return err;
 }
 
-<<<<<<< HEAD
-int mlx5e_create_inner_ttc_table(struct mlx5e_priv *priv)
-=======
 void mlx5e_set_ttc_basic_params(struct mlx5e_priv *priv,
 				struct ttc_params *ttc_params)
 {
@@ -1146,7 +1103,6 @@
 
 int mlx5e_create_inner_ttc_table(struct mlx5e_priv *priv, struct ttc_params *params,
 				 struct mlx5e_ttc_table *ttc)
->>>>>>> 661e50bc
 {
 	struct mlx5e_flow_table *ft = &ttc->ft;
 	int err;
@@ -1176,12 +1132,8 @@
 	return err;
 }
 
-<<<<<<< HEAD
-void mlx5e_destroy_inner_ttc_table(struct mlx5e_priv *priv)
-=======
 void mlx5e_destroy_inner_ttc_table(struct mlx5e_priv *priv,
 				   struct mlx5e_ttc_table *ttc)
->>>>>>> 661e50bc
 {
 	if (!mlx5e_tunnel_inner_ft_supported(priv->mdev))
 		return;
