<<<<<<< HEAD
# SPDX-License-Identifier: GPL-2.0-only
=======
# SPDX-License-Identifier: ISC
>>>>>>> 4ff96fb5
config ATH5K
	tristate "Atheros 5xxx wireless cards support"
	depends on (PCI || ATH25) && MAC80211
	select ATH_COMMON
	select MAC80211_LEDS
	select LEDS_CLASS
	select NEW_LEDS
	select ATH5K_AHB if ATH25
	select ATH5K_PCI if !ATH25
	---help---
	  This module adds support for wireless adapters based on
	  Atheros 5xxx chipset.

	  Currently the following chip versions are supported:

	  MAC: AR5211 AR5212
	  PHY: RF5111/2111 RF5112/2112 RF5413/2413

	  This driver uses the kernel's mac80211 subsystem.

	  If you choose to build a module, it'll be called ath5k. Say M if
	  unsure.

config ATH5K_DEBUG
	bool "Atheros 5xxx debugging"
	depends on ATH5K
	---help---
	  Atheros 5xxx debugging messages.

	  Say Y, if and you will get debug options for ath5k.
	  To use this, you need to mount debugfs:

	  mount -t debugfs debug /sys/kernel/debug

	  You will get access to files under:
	  /sys/kernel/debug/ath5k/phy0/

	  To enable debug, pass the debug level to the debug module
	  parameter. For example:

	  modprobe ath5k debug=0x00000400

config ATH5K_TRACER
	bool "Atheros 5xxx tracer"
	depends on ATH5K
	depends on EVENT_TRACING
	---help---
	  Say Y here to enable tracepoints for the ath5k driver
	  using the kernel tracing infrastructure.  Select this
	  option if you are interested in debugging the driver.

	  If unsure, say N.

config ATH5K_AHB
	bool "Atheros 5xxx AHB bus support"
	depends on ATH25
	---help---
	  This adds support for WiSoC type chipsets of the 5xxx Atheros
	  family.

config ATH5K_PCI
	bool "Atheros 5xxx PCI bus support"
	depends on (!ATH25 && PCI)
	---help---
	  This adds support for PCI type chipsets of the 5xxx Atheros
	  family.

config ATH5K_TEST_CHANNELS
	bool "Enables testing channels on ath5k"
	depends on ATH5K && CFG80211_CERTIFICATION_ONUS
	---help---
	  This enables non-standard IEEE 802.11 channels on ath5k, which
	  can be used for research purposes. This option should be disabled
	  unless doing research.<|MERGE_RESOLUTION|>--- conflicted
+++ resolved
@@ -1,8 +1,4 @@
-<<<<<<< HEAD
-# SPDX-License-Identifier: GPL-2.0-only
-=======
 # SPDX-License-Identifier: ISC
->>>>>>> 4ff96fb5
 config ATH5K
 	tristate "Atheros 5xxx wireless cards support"
 	depends on (PCI || ATH25) && MAC80211
