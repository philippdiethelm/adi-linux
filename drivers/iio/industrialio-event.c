/* Industrial I/O event handling
 *
 * Copyright (c) 2008 Jonathan Cameron
 *
 * This program is free software; you can redistribute it and/or modify it
 * under the terms of the GNU General Public License version 2 as published by
 * the Free Software Foundation.
 *
 * Based on elements of hwmon and input subsystems.
 */

#include <linux/anon_inodes.h>
#include <linux/device.h>
#include <linux/fs.h>
#include <linux/kernel.h>
#include <linux/kfifo.h>
#include <linux/module.h>
#include <linux/poll.h>
#include <linux/sched.h>
#include <linux/slab.h>
#include <linux/uaccess.h>
#include <linux/wait.h>
#include <linux/iio/iio.h>
#include "iio_core.h"
#include <linux/iio/sysfs.h>
#include <linux/iio/events.h>

/**
 * struct iio_event_interface - chrdev interface for an event line
 * @wait:		wait queue to allow blocking reads of events
 * @det_events:		list of detected events
 * @dev_attr_list:	list of event interface sysfs attribute
 * @flags:		file operations related flags including busy flag.
 * @group:		event interface sysfs attribute group
 */
struct iio_event_interface {
	wait_queue_head_t	wait;
	DECLARE_KFIFO(det_events, struct iio_event_data, 16);

	struct list_head	dev_attr_list;
	unsigned long		flags;
	struct attribute_group	group;
	struct mutex		read_lock;
};

/**
 * iio_push_event() - try to add event to the list for userspace reading
 * @indio_dev:		IIO device structure
 * @ev_code:		What event
 * @timestamp:		When the event occurred
 *
 * Note: The caller must make sure that this function is not running
 * concurrently for the same indio_dev more than once.
 **/
int iio_push_event(struct iio_dev *indio_dev, u64 ev_code, s64 timestamp)
{
	struct iio_event_interface *ev_int = indio_dev->event_interface;
	struct iio_event_data ev;
	int copied;

	/* Does anyone care? */
	if (test_bit(IIO_BUSY_BIT_POS, &ev_int->flags)) {

		ev.id = ev_code;
		ev.timestamp = timestamp;

		copied = kfifo_put(&ev_int->det_events, ev);
		if (copied != 0)
			wake_up_poll(&ev_int->wait, POLLIN);
	}

	return 0;
}
EXPORT_SYMBOL(iio_push_event);

/**
 * iio_event_poll() - poll the event queue to find out if it has data
 */
static unsigned int iio_event_poll(struct file *filep,
			     struct poll_table_struct *wait)
{
	struct iio_dev *indio_dev = filep->private_data;
	struct iio_event_interface *ev_int = indio_dev->event_interface;
	unsigned int events = 0;

	if (!indio_dev->info)
		return -ENODEV;

	poll_wait(filep, &ev_int->wait, wait);

	if (!kfifo_is_empty(&ev_int->det_events))
		events = POLLIN | POLLRDNORM;

	return events;
}

static ssize_t iio_event_chrdev_read(struct file *filep,
				     char __user *buf,
				     size_t count,
				     loff_t *f_ps)
{
	struct iio_dev *indio_dev = filep->private_data;
	struct iio_event_interface *ev_int = indio_dev->event_interface;
	unsigned int copied;
	int ret;

	if (!indio_dev->info)
		return -ENODEV;

	if (count < sizeof(struct iio_event_data))
		return -EINVAL;

	do {
		if (kfifo_is_empty(&ev_int->det_events)) {
			if (filep->f_flags & O_NONBLOCK)
				return -EAGAIN;
<<<<<<< HEAD
			/* Blocking on device; waiting for something to be there */
			ret = wait_event_interruptible(ev_int->wait,
						!kfifo_is_empty(&ev_int->det_events) ||
						indio_dev->info == NULL);
=======

			ret = wait_event_interruptible(ev_int->wait,
					!kfifo_is_empty(&ev_int->det_events) ||
					indio_dev->info == NULL);
>>>>>>> 40dde7e2
			if (ret)
				return ret;
			if (indio_dev->info == NULL)
				return -ENODEV;
		}
<<<<<<< HEAD

		if (mutex_lock_interruptible(&ev_int->read_lock))
			return -ERESTARTSYS;
		ret = kfifo_to_user(&ev_int->det_events, buf, count, &copied);
		mutex_unlock(&ev_int->read_lock);

		if (ret)
			return ret;

		/*
		 * If we couldn't read anything from the fifo (a different thread might
		 * have been faster) we either return -EAGAIN if the file descriptor is
		 * non-blocking, otherwise we go back to sleep and wait for more data to
		 * arrive.
		 */
		if (copied == 0 && (filep->f_flags & O_NONBLOCK))
			return -EAGAIN;

	} while (copied == 0);

=======

		if (mutex_lock_interruptible(&ev_int->read_lock))
			return -ERESTARTSYS;
		ret = kfifo_to_user(&ev_int->det_events, buf, count, &copied);
		mutex_unlock(&ev_int->read_lock);

		if (ret)
			return ret;

		/*
		 * If we couldn't read anything from the fifo (a different
		 * thread might have been faster) we either return -EAGAIN if
		 * the file descriptor is non-blocking, otherwise we go back to
		 * sleep and wait for more data to arrive.
		 */
		if (copied == 0 && (filep->f_flags & O_NONBLOCK))
			return -EAGAIN;

	} while (copied == 0);

>>>>>>> 40dde7e2
	return copied;
}

static int iio_event_chrdev_release(struct inode *inode, struct file *filep)
{
	struct iio_dev *indio_dev = filep->private_data;
	struct iio_event_interface *ev_int = indio_dev->event_interface;

	clear_bit(IIO_BUSY_BIT_POS, &ev_int->flags);

	iio_device_put(indio_dev);

	return 0;
}

static const struct file_operations iio_event_chrdev_fileops = {
	.read =  iio_event_chrdev_read,
	.poll =  iio_event_poll,
	.release = iio_event_chrdev_release,
	.owner = THIS_MODULE,
	.llseek = noop_llseek,
};

int iio_event_getfd(struct iio_dev *indio_dev)
{
	struct iio_event_interface *ev_int = indio_dev->event_interface;
	int fd;

	if (ev_int == NULL)
		return -ENODEV;

	if (test_and_set_bit(IIO_BUSY_BIT_POS, &ev_int->flags))
		return -EBUSY;

	iio_device_get(indio_dev);

	fd = anon_inode_getfd("iio:event", &iio_event_chrdev_fileops,
				indio_dev, O_RDONLY | O_CLOEXEC);
	if (fd < 0) {
		clear_bit(IIO_BUSY_BIT_POS, &ev_int->flags);
		iio_device_put(indio_dev);
	} else {
		kfifo_reset_out(&ev_int->det_events);
	}

	return fd;
}

static const char * const iio_ev_type_text[] = {
	[IIO_EV_TYPE_THRESH] = "thresh",
	[IIO_EV_TYPE_MAG] = "mag",
	[IIO_EV_TYPE_ROC] = "roc",
	[IIO_EV_TYPE_THRESH_ADAPTIVE] = "thresh_adaptive",
	[IIO_EV_TYPE_MAG_ADAPTIVE] = "mag_adaptive",
};

static const char * const iio_ev_dir_text[] = {
	[IIO_EV_DIR_EITHER] = "either",
	[IIO_EV_DIR_RISING] = "rising",
	[IIO_EV_DIR_FALLING] = "falling"
};

static const char * const iio_ev_info_text[] = {
	[IIO_EV_INFO_ENABLE] = "en",
	[IIO_EV_INFO_VALUE] = "value",
	[IIO_EV_INFO_HYSTERESIS] = "hysteresis",
};

static enum iio_event_direction iio_ev_attr_dir(struct iio_dev_attr *attr)
{
	return attr->c->event_spec[attr->address & 0xffff].dir;
}

static enum iio_event_type iio_ev_attr_type(struct iio_dev_attr *attr)
{
	return attr->c->event_spec[attr->address & 0xffff].type;
}

static enum iio_event_info iio_ev_attr_info(struct iio_dev_attr *attr)
{
	return (attr->address >> 16) & 0xffff;
}

static ssize_t iio_ev_state_store(struct device *dev,
				  struct device_attribute *attr,
				  const char *buf,
				  size_t len)
{
	struct iio_dev *indio_dev = dev_to_iio_dev(dev);
	struct iio_dev_attr *this_attr = to_iio_dev_attr(attr);
	int ret;
	bool val;

	ret = strtobool(buf, &val);
	if (ret < 0)
		return ret;

	ret = indio_dev->info->write_event_config(indio_dev,
		this_attr->c, iio_ev_attr_type(this_attr),
		iio_ev_attr_dir(this_attr), val);

	return (ret < 0) ? ret : len;
}

static ssize_t iio_ev_state_show(struct device *dev,
				 struct device_attribute *attr,
				 char *buf)
{
	struct iio_dev *indio_dev = dev_to_iio_dev(dev);
	struct iio_dev_attr *this_attr = to_iio_dev_attr(attr);
	int val;

	val = indio_dev->info->read_event_config(indio_dev,
		this_attr->c, iio_ev_attr_type(this_attr),
		iio_ev_attr_dir(this_attr));
	if (val < 0)
		return val;
	else
		return sprintf(buf, "%d\n", val);
}

static ssize_t iio_ev_value_show(struct device *dev,
				 struct device_attribute *attr,
				 char *buf)
{
	struct iio_dev *indio_dev = dev_to_iio_dev(dev);
	struct iio_dev_attr *this_attr = to_iio_dev_attr(attr);
	int val, val2;
	int ret;

	ret = indio_dev->info->read_event_value(indio_dev,
		this_attr->c, iio_ev_attr_type(this_attr),
		iio_ev_attr_dir(this_attr), iio_ev_attr_info(this_attr),
		&val, &val2);
	if (ret < 0)
		return ret;
	return iio_format_value(buf, ret, val, val2);
}

static ssize_t iio_ev_value_store(struct device *dev,
				  struct device_attribute *attr,
				  const char *buf,
				  size_t len)
{
	struct iio_dev *indio_dev = dev_to_iio_dev(dev);
	struct iio_dev_attr *this_attr = to_iio_dev_attr(attr);
	int val, val2;
	int ret;

	if (!indio_dev->info->write_event_value)
		return -EINVAL;

	ret = iio_str_to_fixpoint(buf, 100000, &val, &val2);
	if (ret)
		return ret;
	ret = indio_dev->info->write_event_value(indio_dev,
		this_attr->c, iio_ev_attr_type(this_attr),
		iio_ev_attr_dir(this_attr), iio_ev_attr_info(this_attr),
		val, val2);
	if (ret < 0)
		return ret;

	return len;
}

static int iio_device_add_event(struct iio_dev *indio_dev,
	const struct iio_chan_spec *chan, unsigned int spec_index,
	enum iio_event_type type, enum iio_event_direction dir,
	enum iio_shared_by shared_by, const unsigned long *mask)
{
	ssize_t (*show)(struct device *, struct device_attribute *, char *);
	ssize_t (*store)(struct device *, struct device_attribute *,
		const char *, size_t);
	unsigned int attrcount = 0;
	unsigned int i;
	char *postfix;
	int ret;

	for_each_set_bit(i, mask, sizeof(*mask)) {
		postfix = kasprintf(GFP_KERNEL, "%s_%s_%s",
				iio_ev_type_text[type], iio_ev_dir_text[dir],
				iio_ev_info_text[i]);
		if (postfix == NULL)
			return -ENOMEM;

		if (i == IIO_EV_INFO_ENABLE) {
			show = iio_ev_state_show;
			store = iio_ev_state_store;
		} else {
			show = iio_ev_value_show;
			store = iio_ev_value_store;
		}

		ret = __iio_add_chan_devattr(postfix, chan, show, store,
			 (i << 16) | spec_index, shared_by, &indio_dev->dev,
			&indio_dev->event_interface->dev_attr_list);
		kfree(postfix);

		if (ret)
			return ret;

		attrcount++;
	}

	return attrcount;
}

static int iio_device_add_event_sysfs(struct iio_dev *indio_dev,
	struct iio_chan_spec const *chan)
{
	int ret = 0, i, attrcount = 0;
	enum iio_event_direction dir;
	enum iio_event_type type;

	for (i = 0; i < chan->num_event_specs; i++) {
		type = chan->event_spec[i].type;
		dir = chan->event_spec[i].dir;

		ret = iio_device_add_event(indio_dev, chan, i, type, dir,
			IIO_SEPARATE, &chan->event_spec[i].mask_separate);
		if (ret < 0)
			return ret;
		attrcount += ret;

		ret = iio_device_add_event(indio_dev, chan, i, type, dir,
			IIO_SHARED_BY_TYPE,
			&chan->event_spec[i].mask_shared_by_type);
		if (ret < 0)
			return ret;
		attrcount += ret;

		ret = iio_device_add_event(indio_dev, chan, i, type, dir,
			IIO_SHARED_BY_DIR,
			&chan->event_spec[i].mask_shared_by_dir);
		if (ret < 0)
			return ret;
		attrcount += ret;

		ret = iio_device_add_event(indio_dev, chan, i, type, dir,
			IIO_SHARED_BY_ALL,
			&chan->event_spec[i].mask_shared_by_all);
		if (ret < 0)
			return ret;
		attrcount += ret;
	}
	ret = attrcount;
	return ret;
}

static inline int __iio_add_event_config_attrs(struct iio_dev *indio_dev)
{
	int j, ret, attrcount = 0;

	/* Dynically created from the channels array */
	for (j = 0; j < indio_dev->num_channels; j++) {
		ret = iio_device_add_event_sysfs(indio_dev,
						 &indio_dev->channels[j]);
		if (ret < 0)
			return ret;
		attrcount += ret;
	}
	return attrcount;
}

static bool iio_check_for_dynamic_events(struct iio_dev *indio_dev)
{
	int j;

	for (j = 0; j < indio_dev->num_channels; j++) {
		if (indio_dev->channels[j].num_event_specs != 0)
			return true;
	}
	return false;
}

static void iio_setup_ev_int(struct iio_event_interface *ev_int)
{
	INIT_KFIFO(ev_int->det_events);
	init_waitqueue_head(&ev_int->wait);
	mutex_init(&ev_int->read_lock);
}

static const char *iio_event_group_name = "events";
int iio_device_register_eventset(struct iio_dev *indio_dev)
{
	struct iio_dev_attr *p;
	int ret = 0, attrcount_orig = 0, attrcount, attrn;
	struct attribute **attr;

	if (!(indio_dev->info->event_attrs ||
	      iio_check_for_dynamic_events(indio_dev)))
		return 0;

	indio_dev->event_interface =
		kzalloc(sizeof(struct iio_event_interface), GFP_KERNEL);
	if (indio_dev->event_interface == NULL)
		return -ENOMEM;

	INIT_LIST_HEAD(&indio_dev->event_interface->dev_attr_list);

	iio_setup_ev_int(indio_dev->event_interface);
	if (indio_dev->info->event_attrs != NULL) {
		attr = indio_dev->info->event_attrs->attrs;
		while (*attr++ != NULL)
			attrcount_orig++;
	}
	attrcount = attrcount_orig;
	if (indio_dev->channels) {
		ret = __iio_add_event_config_attrs(indio_dev);
		if (ret < 0)
			goto error_free_setup_event_lines;
		attrcount += ret;
	}

	indio_dev->event_interface->group.name = iio_event_group_name;
	indio_dev->event_interface->group.attrs = kcalloc(attrcount + 1,
							  sizeof(indio_dev->event_interface->group.attrs[0]),
							  GFP_KERNEL);
	if (indio_dev->event_interface->group.attrs == NULL) {
		ret = -ENOMEM;
		goto error_free_setup_event_lines;
	}
	if (indio_dev->info->event_attrs)
		memcpy(indio_dev->event_interface->group.attrs,
		       indio_dev->info->event_attrs->attrs,
		       sizeof(indio_dev->event_interface->group.attrs[0])
		       *attrcount_orig);
	attrn = attrcount_orig;
	/* Add all elements from the list. */
	list_for_each_entry(p,
			    &indio_dev->event_interface->dev_attr_list,
			    l)
		indio_dev->event_interface->group.attrs[attrn++] =
			&p->dev_attr.attr;
	indio_dev->groups[indio_dev->groupcounter++] =
		&indio_dev->event_interface->group;

	return 0;

error_free_setup_event_lines:
	iio_free_chan_devattr_list(&indio_dev->event_interface->dev_attr_list);
	kfree(indio_dev->event_interface);
	return ret;
}

/**
 * iio_device_wakeup_eventset - Wakes up the event waitqueue
 * @indio_dev: The IIO device
 *
 * Wakes up the event waitqueue used for poll() and blocking read().
 * Should usually be called when the device is unregistered.
 */
void iio_device_wakeup_eventset(struct iio_dev *indio_dev)
{
	if (indio_dev->event_interface == NULL)
		return;
	wake_up(&indio_dev->event_interface->wait);
}

void iio_device_unregister_eventset(struct iio_dev *indio_dev)
{
	if (indio_dev->event_interface == NULL)
		return;
	iio_free_chan_devattr_list(&indio_dev->event_interface->dev_attr_list);
	kfree(indio_dev->event_interface->group.attrs);
	kfree(indio_dev->event_interface);
}<|MERGE_RESOLUTION|>--- conflicted
+++ resolved
@@ -114,44 +114,15 @@
 		if (kfifo_is_empty(&ev_int->det_events)) {
 			if (filep->f_flags & O_NONBLOCK)
 				return -EAGAIN;
-<<<<<<< HEAD
-			/* Blocking on device; waiting for something to be there */
-			ret = wait_event_interruptible(ev_int->wait,
-						!kfifo_is_empty(&ev_int->det_events) ||
-						indio_dev->info == NULL);
-=======
 
 			ret = wait_event_interruptible(ev_int->wait,
 					!kfifo_is_empty(&ev_int->det_events) ||
 					indio_dev->info == NULL);
->>>>>>> 40dde7e2
 			if (ret)
 				return ret;
 			if (indio_dev->info == NULL)
 				return -ENODEV;
 		}
-<<<<<<< HEAD
-
-		if (mutex_lock_interruptible(&ev_int->read_lock))
-			return -ERESTARTSYS;
-		ret = kfifo_to_user(&ev_int->det_events, buf, count, &copied);
-		mutex_unlock(&ev_int->read_lock);
-
-		if (ret)
-			return ret;
-
-		/*
-		 * If we couldn't read anything from the fifo (a different thread might
-		 * have been faster) we either return -EAGAIN if the file descriptor is
-		 * non-blocking, otherwise we go back to sleep and wait for more data to
-		 * arrive.
-		 */
-		if (copied == 0 && (filep->f_flags & O_NONBLOCK))
-			return -EAGAIN;
-
-	} while (copied == 0);
-
-=======
 
 		if (mutex_lock_interruptible(&ev_int->read_lock))
 			return -ERESTARTSYS;
@@ -172,7 +143,6 @@
 
 	} while (copied == 0);
 
->>>>>>> 40dde7e2
 	return copied;
 }
 
