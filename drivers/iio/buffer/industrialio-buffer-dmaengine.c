--- conflicted
+++ resolved
@@ -233,15 +233,8 @@
 	dmaengine_buffer->align = width;
 	dmaengine_buffer->max_size = dma_get_max_seg_size(chan->device->dev);
 
-<<<<<<< HEAD
 	iio_dma_buffer_init(&dmaengine_buffer->queue, chan->device->dev, ops,
 		driver_data);
-	iio_buffer_set_attrs(&dmaengine_buffer->queue.buffer,
-		iio_dmaengine_buffer_attrs);
-=======
-	iio_dma_buffer_init(&dmaengine_buffer->queue, chan->device->dev,
-		&iio_dmaengine_default_ops);
->>>>>>> e2662117
 
 	dmaengine_buffer->queue.buffer.attrs = iio_dmaengine_buffer_attrs;
 	dmaengine_buffer->queue.buffer.access = &iio_dmaengine_buffer_ops;
@@ -286,27 +279,18 @@
  *
  * The buffer will be automatically de-allocated once the device gets destroyed.
  */
-<<<<<<< HEAD
 struct iio_buffer *devm_iio_dmaengine_buffer_alloc(struct device *dev,
 	const char *channel, const struct iio_dma_buffer_ops *ops,
 	void *driver_data)
-=======
-static struct iio_buffer *devm_iio_dmaengine_buffer_alloc(struct device *dev,
-	const char *channel)
->>>>>>> e2662117
 {
 	struct iio_buffer *buffer;
 	int ret;
 
-<<<<<<< HEAD
 	buffer = iio_dmaengine_buffer_alloc(dev, channel, ops, driver_data);
 	if (IS_ERR(buffer)) {
-		devres_free(bufferp);
-=======
-	buffer = iio_dmaengine_buffer_alloc(dev, channel);
-	if (IS_ERR(buffer))
->>>>>>> e2662117
+		devres_free(buffer);
 		return buffer;
+	}
 
 	ret = devm_add_action_or_reset(dev, __devm_iio_dmaengine_buffer_free,
 				       buffer);
@@ -315,6 +299,7 @@
 
 	return buffer;
 }
+EXPORT_SYMBOL_GPL(devm_iio_dmaengine_buffer_alloc);
 
 /**
  * devm_iio_dmaengine_buffer_setup() - Setup a DMA buffer for an IIO device
@@ -334,7 +319,7 @@
 	struct iio_buffer *buffer;
 
 	buffer = devm_iio_dmaengine_buffer_alloc(indio_dev->dev.parent,
-						 channel);
+						 channel, NULL, NULL);
 	if (IS_ERR(buffer))
 		return PTR_ERR(buffer);
 
