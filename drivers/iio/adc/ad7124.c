--- conflicted
+++ resolved
@@ -155,15 +155,6 @@
 	unsigned int odr;
 	unsigned int odr_sel_bits;
 	unsigned int filter_type;
-	bool live;
-	unsigned int cfg_slot;
-};
-
-struct ad7124_channel {
-	unsigned int nr;
-	struct ad7124_channel_config cfg;
-	unsigned int ain;
-	unsigned int slot;
 };
 
 struct ad7124_channel {
@@ -505,7 +496,6 @@
 			ad7124_push_config(st, cfg);
 		else
 			cfg->cfg_slot = live_cfg->cfg_slot;
-<<<<<<< HEAD
 	}
 
 	/* point channel to the config slot and enable */
@@ -517,31 +507,6 @@
 {
 	struct ad7124_state *st = container_of(sd, struct ad7124_state, sd);
 	int ret;
-	int i;
-
-	if (channel == AD_SD_SLOT_DISABLE) {
-		for (i = 0; i < AD7124_MAX_CHANNELS; i++) {
-			/* disable channel associated with unused slot */
-			if (st->channels[i].slot == slot)
-				return ad_sd_write_reg(&st->sd, AD7124_CHANNEL(i), 2, 0);
-		}
-
-		return 0;
-	}
-
-	st->channels[channel].slot = slot;
-=======
-	}
-
-	/* point channel to the config slot and enable */
-	return ad7124_enable_channel(st, &st->channels[address]);
-}
-
-static int ad7124_set_channel(struct ad_sigma_delta *sd, unsigned int channel)
-{
-	struct ad7124_state *st = container_of(sd, struct ad7124_state, sd);
-	int ret;
->>>>>>> e2662117
 
 	mutex_lock(&st->cfgs_lock);
 	ret = ad7124_prepare_read(st, channel);
@@ -945,11 +910,6 @@
 	st->chip_info = info;
 
 	ad_sd_init(&st->sd, indio_dev, spi, &ad7124_sigma_delta_info);
-<<<<<<< HEAD
-	st->sd.num_slots = AD7124_SEQUENCER_SLOTS;
-	spi_set_drvdata(spi, indio_dev);
-=======
->>>>>>> e2662117
 
 	indio_dev->name = st->chip_info->name;
 	indio_dev->modes = INDIO_DIRECT_MODE;
