// SPDX-License-Identifier: GPL-2.0-only
/* The industrial I/O core
 *
 * Copyright (c) 2008 Jonathan Cameron
 *
 * Handling of buffer allocation / resizing.
 *
 * Things to look at here.
 * - Better memory allocation techniques?
 * - Alternative access techniques?
 */
#include <linux/kernel.h>
#include <linux/export.h>
#include <linux/device.h>
#include <linux/fs.h>
#include <linux/cdev.h>
#include <linux/slab.h>
#include <linux/poll.h>
#include <linux/sched.h>
#include <linux/dma-mapping.h>
#include <linux/sched/signal.h>

#include <linux/iio/iio.h>
#include <linux/iio/iio-opaque.h>
#include "iio_core.h"
#include "iio_core_trigger.h"
#include <linux/iio/sysfs.h>
#include <linux/iio/buffer.h>
#include <linux/iio/trigger.h>
#include <linux/iio/buffer_impl.h>

static const char * const iio_endian_prefix[] = {
	[IIO_BE] = "be",
	[IIO_LE] = "le",
};

static bool iio_buffer_is_active(struct iio_buffer *buf)
{
	return !list_empty(&buf->buffer_list);
}

static size_t iio_buffer_data_available(struct iio_buffer *buf)
{
	return buf->access->data_available(buf);
}

static int iio_buffer_flush_hwfifo(struct iio_dev *indio_dev,
				   struct iio_buffer *buf, size_t required)
{
	if (!indio_dev->info->hwfifo_flush_to_buffer)
		return -ENODEV;

	return indio_dev->info->hwfifo_flush_to_buffer(indio_dev, required);
}

static bool iio_buffer_ready(struct iio_dev *indio_dev, struct iio_buffer *buf,
			     size_t to_wait, int to_flush)
{
	size_t avail;
	int flushed = 0;

	/* wakeup if the device was unregistered */
	if (!indio_dev->info)
		return true;

	/* drain the buffer if it was disabled */
	if (!iio_buffer_is_active(buf)) {
		to_wait = min_t(size_t, to_wait, 1);
		to_flush = 0;
	}

	avail = iio_buffer_data_available(buf);

	if (avail >= to_wait) {
		/* force a flush for non-blocking reads */
		if (!to_wait && avail < to_flush)
			iio_buffer_flush_hwfifo(indio_dev, buf,
						to_flush - avail);
		return true;
	}

	if (to_flush)
		flushed = iio_buffer_flush_hwfifo(indio_dev, buf,
						  to_wait - avail);
	if (flushed <= 0)
		return false;

	if (avail + flushed >= to_wait)
		return true;

	return false;
}

/**
 * iio_buffer_read_outer() - chrdev read for buffer access
 * @filp:	File structure pointer for the char device
 * @buf:	Destination buffer for iio buffer read
 * @n:		First n bytes to read
 * @f_ps:	Long offset provided by the user as a seek position
 *
 * This function relies on all buffer implementations having an
 * iio_buffer as their first element.
 *
 * Return: negative values corresponding to error codes or ret != 0
 *	   for ending the reading activity
 **/
ssize_t iio_buffer_read_outer(struct file *filp, char __user *buf,
			      size_t n, loff_t *f_ps)
{
	struct iio_dev *indio_dev = filp->private_data;
	struct iio_buffer *rb = indio_dev->buffer;
	DEFINE_WAIT_FUNC(wait, woken_wake_function);
	size_t datum_size;
	size_t to_wait;
	int ret = 0;

	if (!indio_dev->info)
		return -ENODEV;

	if (!rb || !rb->access->read)
		return -EINVAL;

	datum_size = rb->bytes_per_datum;

	/*
	 * If datum_size is 0 there will never be anything to read from the
	 * buffer, so signal end of file now.
	 */
	if (!datum_size)
		return 0;

	if (filp->f_flags & O_NONBLOCK)
		to_wait = 0;
	else
		to_wait = min_t(size_t, n / datum_size, rb->watermark);

	add_wait_queue(&rb->pollq, &wait);
	do {
		if (!indio_dev->info) {
			ret = -ENODEV;
			break;
		}

		if (!iio_buffer_ready(indio_dev, rb, to_wait, n / datum_size)) {
			if (signal_pending(current)) {
				ret = -ERESTARTSYS;
				break;
			}

			wait_woken(&wait, TASK_INTERRUPTIBLE,
				   MAX_SCHEDULE_TIMEOUT);
			continue;
		}

		ret = rb->access->read(rb, n, buf);
		if (ret == 0 && (filp->f_flags & O_NONBLOCK))
			ret = -EAGAIN;
	} while (ret == 0);
	remove_wait_queue(&rb->pollq, &wait);

	return ret;
}

static bool iio_buffer_space_available(struct iio_buffer *buf)
{
	if (buf->access->space_available)
		return buf->access->space_available(buf);

	return true;
}

ssize_t iio_buffer_chrdev_write(struct file *filp, const char __user *buf,
				      size_t n, loff_t *f_ps)
{
	struct iio_dev *indio_dev = filp->private_data;
	struct iio_buffer *rb = indio_dev->buffer;
	int ret;

	if (!rb || !rb->access->write)
		return -EINVAL;

	do {
		if (!iio_buffer_space_available(rb)) {
			if (filp->f_flags & O_NONBLOCK)
				return -EAGAIN;

			ret = wait_event_interruptible(rb->pollq,
					iio_buffer_space_available(rb) ||
					indio_dev->info == NULL);
			if (ret)
				return ret;
			if (indio_dev->info == NULL)
				return -ENODEV;
		}

		ret = rb->access->write(rb, n, buf);
		if (ret == 0 && (filp->f_flags & O_NONBLOCK))
			ret = -EAGAIN;
	} while (ret == 0);

	return ret;
}

/**
 * iio_buffer_poll() - poll the buffer to find out if it has data
 * @filp:	File structure pointer for device access
 * @wait:	Poll table structure pointer for which the driver adds
 *		a wait queue
 *
 * Return: (EPOLLIN | EPOLLRDNORM) if data is available for reading
 *	   or 0 for other cases
 */
__poll_t iio_buffer_poll(struct file *filp,
			     struct poll_table_struct *wait)
{
	struct iio_dev *indio_dev = filp->private_data;
	struct iio_buffer *rb = indio_dev->buffer;

	if (!indio_dev->info || rb == NULL)
		return 0;

	poll_wait(filp, &rb->pollq, wait);

	switch (indio_dev->direction) {
	case IIO_DEVICE_DIRECTION_IN:
		if (iio_buffer_ready(indio_dev, rb, rb->watermark, 0))
			return EPOLLIN | EPOLLRDNORM;
		break;
	case IIO_DEVICE_DIRECTION_OUT:
		if (iio_buffer_space_available(rb))
			return EPOLLOUT | EPOLLWRNORM;
	}

	/* need a way of knowing if there may be enough data... */
	return 0;
}

/**
 * iio_buffer_wakeup_poll - Wakes up the buffer waitqueue
 * @indio_dev: The IIO device
 *
 * Wakes up the event waitqueue used for poll(). Should usually
 * be called when the device is unregistered.
 */
void iio_buffer_wakeup_poll(struct iio_dev *indio_dev)
{
	struct iio_buffer *buffer = indio_dev->buffer;

	if (!buffer)
		return;

	wake_up(&buffer->pollq);
}

void iio_buffer_init(struct iio_buffer *buffer)
{
	INIT_LIST_HEAD(&buffer->demux_list);
	INIT_LIST_HEAD(&buffer->buffer_list);
	init_waitqueue_head(&buffer->pollq);
	kref_init(&buffer->ref);
	if (!buffer->watermark)
		buffer->watermark = 1;
}
EXPORT_SYMBOL(iio_buffer_init);

int iio_buffer_alloc_scanmask(struct iio_buffer *buffer,
	struct iio_dev *indio_dev)
{
	if (!indio_dev->masklength)
		return 0;

	buffer->scan_mask = bitmap_zalloc(indio_dev->masklength, GFP_KERNEL);
	if (buffer->scan_mask == NULL)
		return -ENOMEM;

	buffer->channel_mask = bitmap_zalloc(indio_dev->num_channels,
					     GFP_KERNEL);
	if (buffer->channel_mask == NULL) {
		bitmap_free(buffer->scan_mask);
		return -ENOMEM;
	}

	return 0;
}
EXPORT_SYMBOL(iio_buffer_alloc_scanmask);

void iio_buffer_free_scanmask(struct iio_buffer *buffer)
{
	bitmap_free(buffer->channel_mask);
	bitmap_free(buffer->scan_mask);
}
EXPORT_SYMBOL(iio_buffer_free_scanmask);

/**
 * iio_buffer_set_attrs - Set buffer specific attributes
 * @buffer: The buffer for which we are setting attributes
 * @attrs: Pointer to a null terminated list of pointers to attributes
 */
void iio_buffer_set_attrs(struct iio_buffer *buffer,
			 const struct attribute **attrs)
{
	buffer->attrs = attrs;
}
EXPORT_SYMBOL_GPL(iio_buffer_set_attrs);

static ssize_t iio_show_scan_index(struct device *dev,
				   struct device_attribute *attr,
				   char *buf)
{
	return sprintf(buf, "%u\n", to_iio_dev_attr(attr)->c->scan_index);
}

static ssize_t iio_show_fixed_type(struct device *dev,
				   struct device_attribute *attr,
				   char *buf)
{
	struct iio_dev_attr *this_attr = to_iio_dev_attr(attr);
	u8 type = this_attr->c->scan_type.endianness;

	if (type == IIO_CPU) {
#ifdef __LITTLE_ENDIAN
		type = IIO_LE;
#else
		type = IIO_BE;
#endif
	}
	if (this_attr->c->scan_type.repeat > 1)
		return sprintf(buf, "%s:%c%d/%dX%d>>%u\n",
		       iio_endian_prefix[type],
		       this_attr->c->scan_type.sign,
		       this_attr->c->scan_type.realbits,
		       this_attr->c->scan_type.storagebits,
		       this_attr->c->scan_type.repeat,
		       this_attr->c->scan_type.shift);
		else
			return sprintf(buf, "%s:%c%d/%d>>%u\n",
		       iio_endian_prefix[type],
		       this_attr->c->scan_type.sign,
		       this_attr->c->scan_type.realbits,
		       this_attr->c->scan_type.storagebits,
		       this_attr->c->scan_type.shift);
}

static ssize_t iio_scan_el_show(struct device *dev,
				struct device_attribute *attr,
				char *buf)
{
	int ret;
	struct iio_dev *indio_dev = dev_to_iio_dev(dev);
	struct iio_buffer *buffer = indio_dev->buffer;

	/* Ensure ret is 0 or 1. */
	ret = !!test_bit(to_iio_dev_attr(attr)->address,
<<<<<<< HEAD
		       buffer->channel_mask);
=======
		       buffer->scan_mask);
>>>>>>> 256af411

	return sprintf(buf, "%d\n", ret);
}

/* Note NULL used as error indicator as it doesn't make sense. */
static const unsigned long *iio_scan_mask_match(const unsigned long *av_masks,
					  unsigned int masklength,
					  const unsigned long *mask,
					  bool strict)
{
	if (bitmap_empty(mask, masklength))
		return NULL;
	while (*av_masks) {
		if (strict) {
			if (bitmap_equal(mask, av_masks, masklength))
				return av_masks;
		} else {
			if (bitmap_subset(mask, av_masks, masklength))
				return av_masks;
		}
		av_masks += BITS_TO_LONGS(masklength);
	}
	return NULL;
}

static bool iio_validate_scan_mask(struct iio_dev *indio_dev,
	const unsigned long *mask)
{
	if (!indio_dev->setup_ops->validate_scan_mask)
		return true;

	return indio_dev->setup_ops->validate_scan_mask(indio_dev, mask);
}

/**
 * iio_scan_mask_set() - set particular bit in the scan mask
 * @indio_dev: the iio device
 * @buffer: the buffer whose scan mask we are interested in
 * @bit: the bit to be set.
 *
 * Note that at this point we have no way of knowing what other
 * buffers might request, hence this code only verifies that the
 * individual buffers request is plausible.
 */
static int iio_channel_mask_set(struct iio_dev *indio_dev,
		      struct iio_buffer *buffer, int bit)
{
	const unsigned long *mask;
	unsigned long *trialmask;
	unsigned int ch;

	trialmask = bitmap_zalloc(indio_dev->masklength, GFP_KERNEL);
	if (trialmask == NULL)
		return -ENOMEM;
	if (!indio_dev->masklength) {
		WARN(1, "Trying to set scanmask prior to registering buffer\n");
		goto err_invalid_mask;
	}

	set_bit(bit, buffer->channel_mask);

	for_each_set_bit(ch, buffer->channel_mask, indio_dev->num_channels)
		set_bit(indio_dev->channels[ch].scan_index, trialmask);

	if (!iio_validate_scan_mask(indio_dev, trialmask))
		goto err_invalid_mask;

	if (indio_dev->available_scan_masks) {
		mask = iio_scan_mask_match(indio_dev->available_scan_masks,
					   indio_dev->masklength,
					   trialmask, false);
		if (!mask)
			goto err_invalid_mask;
	}
	bitmap_copy(buffer->scan_mask, trialmask, indio_dev->masklength);

	bitmap_free(trialmask);

	return 0;

err_invalid_mask:
	clear_bit(bit, buffer->channel_mask);
	bitmap_free(trialmask);
	return -EINVAL;
}

static int iio_channel_mask_clear(struct iio_dev *indio_dev,
	struct iio_buffer *buffer, int bit)
{
	unsigned int ch;

	clear_bit(bit, buffer->channel_mask);

	memset(buffer->scan_mask, 0,
	       BITS_TO_LONGS(indio_dev->masklength) * sizeof(*buffer->scan_mask));
	for_each_set_bit(ch, buffer->channel_mask, indio_dev->num_channels)
		set_bit(indio_dev->channels[ch].scan_index, buffer->scan_mask);
	return 0;
}

static int iio_channel_mask_query(struct iio_dev *indio_dev,
			struct iio_buffer *buffer, int bit)
{
	if (bit > indio_dev->num_channels)
		return -EINVAL;

	if (!buffer->channel_mask)
		return 0;

	/* Ensure return value is 0 or 1. */
	return !!test_bit(bit, buffer->channel_mask);
}

static ssize_t iio_scan_el_store(struct device *dev,
				 struct device_attribute *attr,
				 const char *buf,
				 size_t len)
{
	int ret;
	bool state;
	struct iio_dev *indio_dev = dev_to_iio_dev(dev);
	struct iio_buffer *buffer = indio_dev->buffer;
	struct iio_dev_attr *this_attr = to_iio_dev_attr(attr);

	ret = strtobool(buf, &state);
	if (ret < 0)
		return ret;
	mutex_lock(&indio_dev->mlock);
	if (iio_buffer_is_active(buffer)) {
		ret = -EBUSY;
		goto error_ret;
	}
	ret = iio_channel_mask_query(indio_dev, buffer, this_attr->address);
	if (ret < 0)
		goto error_ret;
	if (!state && ret) {
		ret = iio_channel_mask_clear(indio_dev, buffer, this_attr->address);
		if (ret)
			goto error_ret;
	} else if (state && !ret) {
		ret = iio_channel_mask_set(indio_dev, buffer, this_attr->address);
		if (ret)
			goto error_ret;
	}

error_ret:
	mutex_unlock(&indio_dev->mlock);

	return ret < 0 ? ret : len;

}

static ssize_t iio_scan_el_ts_show(struct device *dev,
				   struct device_attribute *attr,
				   char *buf)
{
	struct iio_dev *indio_dev = dev_to_iio_dev(dev);
	struct iio_buffer *buffer = indio_dev->buffer;

	return sprintf(buf, "%d\n", buffer->scan_timestamp);
}

static ssize_t iio_scan_el_ts_store(struct device *dev,
				    struct device_attribute *attr,
				    const char *buf,
				    size_t len)
{
	int ret;
	struct iio_dev *indio_dev = dev_to_iio_dev(dev);
	struct iio_buffer *buffer = indio_dev->buffer;
	bool state;

	ret = strtobool(buf, &state);
	if (ret < 0)
		return ret;

	mutex_lock(&indio_dev->mlock);
	if (iio_buffer_is_active(buffer)) {
		ret = -EBUSY;
		goto error_ret;
	}
	buffer->scan_timestamp = state;
error_ret:
	mutex_unlock(&indio_dev->mlock);

	return ret ? ret : len;
}

static int iio_buffer_add_channel_sysfs(struct iio_dev *indio_dev,
					struct iio_buffer *buffer,
<<<<<<< HEAD
					const struct iio_chan_spec *chan,
					unsigned int address)
=======
					const struct iio_chan_spec *chan)
>>>>>>> 256af411
{
	int ret, attrcount = 0;

	ret = __iio_add_chan_devattr("index",
				     chan,
				     &iio_show_scan_index,
				     NULL,
				     0,
				     IIO_SEPARATE,
				     &indio_dev->dev,
				     &buffer->scan_el_dev_attr_list);
	if (ret)
		return ret;
	attrcount++;
	ret = __iio_add_chan_devattr("type",
				     chan,
				     &iio_show_fixed_type,
				     NULL,
				     0,
				     0,
				     &indio_dev->dev,
				     &buffer->scan_el_dev_attr_list);
	if (ret)
		return ret;
	attrcount++;
	if (chan->type != IIO_TIMESTAMP)
		ret = __iio_add_chan_devattr("en",
					     chan,
					     &iio_scan_el_show,
					     &iio_scan_el_store,
					     address,
					     0,
					     &indio_dev->dev,
					     &buffer->scan_el_dev_attr_list);
	else
		ret = __iio_add_chan_devattr("en",
					     chan,
					     &iio_scan_el_ts_show,
					     &iio_scan_el_ts_store,
					     address,
					     0,
					     &indio_dev->dev,
					     &buffer->scan_el_dev_attr_list);
	if (ret)
		return ret;
	attrcount++;
	ret = attrcount;
	return ret;
}

static ssize_t iio_buffer_read_length(struct device *dev,
				      struct device_attribute *attr,
				      char *buf)
{
	struct iio_dev *indio_dev = dev_to_iio_dev(dev);
	struct iio_buffer *buffer = indio_dev->buffer;

	return sprintf(buf, "%d\n", buffer->length);
}

static ssize_t iio_buffer_write_length(struct device *dev,
				       struct device_attribute *attr,
				       const char *buf, size_t len)
{
	struct iio_dev *indio_dev = dev_to_iio_dev(dev);
	struct iio_buffer *buffer = indio_dev->buffer;
	unsigned int val;
	int ret;

	ret = kstrtouint(buf, 10, &val);
	if (ret)
		return ret;

	if (val == buffer->length)
		return len;

	mutex_lock(&indio_dev->mlock);
	if (iio_buffer_is_active(buffer)) {
		ret = -EBUSY;
	} else {
		buffer->access->set_length(buffer, val);
		ret = 0;
	}
	if (ret)
		goto out;
	if (buffer->length && buffer->length < buffer->watermark)
		buffer->watermark = buffer->length;
out:
	mutex_unlock(&indio_dev->mlock);

	return ret ? ret : len;
}

static ssize_t iio_buffer_show_enable(struct device *dev,
				      struct device_attribute *attr,
				      char *buf)
{
	struct iio_dev *indio_dev = dev_to_iio_dev(dev);
	struct iio_buffer *buffer = indio_dev->buffer;

	return sprintf(buf, "%d\n", iio_buffer_is_active(buffer));
}

static unsigned int iio_storage_bytes_for_si(struct iio_dev *indio_dev,
					     unsigned int scan_index)
{
	const struct iio_chan_spec *ch;
	unsigned int bytes;

	ch = iio_find_channel_from_si(indio_dev, scan_index);
	bytes = ch->scan_type.storagebits / 8;
	if (ch->scan_type.repeat > 1)
		bytes *= ch->scan_type.repeat;
	return bytes;
}

static unsigned int iio_storage_bytes_for_timestamp(struct iio_dev *indio_dev)
{
	return iio_storage_bytes_for_si(indio_dev,
					indio_dev->scan_index_timestamp);
}

static int iio_compute_scan_bytes(struct iio_dev *indio_dev,
				const unsigned long *mask, bool timestamp)
{
	unsigned bytes = 0;
	int length, i, largest = 0;

	/* How much space will the demuxed element take? */
	for_each_set_bit(i, mask,
			 indio_dev->masklength) {
		length = iio_storage_bytes_for_si(indio_dev, i);
		bytes = ALIGN(bytes, length);
		bytes += length;
		largest = max(largest, length);
	}

	if (timestamp) {
		length = iio_storage_bytes_for_timestamp(indio_dev);
		bytes = ALIGN(bytes, length);
		bytes += length;
		largest = max(largest, length);
	}

	bytes = ALIGN(bytes, largest);
	return bytes;
}

static void iio_buffer_activate(struct iio_dev *indio_dev,
	struct iio_buffer *buffer)
{
	struct iio_dev_opaque *iio_dev_opaque = to_iio_dev_opaque(indio_dev);

	iio_buffer_get(buffer);
	list_add(&buffer->buffer_list, &iio_dev_opaque->buffer_list);
}

static void iio_buffer_deactivate(struct iio_buffer *buffer)
{
	list_del_init(&buffer->buffer_list);
	wake_up_interruptible(&buffer->pollq);
	iio_buffer_put(buffer);
}

static void iio_buffer_deactivate_all(struct iio_dev *indio_dev)
{
	struct iio_dev_opaque *iio_dev_opaque = to_iio_dev_opaque(indio_dev);
	struct iio_buffer *buffer, *_buffer;

	list_for_each_entry_safe(buffer, _buffer,
			&iio_dev_opaque->buffer_list, buffer_list)
		iio_buffer_deactivate(buffer);
}

static int iio_buffer_enable(struct iio_buffer *buffer,
	struct iio_dev *indio_dev)
{
	if (!buffer->access->enable)
		return 0;
	return buffer->access->enable(buffer, indio_dev);
}

static int iio_buffer_disable(struct iio_buffer *buffer,
	struct iio_dev *indio_dev)
{
	if (!buffer->access->disable)
		return 0;
	return buffer->access->disable(buffer, indio_dev);
}

static void iio_buffer_update_bytes_per_datum(struct iio_dev *indio_dev,
	struct iio_buffer *buffer)
{
	unsigned int bytes;

	if (!buffer->access->set_bytes_per_datum)
		return;

	bytes = iio_compute_scan_bytes(indio_dev, buffer->scan_mask,
		buffer->scan_timestamp);

	buffer->access->set_bytes_per_datum(buffer, bytes);
}

static int iio_buffer_request_update(struct iio_dev *indio_dev,
	struct iio_buffer *buffer)
{
	int ret;

	iio_buffer_update_bytes_per_datum(indio_dev, buffer);
	if (buffer->access->request_update) {
		ret = buffer->access->request_update(buffer);
		if (ret) {
			dev_dbg(&indio_dev->dev,
			       "Buffer not started: buffer parameter update failed (%d)\n",
				ret);
			return ret;
		}
	}

	return 0;
}

static void iio_free_scan_mask(struct iio_dev *indio_dev,
	const unsigned long *mask)
{
	/* If the mask is dynamically allocated free it, otherwise do nothing */
	if (!indio_dev->available_scan_masks)
		bitmap_free(mask);
}

struct iio_device_config {
	unsigned int mode;
	unsigned int watermark;
	const unsigned long *scan_mask;
	unsigned int scan_bytes;
	bool scan_timestamp;
};

static int iio_verify_update(struct iio_dev *indio_dev,
	struct iio_buffer *insert_buffer, struct iio_buffer *remove_buffer,
	struct iio_device_config *config)
{
	struct iio_dev_opaque *iio_dev_opaque = to_iio_dev_opaque(indio_dev);
	unsigned long *compound_mask;
	const unsigned long *scan_mask;
	bool strict_scanmask = false;
	struct iio_buffer *buffer;
	bool scan_timestamp;
	unsigned int modes;

	if (insert_buffer &&
	    bitmap_empty(insert_buffer->scan_mask, indio_dev->masklength)) {
		dev_dbg(&indio_dev->dev,
			"At least one scan element must be enabled first\n");
		return -EINVAL;
	}

	memset(config, 0, sizeof(*config));
	config->watermark = ~0;

	/*
	 * If there is just one buffer and we are removing it there is nothing
	 * to verify.
	 */
	if (remove_buffer && !insert_buffer &&
		list_is_singular(&iio_dev_opaque->buffer_list))
			return 0;

	modes = indio_dev->modes;

	list_for_each_entry(buffer, &iio_dev_opaque->buffer_list, buffer_list) {
		if (buffer == remove_buffer)
			continue;
		modes &= buffer->access->modes;
		config->watermark = min(config->watermark, buffer->watermark);
	}

	if (insert_buffer) {
		modes &= insert_buffer->access->modes;
		config->watermark = min(config->watermark,
			insert_buffer->watermark);
	}

	/* Definitely possible for devices to support both of these. */
	if ((modes & INDIO_BUFFER_TRIGGERED) && indio_dev->trig) {
		config->mode = INDIO_BUFFER_TRIGGERED;
	} else if (modes & INDIO_BUFFER_HARDWARE) {
		/*
		 * Keep things simple for now and only allow a single buffer to
		 * be connected in hardware mode.
		 */
		if (insert_buffer && !list_empty(&iio_dev_opaque->buffer_list))
			return -EINVAL;
		config->mode = INDIO_BUFFER_HARDWARE;
		strict_scanmask = true;
	} else if (modes & INDIO_BUFFER_SOFTWARE) {
		config->mode = INDIO_BUFFER_SOFTWARE;
	} else {
		/* Can only occur on first buffer */
		if (indio_dev->modes & INDIO_BUFFER_TRIGGERED)
			dev_dbg(&indio_dev->dev, "Buffer not started: no trigger\n");
		return -EINVAL;
	}

	if (indio_dev->direction == IIO_DEVICE_DIRECTION_OUT)
		strict_scanmask = true;

	/* What scan mask do we actually have? */
	compound_mask = bitmap_zalloc(indio_dev->masklength, GFP_KERNEL);
	if (compound_mask == NULL)
		return -ENOMEM;

	scan_timestamp = false;

	list_for_each_entry(buffer, &iio_dev_opaque->buffer_list, buffer_list) {
		if (buffer == remove_buffer)
			continue;
		bitmap_or(compound_mask, compound_mask, buffer->scan_mask,
			  indio_dev->masklength);
		scan_timestamp |= buffer->scan_timestamp;
	}

	if (insert_buffer) {
		bitmap_or(compound_mask, compound_mask,
			  insert_buffer->scan_mask, indio_dev->masklength);
		scan_timestamp |= insert_buffer->scan_timestamp;
	}

	if (indio_dev->available_scan_masks) {
		scan_mask = iio_scan_mask_match(indio_dev->available_scan_masks,
				    indio_dev->masklength,
				    compound_mask,
				    strict_scanmask);
		bitmap_free(compound_mask);
		if (scan_mask == NULL)
			return -EINVAL;
	} else {
	    scan_mask = compound_mask;
	}

	config->scan_bytes = iio_compute_scan_bytes(indio_dev,
				    scan_mask, scan_timestamp);
	config->scan_mask = scan_mask;
	config->scan_timestamp = scan_timestamp;

	return 0;
}

/**
 * struct iio_demux_table - table describing demux memcpy ops
 * @from:	index to copy from
 * @to:		index to copy to
 * @length:	how many bytes to copy
 * @l:		list head used for management
 */
struct iio_demux_table {
	unsigned from;
	unsigned to;
	unsigned length;
	struct list_head l;
};

static void iio_buffer_demux_free(struct iio_buffer *buffer)
{
	struct iio_demux_table *p, *q;
	list_for_each_entry_safe(p, q, &buffer->demux_list, l) {
		list_del(&p->l);
		kfree(p);
	}
}

static int iio_buffer_add_demux(struct iio_buffer *buffer,
	struct iio_demux_table **p, unsigned int in_loc, unsigned int out_loc,
	unsigned int length)
{

	if (*p && (*p)->from + (*p)->length == in_loc &&
		(*p)->to + (*p)->length == out_loc) {
		(*p)->length += length;
	} else {
		*p = kmalloc(sizeof(**p), GFP_KERNEL);
		if (*p == NULL)
			return -ENOMEM;
		(*p)->from = in_loc;
		(*p)->to = out_loc;
		(*p)->length = length;
		list_add_tail(&(*p)->l, &buffer->demux_list);
	}

	return 0;
}

static int iio_buffer_update_demux(struct iio_dev *indio_dev,
				   struct iio_buffer *buffer)
{
	int ret, in_ind = -1, out_ind, length;
	unsigned in_loc = 0, out_loc = 0;
	struct iio_demux_table *p = NULL;

	/* Clear out any old demux */
	iio_buffer_demux_free(buffer);
	kfree(buffer->demux_bounce);
	buffer->demux_bounce = NULL;

	/* First work out which scan mode we will actually have */
	if (bitmap_equal(indio_dev->active_scan_mask,
			 buffer->scan_mask,
			 indio_dev->masklength))
		return 0;

	/* Now we have the two masks, work from least sig and build up sizes */
	for_each_set_bit(out_ind,
			 buffer->scan_mask,
			 indio_dev->masklength) {
		in_ind = find_next_bit(indio_dev->active_scan_mask,
				       indio_dev->masklength,
				       in_ind + 1);
		while (in_ind != out_ind) {
			in_ind = find_next_bit(indio_dev->active_scan_mask,
					       indio_dev->masklength,
					       in_ind + 1);
			length = iio_storage_bytes_for_si(indio_dev, in_ind);
			/* Make sure we are aligned */
			in_loc = roundup(in_loc, length) + length;
		}
		length = iio_storage_bytes_for_si(indio_dev, in_ind);
		out_loc = roundup(out_loc, length);
		in_loc = roundup(in_loc, length);
		ret = iio_buffer_add_demux(buffer, &p, in_loc, out_loc, length);
		if (ret)
			goto error_clear_mux_table;
		out_loc += length;
		in_loc += length;
	}
	/* Relies on scan_timestamp being last */
	if (buffer->scan_timestamp) {
		length = iio_storage_bytes_for_timestamp(indio_dev);
		out_loc = roundup(out_loc, length);
		in_loc = roundup(in_loc, length);
		ret = iio_buffer_add_demux(buffer, &p, in_loc, out_loc, length);
		if (ret)
			goto error_clear_mux_table;
		out_loc += length;
		in_loc += length;
	}
	buffer->demux_bounce = kzalloc(out_loc, GFP_KERNEL);
	if (buffer->demux_bounce == NULL) {
		ret = -ENOMEM;
		goto error_clear_mux_table;
	}
	return 0;

error_clear_mux_table:
	iio_buffer_demux_free(buffer);

	return ret;
}

static int iio_update_demux(struct iio_dev *indio_dev)
{
	struct iio_dev_opaque *iio_dev_opaque = to_iio_dev_opaque(indio_dev);
	struct iio_buffer *buffer;
	int ret;

	list_for_each_entry(buffer, &iio_dev_opaque->buffer_list, buffer_list) {
		ret = iio_buffer_update_demux(indio_dev, buffer);
		if (ret < 0)
			goto error_clear_mux_table;
	}
	return 0;

error_clear_mux_table:
	list_for_each_entry(buffer, &iio_dev_opaque->buffer_list, buffer_list)
		iio_buffer_demux_free(buffer);

	return ret;
}

static int iio_enable_buffers(struct iio_dev *indio_dev,
	struct iio_device_config *config)
{
	struct iio_dev_opaque *iio_dev_opaque = to_iio_dev_opaque(indio_dev);
	struct iio_buffer *buffer;
	int ret;

	indio_dev->active_scan_mask = config->scan_mask;
	indio_dev->scan_timestamp = config->scan_timestamp;
	indio_dev->scan_bytes = config->scan_bytes;
	indio_dev->currentmode = config->mode;

	if (indio_dev->direction == IIO_DEVICE_DIRECTION_IN)
		iio_update_demux(indio_dev);

	/* Wind up again */
	if (indio_dev->setup_ops->preenable) {
		ret = indio_dev->setup_ops->preenable(indio_dev);
		if (ret) {
			dev_dbg(&indio_dev->dev,
			       "Buffer not started: buffer preenable failed (%d)\n", ret);
			goto err_undo_config;
		}
	}

	if (indio_dev->info->update_scan_mode) {
		ret = indio_dev->info
			->update_scan_mode(indio_dev,
					   indio_dev->active_scan_mask);
		if (ret < 0) {
			dev_dbg(&indio_dev->dev,
				"Buffer not started: update scan mode failed (%d)\n",
				ret);
			goto err_run_postdisable;
		}
	}

	if (indio_dev->info->hwfifo_set_watermark)
		indio_dev->info->hwfifo_set_watermark(indio_dev,
			config->watermark);

	list_for_each_entry(buffer, &iio_dev_opaque->buffer_list, buffer_list) {
		ret = iio_buffer_enable(buffer, indio_dev);
		if (ret)
			goto err_disable_buffers;
	}

	if (indio_dev->currentmode == INDIO_BUFFER_TRIGGERED) {
		ret = iio_trigger_attach_poll_func(indio_dev->trig,
						   indio_dev->pollfunc);
		if (ret)
			goto err_disable_buffers;
	}

	if (indio_dev->setup_ops->postenable) {
		ret = indio_dev->setup_ops->postenable(indio_dev);
		if (ret) {
			dev_dbg(&indio_dev->dev,
			       "Buffer not started: postenable failed (%d)\n", ret);
			goto err_detach_pollfunc;
		}
	}

	return 0;

err_detach_pollfunc:
	if (indio_dev->currentmode == INDIO_BUFFER_TRIGGERED) {
		iio_trigger_detach_poll_func(indio_dev->trig,
					     indio_dev->pollfunc);
	}
err_disable_buffers:
	list_for_each_entry_continue_reverse(buffer, &iio_dev_opaque->buffer_list,
					     buffer_list)
		iio_buffer_disable(buffer, indio_dev);
err_run_postdisable:
	if (indio_dev->setup_ops->postdisable)
		indio_dev->setup_ops->postdisable(indio_dev);
err_undo_config:
	indio_dev->currentmode = INDIO_DIRECT_MODE;
	indio_dev->active_scan_mask = NULL;

	return ret;
}

static int iio_disable_buffers(struct iio_dev *indio_dev)
{
	struct iio_dev_opaque *iio_dev_opaque = to_iio_dev_opaque(indio_dev);
	struct iio_buffer *buffer;
	int ret = 0;
	int ret2;

	/* Wind down existing buffers - iff there are any */
	if (list_empty(&iio_dev_opaque->buffer_list))
		return 0;

	/*
	 * If things go wrong at some step in disable we still need to continue
	 * to perform the other steps, otherwise we leave the device in a
	 * inconsistent state. We return the error code for the first error we
	 * encountered.
	 */

	if (indio_dev->setup_ops->predisable) {
		ret2 = indio_dev->setup_ops->predisable(indio_dev);
		if (ret2 && !ret)
			ret = ret2;
	}

	if (indio_dev->currentmode == INDIO_BUFFER_TRIGGERED) {
		iio_trigger_detach_poll_func(indio_dev->trig,
					     indio_dev->pollfunc);
	}

<<<<<<< HEAD
	list_for_each_entry(buffer, &indio_dev->buffer_list, buffer_list) {
=======
	list_for_each_entry(buffer, &iio_dev_opaque->buffer_list, buffer_list) {
>>>>>>> 256af411
		ret2 = iio_buffer_disable(buffer, indio_dev);
		if (ret2 && !ret)
			ret = ret2;
	}

	if (indio_dev->setup_ops->postdisable) {
		ret2 = indio_dev->setup_ops->postdisable(indio_dev);
		if (ret2 && !ret)
			ret = ret2;
	}

	iio_free_scan_mask(indio_dev, indio_dev->active_scan_mask);
	indio_dev->active_scan_mask = NULL;
	indio_dev->currentmode = INDIO_DIRECT_MODE;

	return ret;
}

static int __iio_update_buffers(struct iio_dev *indio_dev,
		       struct iio_buffer *insert_buffer,
		       struct iio_buffer *remove_buffer)
{
	struct iio_dev_opaque *iio_dev_opaque = to_iio_dev_opaque(indio_dev);
	struct iio_device_config new_config;
	int ret;

	ret = iio_verify_update(indio_dev, insert_buffer, remove_buffer,
		&new_config);
	if (ret)
		return ret;

	if (insert_buffer) {
		ret = iio_buffer_request_update(indio_dev, insert_buffer);
		if (ret)
			goto err_free_config;
	}

	ret = iio_disable_buffers(indio_dev);
	if (ret)
		goto err_deactivate_all;

	if (remove_buffer)
		iio_buffer_deactivate(remove_buffer);
	if (insert_buffer)
		iio_buffer_activate(indio_dev, insert_buffer);

	/* If no buffers in list, we are done */
	if (list_empty(&iio_dev_opaque->buffer_list))
		return 0;

	ret = iio_enable_buffers(indio_dev, &new_config);
	if (ret)
		goto err_deactivate_all;

	return 0;

err_deactivate_all:
	/*
	 * We've already verified that the config is valid earlier. If things go
	 * wrong in either enable or disable the most likely reason is an IO
	 * error from the device. In this case there is no good recovery
	 * strategy. Just make sure to disable everything and leave the device
	 * in a sane state.  With a bit of luck the device might come back to
	 * life again later and userspace can try again.
	 */
	iio_buffer_deactivate_all(indio_dev);

err_free_config:
	iio_free_scan_mask(indio_dev, new_config.scan_mask);
	return ret;
}

int iio_update_buffers(struct iio_dev *indio_dev,
		       struct iio_buffer *insert_buffer,
		       struct iio_buffer *remove_buffer)
{
	int ret;

	if (insert_buffer == remove_buffer)
		return 0;

	mutex_lock(&indio_dev->info_exist_lock);
	mutex_lock(&indio_dev->mlock);

	if (indio_dev->direction == IIO_DEVICE_DIRECTION_OUT) {
		ret = -EINVAL;
		goto out_unlock;
	}

	if (insert_buffer && iio_buffer_is_active(insert_buffer))
		insert_buffer = NULL;

	if (remove_buffer && !iio_buffer_is_active(remove_buffer))
		remove_buffer = NULL;

	if (!insert_buffer && !remove_buffer) {
		ret = 0;
		goto out_unlock;
	}

	if (indio_dev->info == NULL) {
		ret = -ENODEV;
		goto out_unlock;
	}

	ret = __iio_update_buffers(indio_dev, insert_buffer, remove_buffer);

out_unlock:
	mutex_unlock(&indio_dev->mlock);
	mutex_unlock(&indio_dev->info_exist_lock);

	return ret;
}
EXPORT_SYMBOL_GPL(iio_update_buffers);

void iio_disable_all_buffers(struct iio_dev *indio_dev)
{
	iio_disable_buffers(indio_dev);
	iio_buffer_deactivate_all(indio_dev);
}

static ssize_t iio_buffer_store_enable(struct device *dev,
				       struct device_attribute *attr,
				       const char *buf,
				       size_t len)
{
	int ret;
	bool requested_state;
	struct iio_dev *indio_dev = dev_to_iio_dev(dev);
	struct iio_buffer *buffer = indio_dev->buffer;
	bool inlist;

	ret = strtobool(buf, &requested_state);
	if (ret < 0)
		return ret;

	mutex_lock(&indio_dev->mlock);

	/* Find out if it is in the list */
	inlist = iio_buffer_is_active(buffer);
	/* Already in desired state */
	if (inlist == requested_state)
		goto done;

	if (requested_state)
		ret = __iio_update_buffers(indio_dev, buffer, NULL);
	else
		ret = __iio_update_buffers(indio_dev, NULL, buffer);

done:
	mutex_unlock(&indio_dev->mlock);
	return (ret < 0) ? ret : len;
}

static const char * const iio_scan_elements_group_name = "scan_elements";

static ssize_t iio_buffer_show_watermark(struct device *dev,
					 struct device_attribute *attr,
					 char *buf)
{
	struct iio_dev *indio_dev = dev_to_iio_dev(dev);
	struct iio_buffer *buffer = indio_dev->buffer;

	return sprintf(buf, "%u\n", buffer->watermark);
}

static ssize_t iio_buffer_store_watermark(struct device *dev,
					  struct device_attribute *attr,
					  const char *buf,
					  size_t len)
{
	struct iio_dev *indio_dev = dev_to_iio_dev(dev);
	struct iio_buffer *buffer = indio_dev->buffer;
	unsigned int val;
	int ret;

	ret = kstrtouint(buf, 10, &val);
	if (ret)
		return ret;
	if (!val)
		return -EINVAL;

	mutex_lock(&indio_dev->mlock);

	if (val > buffer->length) {
		ret = -EINVAL;
		goto out;
	}

	if (iio_buffer_is_active(buffer)) {
		ret = -EBUSY;
		goto out;
	}

	buffer->watermark = val;
out:
	mutex_unlock(&indio_dev->mlock);

	return ret ? ret : len;
}

static ssize_t iio_dma_show_data_available(struct device *dev,
						struct device_attribute *attr,
						char *buf)
{
	struct iio_dev *indio_dev = dev_to_iio_dev(dev);
	struct iio_buffer *buffer = indio_dev->buffer;

	return sprintf(buf, "%zu\n", iio_buffer_data_available(buffer));
}

static DEVICE_ATTR(length, S_IRUGO | S_IWUSR, iio_buffer_read_length,
		   iio_buffer_write_length);
static struct device_attribute dev_attr_length_ro = __ATTR(length,
	S_IRUGO, iio_buffer_read_length, NULL);
static DEVICE_ATTR(enable, S_IRUGO | S_IWUSR,
		   iio_buffer_show_enable, iio_buffer_store_enable);
static DEVICE_ATTR(watermark, S_IRUGO | S_IWUSR,
		   iio_buffer_show_watermark, iio_buffer_store_watermark);
static struct device_attribute dev_attr_watermark_ro = __ATTR(watermark,
	S_IRUGO, iio_buffer_show_watermark, NULL);
static DEVICE_ATTR(data_available, S_IRUGO,
		iio_dma_show_data_available, NULL);

static struct attribute *iio_buffer_attrs[] = {
	&dev_attr_length.attr,
	&dev_attr_enable.attr,
	&dev_attr_watermark.attr,
	&dev_attr_data_available.attr,
};

static int __iio_buffer_alloc_sysfs_and_mask(struct iio_buffer *buffer,
					     struct iio_dev *indio_dev)
{
	struct iio_dev_attr *p;
	struct attribute **attr;
	int ret, i, attrn, attrcount;
	const struct iio_chan_spec *channels;

	attrcount = 0;
	if (buffer->attrs) {
		while (buffer->attrs[attrcount] != NULL)
			attrcount++;
	}

	attr = kcalloc(attrcount + ARRAY_SIZE(iio_buffer_attrs) + 1,
		       sizeof(struct attribute *), GFP_KERNEL);
	if (!attr)
		return -ENOMEM;

	memcpy(attr, iio_buffer_attrs, sizeof(iio_buffer_attrs));
	if (!buffer->access->set_length)
		attr[0] = &dev_attr_length_ro.attr;

	if (buffer->access->flags & INDIO_BUFFER_FLAG_FIXED_WATERMARK)
		attr[2] = &dev_attr_watermark_ro.attr;

	if (buffer->attrs)
		memcpy(&attr[ARRAY_SIZE(iio_buffer_attrs)], buffer->attrs,
		       sizeof(struct attribute *) * attrcount);

	attr[attrcount + ARRAY_SIZE(iio_buffer_attrs)] = NULL;

	buffer->buffer_group.name = "buffer";
	buffer->buffer_group.attrs = attr;

	indio_dev->groups[indio_dev->groupcounter++] = &buffer->buffer_group;

<<<<<<< HEAD
	attrcount = attrcount_orig;
=======
	attrcount = 0;
>>>>>>> 256af411
	INIT_LIST_HEAD(&buffer->scan_el_dev_attr_list);
	channels = indio_dev->channels;
	if (channels) {
		/* new magic */
		for (i = 0; i < indio_dev->num_channels; i++) {
			if (channels[i].scan_index < 0)
				continue;

			ret = iio_buffer_add_channel_sysfs(indio_dev, buffer,
<<<<<<< HEAD
							 &channels[i], i);
=======
							 &channels[i]);
>>>>>>> 256af411
			if (ret < 0)
				goto error_cleanup_dynamic;
			attrcount += ret;
			if (channels[i].type == IIO_TIMESTAMP)
				indio_dev->scan_index_timestamp =
					channels[i].scan_index;
		}

		ret = iio_buffer_alloc_scanmask(buffer, indio_dev);
		if (ret)
			goto error_cleanup_dynamic;
	}

	buffer->scan_el_group.name = iio_scan_elements_group_name;

	buffer->scan_el_group.attrs = kcalloc(attrcount + 1,
					      sizeof(buffer->scan_el_group.attrs[0]),
					      GFP_KERNEL);
	if (buffer->scan_el_group.attrs == NULL) {
		ret = -ENOMEM;
		goto error_free_scan_mask;
	}
<<<<<<< HEAD
	attrn = attrcount_orig;
=======
	attrn = 0;
>>>>>>> 256af411

	list_for_each_entry(p, &buffer->scan_el_dev_attr_list, l)
		buffer->scan_el_group.attrs[attrn++] = &p->dev_attr.attr;
	indio_dev->groups[indio_dev->groupcounter++] = &buffer->scan_el_group;

	return 0;

error_free_scan_mask:
	iio_buffer_free_scanmask(buffer);
error_cleanup_dynamic:
	iio_free_chan_devattr_list(&buffer->scan_el_dev_attr_list);
	kfree(buffer->buffer_group.attrs);

	return ret;
}

int iio_buffer_alloc_sysfs_and_mask(struct iio_dev *indio_dev)
{
	struct iio_buffer *buffer = indio_dev->buffer;
	const struct iio_chan_spec *channels;
	int i;

	channels = indio_dev->channels;
	if (channels) {
		int ml = indio_dev->masklength;

		for (i = 0; i < indio_dev->num_channels; i++)
			ml = max(ml, channels[i].scan_index + 1);
		indio_dev->masklength = ml;
	}

	if (!buffer)
		return 0;

	return __iio_buffer_alloc_sysfs_and_mask(buffer, indio_dev);
}

static void __iio_buffer_free_sysfs_and_mask(struct iio_buffer *buffer)
{
	bitmap_free(buffer->scan_mask);
	kfree(buffer->buffer_group.attrs);
	kfree(buffer->scan_el_group.attrs);
	iio_free_chan_devattr_list(&buffer->scan_el_dev_attr_list);
}

void iio_buffer_free_sysfs_and_mask(struct iio_dev *indio_dev)
{
	struct iio_buffer *buffer = indio_dev->buffer;

	if (!buffer)
		return;

<<<<<<< HEAD
	iio_buffer_free_scanmask(buffer);
	kfree(buffer->buffer_group.attrs);
	kfree(buffer->scan_el_group.attrs);
	iio_free_chan_devattr_list(&buffer->scan_el_dev_attr_list);
=======
	__iio_buffer_free_sysfs_and_mask(buffer);
>>>>>>> 256af411
}

/**
 * iio_validate_scan_mask_onehot() - Validates that exactly one channel is selected
 * @indio_dev: the iio device
 * @mask: scan mask to be checked
 *
 * Return true if exactly one bit is set in the scan mask, false otherwise. It
 * can be used for devices where only one channel can be active for sampling at
 * a time.
 */
bool iio_validate_scan_mask_onehot(struct iio_dev *indio_dev,
	const unsigned long *mask)
{
	return bitmap_weight(mask, indio_dev->masklength) == 1;
}
EXPORT_SYMBOL_GPL(iio_validate_scan_mask_onehot);

static const void *iio_demux(struct iio_buffer *buffer,
				 const void *datain)
{
	struct iio_demux_table *t;

	if (list_empty(&buffer->demux_list))
		return datain;
	list_for_each_entry(t, &buffer->demux_list, l)
		memcpy(buffer->demux_bounce + t->to,
		       datain + t->from, t->length);

	return buffer->demux_bounce;
}

static int iio_push_to_buffer(struct iio_buffer *buffer, const void *data)
{
	const void *dataout = iio_demux(buffer, data);
	int ret;

	ret = buffer->access->store_to(buffer, dataout);
	if (ret)
		return ret;

	/*
	 * We can't just test for watermark to decide if we wake the poll queue
	 * because read may request less samples than the watermark.
	 */
	wake_up_interruptible_poll(&buffer->pollq, EPOLLIN | EPOLLRDNORM);
	return 0;
}

/**
 * iio_push_to_buffers() - push to a registered buffer.
 * @indio_dev:		iio_dev structure for device.
 * @data:		Full scan.
 */
int iio_push_to_buffers(struct iio_dev *indio_dev, const void *data)
{
	struct iio_dev_opaque *iio_dev_opaque = to_iio_dev_opaque(indio_dev);
	int ret;
	struct iio_buffer *buf;

	list_for_each_entry(buf, &iio_dev_opaque->buffer_list, buffer_list) {
		ret = iio_push_to_buffer(buf, data);
		if (ret < 0)
			return ret;
	}

	return 0;
}
EXPORT_SYMBOL_GPL(iio_push_to_buffers);

int iio_buffer_remove_sample(struct iio_buffer *buffer, u8 *data)
{
	return buffer->access->remove_from(buffer, data);
}
EXPORT_SYMBOL_GPL(iio_buffer_remove_sample);

/**
 * iio_buffer_release() - Free a buffer's resources
 * @ref: Pointer to the kref embedded in the iio_buffer struct
 *
 * This function is called when the last reference to the buffer has been
 * dropped. It will typically free all resources allocated by the buffer. Do not
 * call this function manually, always use iio_buffer_put() when done using a
 * buffer.
 */
static void iio_buffer_release(struct kref *ref)
{
	struct iio_buffer *buffer = container_of(ref, struct iio_buffer, ref);

	buffer->access->release(buffer);
}

/**
 * iio_buffer_get() - Grab a reference to the buffer
 * @buffer: The buffer to grab a reference for, may be NULL
 *
 * Returns the pointer to the buffer that was passed into the function.
 */
struct iio_buffer *iio_buffer_get(struct iio_buffer *buffer)
{
	if (buffer)
		kref_get(&buffer->ref);

	return buffer;
}
EXPORT_SYMBOL_GPL(iio_buffer_get);

/**
 * iio_buffer_put() - Release the reference to the buffer
 * @buffer: The buffer to release the reference for, may be NULL
 */
void iio_buffer_put(struct iio_buffer *buffer)
{
	if (buffer)
		kref_put(&buffer->ref, iio_buffer_release);
}
EXPORT_SYMBOL_GPL(iio_buffer_put);

static int iio_buffer_query_block(struct iio_buffer *buffer,
	struct iio_buffer_block __user *user_block)
{
	struct iio_buffer_block block;
	int ret;

	if (!buffer->access->query_block)
		return -ENOSYS;

	if (copy_from_user(&block, user_block, sizeof(block)))
		return -EFAULT;

	ret = buffer->access->query_block(buffer, &block);
	if (ret)
		return ret;

	if (copy_to_user(user_block, &block, sizeof(block)))
		return -EFAULT;

	return 0;
}

static int iio_buffer_dequeue_block(struct iio_dev *indio_dev,
	struct iio_buffer_block __user *user_block, bool non_blocking)
{
	struct iio_buffer *buffer = indio_dev->buffer;
	struct iio_buffer_block block;
	int ret;

	if (!buffer->access->dequeue_block)
		return -ENOSYS;

	do {
		if (!iio_buffer_data_available(buffer)) {
			if (non_blocking)
				return -EAGAIN;

			ret = wait_event_interruptible(buffer->pollq,
					iio_buffer_data_available(buffer) ||
					indio_dev->info == NULL);
			if (ret)
				return ret;
			if (indio_dev->info == NULL)
				return -ENODEV;
		}

		ret = buffer->access->dequeue_block(buffer, &block);
		if (ret == -EAGAIN && non_blocking)
			ret = 0;
	 } while (ret);

	 if (ret)
		return ret;

	if (copy_to_user(user_block, &block, sizeof(block)))
		return -EFAULT;

	return 0;
}

static int iio_buffer_enqueue_block(struct iio_buffer *buffer,
	struct iio_buffer_block __user *user_block)
{
	struct iio_buffer_block block;

	if (!buffer->access->enqueue_block)
		return -ENOSYS;

	if (copy_from_user(&block, user_block, sizeof(block)))
		return -EFAULT;

	return buffer->access->enqueue_block(buffer, &block);
}

static int iio_buffer_alloc_blocks(struct iio_buffer *buffer,
	struct iio_buffer_block_alloc_req __user *user_req)
{
	struct iio_buffer_block_alloc_req req;
	int ret;

	if (!buffer->access->alloc_blocks)
		return -ENOSYS;

	if (copy_from_user(&req, user_req, sizeof(req)))
		return -EFAULT;

	ret = buffer->access->alloc_blocks(buffer, &req);
	if (ret)
		return ret;

	if (copy_to_user(user_req, &req, sizeof(req)))
		return -EFAULT;

	return 0;
}

void iio_buffer_free_blocks(struct iio_buffer *buffer)
{
	if (buffer->access->free_blocks)
		buffer->access->free_blocks(buffer);
}

long iio_buffer_ioctl(struct iio_dev *indio_dev, struct file *filep,
		unsigned int cmd, unsigned long arg)
{
	bool non_blocking = filep->f_flags & O_NONBLOCK;
	struct iio_buffer *buffer = indio_dev->buffer;

	if (!buffer || !buffer->access)
		return -ENODEV;

	switch (cmd) {
	case IIO_BLOCK_ALLOC_IOCTL:
		return iio_buffer_alloc_blocks(buffer,
			(struct iio_buffer_block_alloc_req __user *)arg);
	case IIO_BLOCK_FREE_IOCTL:
		iio_buffer_free_blocks(buffer);
		return 0;
	case IIO_BLOCK_QUERY_IOCTL:
		return iio_buffer_query_block(buffer,
			(struct iio_buffer_block __user *)arg);
	case IIO_BLOCK_ENQUEUE_IOCTL:
		return iio_buffer_enqueue_block(buffer,
			(struct iio_buffer_block __user *)arg);
	case IIO_BLOCK_DEQUEUE_IOCTL:
		return iio_buffer_dequeue_block(indio_dev,
			(struct iio_buffer_block __user *)arg, non_blocking);
	}
	return -EINVAL;
}

int iio_buffer_mmap(struct file *filep, struct vm_area_struct *vma)
{
	struct iio_dev *indio_dev = filep->private_data;

	if (!indio_dev->buffer || !indio_dev->buffer->access ||
		!indio_dev->buffer->access->mmap)
		return -ENODEV;

	if (!(vma->vm_flags & VM_SHARED))
		return -EINVAL;

	switch (indio_dev->direction) {
	case IIO_DEVICE_DIRECTION_IN:
		if (!(vma->vm_flags & VM_READ))
			return -EINVAL;
		break;
	case IIO_DEVICE_DIRECTION_OUT:
		if (!(vma->vm_flags & VM_WRITE))
			return -EINVAL;
		break;
	}

	return indio_dev->buffer->access->mmap(indio_dev->buffer, vma);
}

/**
 * iio_device_attach_buffer - Attach a buffer to a IIO device
 * @indio_dev: The device the buffer should be attached to
 * @buffer: The buffer to attach to the device
 *
 * This function attaches a buffer to a IIO device. The buffer stays attached to
 * the device until the device is freed. The function should only be called at
 * most once per device.
 */
void iio_device_attach_buffer(struct iio_dev *indio_dev,
			      struct iio_buffer *buffer)
{
	indio_dev->buffer = iio_buffer_get(buffer);
}
EXPORT_SYMBOL_GPL(iio_device_attach_buffer);<|MERGE_RESOLUTION|>--- conflicted
+++ resolved
@@ -26,7 +26,6 @@
 #include "iio_core_trigger.h"
 #include <linux/iio/sysfs.h>
 #include <linux/iio/buffer.h>
-#include <linux/iio/trigger.h>
 #include <linux/iio/buffer_impl.h>
 
 static const char * const iio_endian_prefix[] = {
@@ -169,6 +168,12 @@
 	return true;
 }
 
+/**
+ * iio_buffer_chrdev_write() - chrdev read for buffer access
+ *
+ * This function relies on all buffer implementations having an
+ * iio_buffer as their first element.
+ **/
 ssize_t iio_buffer_chrdev_write(struct file *filp, const char __user *buf,
 				      size_t n, loff_t *f_ps)
 {
@@ -351,11 +356,7 @@
 
 	/* Ensure ret is 0 or 1. */
 	ret = !!test_bit(to_iio_dev_attr(attr)->address,
-<<<<<<< HEAD
 		       buffer->channel_mask);
-=======
-		       buffer->scan_mask);
->>>>>>> 256af411
 
 	return sprintf(buf, "%d\n", ret);
 }
@@ -546,12 +547,8 @@
 
 static int iio_buffer_add_channel_sysfs(struct iio_dev *indio_dev,
 					struct iio_buffer *buffer,
-<<<<<<< HEAD
 					const struct iio_chan_spec *chan,
 					unsigned int address)
-=======
-					const struct iio_chan_spec *chan)
->>>>>>> 256af411
 {
 	int ret, attrcount = 0;
 
@@ -1144,11 +1141,7 @@
 					     indio_dev->pollfunc);
 	}
 
-<<<<<<< HEAD
-	list_for_each_entry(buffer, &indio_dev->buffer_list, buffer_list) {
-=======
 	list_for_each_entry(buffer, &iio_dev_opaque->buffer_list, buffer_list) {
->>>>>>> 256af411
 		ret2 = iio_buffer_disable(buffer, indio_dev);
 		if (ret2 && !ret)
 			ret = ret2;
@@ -1417,11 +1410,7 @@
 
 	indio_dev->groups[indio_dev->groupcounter++] = &buffer->buffer_group;
 
-<<<<<<< HEAD
-	attrcount = attrcount_orig;
-=======
 	attrcount = 0;
->>>>>>> 256af411
 	INIT_LIST_HEAD(&buffer->scan_el_dev_attr_list);
 	channels = indio_dev->channels;
 	if (channels) {
@@ -1431,11 +1420,7 @@
 				continue;
 
 			ret = iio_buffer_add_channel_sysfs(indio_dev, buffer,
-<<<<<<< HEAD
 							 &channels[i], i);
-=======
-							 &channels[i]);
->>>>>>> 256af411
 			if (ret < 0)
 				goto error_cleanup_dynamic;
 			attrcount += ret;
@@ -1458,11 +1443,7 @@
 		ret = -ENOMEM;
 		goto error_free_scan_mask;
 	}
-<<<<<<< HEAD
-	attrn = attrcount_orig;
-=======
 	attrn = 0;
->>>>>>> 256af411
 
 	list_for_each_entry(p, &buffer->scan_el_dev_attr_list, l)
 		buffer->scan_el_group.attrs[attrn++] = &p->dev_attr.attr;
@@ -1502,27 +1483,20 @@
 
 static void __iio_buffer_free_sysfs_and_mask(struct iio_buffer *buffer)
 {
-	bitmap_free(buffer->scan_mask);
-	kfree(buffer->buffer_group.attrs);
-	kfree(buffer->scan_el_group.attrs);
-	iio_free_chan_devattr_list(&buffer->scan_el_dev_attr_list);
-}
-
-void iio_buffer_free_sysfs_and_mask(struct iio_dev *indio_dev)
-{
-	struct iio_buffer *buffer = indio_dev->buffer;
-
-	if (!buffer)
-		return;
-
-<<<<<<< HEAD
 	iio_buffer_free_scanmask(buffer);
 	kfree(buffer->buffer_group.attrs);
 	kfree(buffer->scan_el_group.attrs);
 	iio_free_chan_devattr_list(&buffer->scan_el_dev_attr_list);
-=======
+}
+
+void iio_buffer_free_sysfs_and_mask(struct iio_dev *indio_dev)
+{
+	struct iio_buffer *buffer = indio_dev->buffer;
+
+	if (!buffer)
+		return;
+
 	__iio_buffer_free_sysfs_and_mask(buffer);
->>>>>>> 256af411
 }
 
 /**
