# SPDX-License-Identifier: GPL-2.0-only
#
# Open Coherent Accelerator (OCXL) compatible devices
#

config OCXL_BASE
	bool
	select PPC_COPRO_BASE

config OCXL
	tristate "OpenCAPI coherent accelerator support"
<<<<<<< HEAD
	depends on PPC_POWERNV && PCI && EEH && HOTPLUG_PCI_POWERNV
=======
	depends on PPC_POWERNV && PCI && EEH && PPC_XIVE_NATIVE
>>>>>>> ffd0b25c
	select OCXL_BASE
	default m
	help
	  Select this option to enable the ocxl driver for Open
	  Coherent Accelerator Processor Interface (OpenCAPI) devices.

	  OpenCAPI allows FPGA and ASIC accelerators to be coherently
	  attached to a CPU over an OpenCAPI link.

	  The ocxl driver enables userspace programs to access these
	  accelerators through devices in /dev/ocxl/.

	  For more information, see https://opencapi.org.

	  This is not to be confused with the support for IBM CAPI
	  accelerators (CONFIG_CXL), which are PCI-based instead of a
	  dedicated OpenCAPI link, and don't follow the same protocol.

	  If unsure, say N.<|MERGE_RESOLUTION|>--- conflicted
+++ resolved
@@ -9,11 +9,7 @@
 
 config OCXL
 	tristate "OpenCAPI coherent accelerator support"
-<<<<<<< HEAD
-	depends on PPC_POWERNV && PCI && EEH && HOTPLUG_PCI_POWERNV
-=======
-	depends on PPC_POWERNV && PCI && EEH && PPC_XIVE_NATIVE
->>>>>>> ffd0b25c
+	depends on HOTPLUG_PCI_POWERNV
 	select OCXL_BASE
 	default m
 	help
