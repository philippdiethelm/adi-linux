--- conflicted
+++ resolved
@@ -318,26 +318,6 @@
 }
 
 #ifdef CONFIG_INET
-<<<<<<< HEAD
-int ieee80211_set_arp_filter(struct ieee80211_sub_if_data *sdata)
-{
-	struct in_device *idev;
-	int ret = 0;
-
-	BUG_ON(!sdata);
-	ASSERT_RTNL();
-
-	idev = sdata->dev->ip_ptr;
-	if (!idev)
-		return 0;
-
-	ret = drv_configure_arp_filter(sdata->local, &sdata->vif,
-				       idev->ifa_list);
-	return ret;
-}
-
-=======
->>>>>>> abf52f86
 static int ieee80211_ifa_changed(struct notifier_block *nb,
 				 unsigned long data, void *arg)
 {
@@ -347,16 +327,11 @@
 			     ifa_notifier);
 	struct net_device *ndev = ifa->ifa_dev->dev;
 	struct wireless_dev *wdev = ndev->ieee80211_ptr;
-<<<<<<< HEAD
-	struct ieee80211_sub_if_data *sdata;
-	struct ieee80211_if_managed *ifmgd;
-=======
 	struct in_device *idev;
 	struct ieee80211_sub_if_data *sdata;
 	struct ieee80211_bss_conf *bss_conf;
 	struct ieee80211_if_managed *ifmgd;
 	int c = 0;
->>>>>>> abf52f86
 
 	if (!netif_running(ndev))
 		return NOTIFY_DONE;
@@ -368,24 +343,13 @@
 	if (wdev->wiphy != local->hw.wiphy)
 		return NOTIFY_DONE;
 
-<<<<<<< HEAD
-	/* We are concerned about IP addresses only when associated */
-	sdata = IEEE80211_DEV_TO_SUB_IF(ndev);
-=======
 	sdata = IEEE80211_DEV_TO_SUB_IF(ndev);
 	bss_conf = &sdata->vif.bss_conf;
->>>>>>> abf52f86
 
 	/* ARP filtering is only supported in managed mode */
 	if (sdata->vif.type != NL80211_IFTYPE_STATION)
 		return NOTIFY_DONE;
 
-<<<<<<< HEAD
-	ifmgd = &sdata->u.mgd;
-	mutex_lock(&ifmgd->mtx);
-	if (ifmgd->associated)
-		ieee80211_set_arp_filter(sdata);
-=======
 	idev = sdata->dev->ip_ptr;
 	if (!idev)
 		return NOTIFY_DONE;
@@ -417,7 +381,6 @@
 						 BSS_CHANGED_ARP_FILTER);
 	}
 
->>>>>>> abf52f86
 	mutex_unlock(&ifmgd->mtx);
 
 	return NOTIFY_DONE;
