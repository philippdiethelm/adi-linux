// SPDX-License-Identifier: GPL-2.0-only
/*
 * BSS client mode implementation
 * Copyright 2003-2008, Jouni Malinen <j@w1.fi>
 * Copyright 2004, Instant802 Networks, Inc.
 * Copyright 2005, Devicescape Software, Inc.
 * Copyright 2006-2007	Jiri Benc <jbenc@suse.cz>
 * Copyright 2007, Michael Wu <flamingice@sourmilk.net>
 * Copyright 2013-2014  Intel Mobile Communications GmbH
 * Copyright (C) 2015 - 2017 Intel Deutschland GmbH
 * Copyright (C) 2018 - 2024 Intel Corporation
 */

#include <linux/delay.h>
#include <linux/fips.h>
#include <linux/if_ether.h>
#include <linux/skbuff.h>
#include <linux/if_arp.h>
#include <linux/etherdevice.h>
#include <linux/moduleparam.h>
#include <linux/rtnetlink.h>
#include <linux/crc32.h>
#include <linux/slab.h>
#include <linux/export.h>
#include <net/mac80211.h>
#include <asm/unaligned.h>

#include "ieee80211_i.h"
#include "driver-ops.h"
#include "rate.h"
#include "led.h"
#include "fils_aead.h"

#define IEEE80211_AUTH_TIMEOUT		(HZ / 5)
#define IEEE80211_AUTH_TIMEOUT_LONG	(HZ / 2)
#define IEEE80211_AUTH_TIMEOUT_SHORT	(HZ / 10)
#define IEEE80211_AUTH_TIMEOUT_SAE	(HZ * 2)
#define IEEE80211_AUTH_MAX_TRIES	3
#define IEEE80211_AUTH_WAIT_ASSOC	(HZ * 5)
#define IEEE80211_AUTH_WAIT_SAE_RETRY	(HZ * 2)
#define IEEE80211_ASSOC_TIMEOUT		(HZ / 5)
#define IEEE80211_ASSOC_TIMEOUT_LONG	(HZ / 2)
#define IEEE80211_ASSOC_TIMEOUT_SHORT	(HZ / 10)
#define IEEE80211_ASSOC_MAX_TRIES	3

#define IEEE80211_ADV_TTLM_SAFETY_BUFFER_MS msecs_to_jiffies(100)
#define IEEE80211_ADV_TTLM_ST_UNDERFLOW 0xff00

#define IEEE80211_NEG_TTLM_REQ_TIMEOUT (HZ / 5)

static int max_nullfunc_tries = 2;
module_param(max_nullfunc_tries, int, 0644);
MODULE_PARM_DESC(max_nullfunc_tries,
		 "Maximum nullfunc tx tries before disconnecting (reason 4).");

static int max_probe_tries = 5;
module_param(max_probe_tries, int, 0644);
MODULE_PARM_DESC(max_probe_tries,
		 "Maximum probe tries before disconnecting (reason 4).");

/*
 * Beacon loss timeout is calculated as N frames times the
 * advertised beacon interval.  This may need to be somewhat
 * higher than what hardware might detect to account for
 * delays in the host processing frames. But since we also
 * probe on beacon miss before declaring the connection lost
 * default to what we want.
 */
static int beacon_loss_count = 7;
module_param(beacon_loss_count, int, 0644);
MODULE_PARM_DESC(beacon_loss_count,
		 "Number of beacon intervals before we decide beacon was lost.");

/*
 * Time the connection can be idle before we probe
 * it to see if we can still talk to the AP.
 */
#define IEEE80211_CONNECTION_IDLE_TIME	(30 * HZ)
/*
 * Time we wait for a probe response after sending
 * a probe request because of beacon loss or for
 * checking the connection still works.
 */
static int probe_wait_ms = 500;
module_param(probe_wait_ms, int, 0644);
MODULE_PARM_DESC(probe_wait_ms,
		 "Maximum time(ms) to wait for probe response"
		 " before disconnecting (reason 4).");

/*
 * How many Beacon frames need to have been used in average signal strength
 * before starting to indicate signal change events.
 */
#define IEEE80211_SIGNAL_AVE_MIN_COUNT	4

/*
 * We can have multiple work items (and connection probing)
 * scheduling this timer, but we need to take care to only
 * reschedule it when it should fire _earlier_ than it was
 * asked for before, or if it's not pending right now. This
 * function ensures that. Note that it then is required to
 * run this function for all timeouts after the first one
 * has happened -- the work that runs from this timer will
 * do that.
 */
static void run_again(struct ieee80211_sub_if_data *sdata,
		      unsigned long timeout)
{
	lockdep_assert_wiphy(sdata->local->hw.wiphy);

	if (!timer_pending(&sdata->u.mgd.timer) ||
	    time_before(timeout, sdata->u.mgd.timer.expires))
		mod_timer(&sdata->u.mgd.timer, timeout);
}

void ieee80211_sta_reset_beacon_monitor(struct ieee80211_sub_if_data *sdata)
{
	if (sdata->vif.driver_flags & IEEE80211_VIF_BEACON_FILTER)
		return;

	if (ieee80211_hw_check(&sdata->local->hw, CONNECTION_MONITOR))
		return;

	mod_timer(&sdata->u.mgd.bcn_mon_timer,
		  round_jiffies_up(jiffies + sdata->u.mgd.beacon_timeout));
}

void ieee80211_sta_reset_conn_monitor(struct ieee80211_sub_if_data *sdata)
{
	struct ieee80211_if_managed *ifmgd = &sdata->u.mgd;

	if (unlikely(!ifmgd->associated))
		return;

	if (ifmgd->probe_send_count)
		ifmgd->probe_send_count = 0;

	if (ieee80211_hw_check(&sdata->local->hw, CONNECTION_MONITOR))
		return;

	mod_timer(&ifmgd->conn_mon_timer,
		  round_jiffies_up(jiffies + IEEE80211_CONNECTION_IDLE_TIME));
}

static int ecw2cw(int ecw)
{
	return (1 << ecw) - 1;
}

static enum ieee80211_conn_mode
ieee80211_determine_ap_chan(struct ieee80211_sub_if_data *sdata,
			    struct ieee80211_channel *channel,
			    u32 vht_cap_info,
			    const struct ieee802_11_elems *elems,
			    bool ignore_ht_channel_mismatch,
			    const struct ieee80211_conn_settings *conn,
			    struct cfg80211_chan_def *chandef)
{
	const struct ieee80211_ht_operation *ht_oper = elems->ht_operation;
	const struct ieee80211_vht_operation *vht_oper = elems->vht_operation;
	const struct ieee80211_he_operation *he_oper = elems->he_operation;
	const struct ieee80211_eht_operation *eht_oper = elems->eht_operation;
	struct ieee80211_supported_band *sband =
		sdata->local->hw.wiphy->bands[channel->band];
	struct cfg80211_chan_def vht_chandef;
	bool no_vht = false;
	u32 ht_cfreq;

	*chandef = (struct cfg80211_chan_def) {
		.chan = channel,
		.width = NL80211_CHAN_WIDTH_20_NOHT,
		.center_freq1 = channel->center_freq,
		.freq1_offset = channel->freq_offset,
	};

	/* get special S1G case out of the way */
	if (sband->band == NL80211_BAND_S1GHZ) {
		if (!ieee80211_chandef_s1g_oper(elems->s1g_oper, chandef)) {
			sdata_info(sdata,
				   "Missing S1G Operation Element? Trying operating == primary\n");
			chandef->width = ieee80211_s1g_channel_width(channel);
		}

		return IEEE80211_CONN_MODE_S1G;
	}

	/* get special 6 GHz case out of the way */
	if (sband->band == NL80211_BAND_6GHZ) {
		enum ieee80211_conn_mode mode = IEEE80211_CONN_MODE_EHT;

		/* this is an error */
		if (conn->mode < IEEE80211_CONN_MODE_HE)
			return IEEE80211_CONN_MODE_LEGACY;

		if (!elems->he_6ghz_capa || !elems->he_cap) {
			sdata_info(sdata,
				   "HE 6 GHz AP is missing HE/HE 6 GHz band capability\n");
			return IEEE80211_CONN_MODE_LEGACY;
		}

		if (!eht_oper || !elems->eht_cap) {
			eht_oper = NULL;
			mode = IEEE80211_CONN_MODE_HE;
		}

		if (!ieee80211_chandef_he_6ghz_oper(sdata->local, he_oper,
						    eht_oper, chandef)) {
			sdata_info(sdata, "bad HE/EHT 6 GHz operation\n");
			return IEEE80211_CONN_MODE_LEGACY;
		}

		return mode;
	}

	/* now we have the progression HT, VHT, ... */
	if (conn->mode < IEEE80211_CONN_MODE_HT)
		return IEEE80211_CONN_MODE_LEGACY;

	if (!ht_oper || !elems->ht_cap_elem)
		return IEEE80211_CONN_MODE_LEGACY;

	chandef->width = NL80211_CHAN_WIDTH_20;

	ht_cfreq = ieee80211_channel_to_frequency(ht_oper->primary_chan,
						  channel->band);
	/* check that channel matches the right operating channel */
	if (!ignore_ht_channel_mismatch && channel->center_freq != ht_cfreq) {
		/*
		 * It's possible that some APs are confused here;
		 * Netgear WNDR3700 sometimes reports 4 higher than
		 * the actual channel in association responses, but
		 * since we look at probe response/beacon data here
		 * it should be OK.
		 */
		sdata_info(sdata,
			   "Wrong control channel: center-freq: %d ht-cfreq: %d ht->primary_chan: %d band: %d - Disabling HT\n",
			   channel->center_freq, ht_cfreq,
			   ht_oper->primary_chan, channel->band);
		return IEEE80211_CONN_MODE_LEGACY;
	}

	ieee80211_chandef_ht_oper(ht_oper, chandef);

	if (conn->mode < IEEE80211_CONN_MODE_VHT)
		return IEEE80211_CONN_MODE_HT;

	vht_chandef = *chandef;

	/*
	 * having he_cap/he_oper parsed out implies we're at
	 * least operating as HE STA
	 */
	if (elems->he_cap && he_oper &&
	    he_oper->he_oper_params & cpu_to_le32(IEEE80211_HE_OPERATION_VHT_OPER_INFO)) {
		struct ieee80211_vht_operation he_oper_vht_cap;

		/*
		 * Set only first 3 bytes (other 2 aren't used in
		 * ieee80211_chandef_vht_oper() anyway)
		 */
		memcpy(&he_oper_vht_cap, he_oper->optional, 3);
		he_oper_vht_cap.basic_mcs_set = cpu_to_le16(0);

		if (!ieee80211_chandef_vht_oper(&sdata->local->hw, vht_cap_info,
						&he_oper_vht_cap, ht_oper,
						&vht_chandef)) {
			sdata_info(sdata,
				   "HE AP VHT information is invalid, disabling HE\n");
			/* this will cause us to re-parse as VHT STA */
			return IEEE80211_CONN_MODE_VHT;
		}
	} else if (!vht_oper || !elems->vht_cap_elem) {
		if (sband->band == NL80211_BAND_5GHZ) {
			sdata_info(sdata,
				   "VHT information is missing, disabling VHT\n");
			return IEEE80211_CONN_MODE_HT;
		}
		no_vht = true;
	} else if (sband->band == NL80211_BAND_2GHZ) {
		no_vht = true;
	} else if (!ieee80211_chandef_vht_oper(&sdata->local->hw,
					       vht_cap_info,
					       vht_oper, ht_oper,
					       &vht_chandef)) {
		sdata_info(sdata,
			   "AP VHT information is invalid, disabling VHT\n");
		return IEEE80211_CONN_MODE_HT;
	}

	if (!cfg80211_chandef_compatible(chandef, &vht_chandef)) {
		sdata_info(sdata,
			   "AP VHT information doesn't match HT, disabling VHT\n");
		return IEEE80211_CONN_MODE_HT;
	}

	*chandef = vht_chandef;

	/* stick to current max mode if we or the AP don't have HE */
	if (conn->mode < IEEE80211_CONN_MODE_HE ||
	    !elems->he_operation || !elems->he_cap) {
		if (no_vht)
			return IEEE80211_CONN_MODE_HT;
		return IEEE80211_CONN_MODE_VHT;
	}

	/* stick to HE if we or the AP don't have EHT */
	if (conn->mode < IEEE80211_CONN_MODE_EHT ||
	    !eht_oper || !elems->eht_cap)
		return IEEE80211_CONN_MODE_HE;

	/*
	 * handle the case that the EHT operation indicates that it holds EHT
	 * operation information (in case that the channel width differs from
	 * the channel width reported in HT/VHT/HE).
	 */
	if (eht_oper->params & IEEE80211_EHT_OPER_INFO_PRESENT) {
		struct cfg80211_chan_def eht_chandef = *chandef;

		ieee80211_chandef_eht_oper((const void *)eht_oper->optional,
					   &eht_chandef);

		eht_chandef.punctured =
			ieee80211_eht_oper_dis_subchan_bitmap(eht_oper);

		if (!cfg80211_chandef_valid(&eht_chandef)) {
			sdata_info(sdata,
				   "AP EHT information is invalid, disabling EHT\n");
			return IEEE80211_CONN_MODE_HE;
		}

		if (!cfg80211_chandef_compatible(chandef, &eht_chandef)) {
			sdata_info(sdata,
				   "AP EHT information doesn't match HT/VHT/HE, disabling EHT\n");
			return IEEE80211_CONN_MODE_HE;
		}

		*chandef = eht_chandef;
	}

	return IEEE80211_CONN_MODE_EHT;
}

static bool
ieee80211_verify_peer_he_mcs_support(struct ieee80211_sub_if_data *sdata,
				     const struct ieee80211_he_cap_elem *he_cap,
				     const struct ieee80211_he_operation *he_op)
{
	struct ieee80211_he_mcs_nss_supp *he_mcs_nss_supp;
	u16 mcs_80_map_tx, mcs_80_map_rx;
	u16 ap_min_req_set;
	int nss;

	if (!he_cap)
		return false;

	/* mcs_nss is right after he_cap info */
	he_mcs_nss_supp = (void *)(he_cap + 1);

	mcs_80_map_tx = le16_to_cpu(he_mcs_nss_supp->tx_mcs_80);
	mcs_80_map_rx = le16_to_cpu(he_mcs_nss_supp->rx_mcs_80);

	/* P802.11-REVme/D0.3
	 * 27.1.1 Introduction to the HE PHY
	 * ...
	 * An HE STA shall support the following features:
	 * ...
	 * Single spatial stream HE-MCSs 0 to 7 (transmit and receive) in all
	 * supported channel widths for HE SU PPDUs
	 */
	if ((mcs_80_map_tx & 0x3) == IEEE80211_HE_MCS_NOT_SUPPORTED ||
	    (mcs_80_map_rx & 0x3) == IEEE80211_HE_MCS_NOT_SUPPORTED) {
		sdata_info(sdata,
			   "Missing mandatory rates for 1 Nss, rx 0x%x, tx 0x%x, disable HE\n",
			   mcs_80_map_tx, mcs_80_map_rx);
		return false;
	}

	if (!he_op)
		return true;

	ap_min_req_set = le16_to_cpu(he_op->he_mcs_nss_set);

	/*
	 * Apparently iPhone 13 (at least iOS version 15.3.1) sets this to all
	 * zeroes, which is nonsense, and completely inconsistent with itself
	 * (it doesn't have 8 streams). Accept the settings in this case anyway.
	 */
	if (!ap_min_req_set)
		return true;

	/* make sure the AP is consistent with itself
	 *
	 * P802.11-REVme/D0.3
	 * 26.17.1 Basic HE BSS operation
	 *
	 * A STA that is operating in an HE BSS shall be able to receive and
	 * transmit at each of the <HE-MCS, NSS> tuple values indicated by the
	 * Basic HE-MCS And NSS Set field of the HE Operation parameter of the
	 * MLME-START.request primitive and shall be able to receive at each of
	 * the <HE-MCS, NSS> tuple values indicated by the Supported HE-MCS and
	 * NSS Set field in the HE Capabilities parameter of the MLMESTART.request
	 * primitive
	 */
	for (nss = 8; nss > 0; nss--) {
		u8 ap_op_val = (ap_min_req_set >> (2 * (nss - 1))) & 3;
		u8 ap_rx_val;
		u8 ap_tx_val;

		if (ap_op_val == IEEE80211_HE_MCS_NOT_SUPPORTED)
			continue;

		ap_rx_val = (mcs_80_map_rx >> (2 * (nss - 1))) & 3;
		ap_tx_val = (mcs_80_map_tx >> (2 * (nss - 1))) & 3;

		if (ap_rx_val == IEEE80211_HE_MCS_NOT_SUPPORTED ||
		    ap_tx_val == IEEE80211_HE_MCS_NOT_SUPPORTED ||
		    ap_rx_val < ap_op_val || ap_tx_val < ap_op_val) {
			sdata_info(sdata,
				   "Invalid rates for %d Nss, rx %d, tx %d oper %d, disable HE\n",
				   nss, ap_rx_val, ap_rx_val, ap_op_val);
			return false;
		}
	}

	return true;
}

static bool
ieee80211_verify_sta_he_mcs_support(struct ieee80211_sub_if_data *sdata,
				    struct ieee80211_supported_band *sband,
				    const struct ieee80211_he_operation *he_op)
{
	const struct ieee80211_sta_he_cap *sta_he_cap =
		ieee80211_get_he_iftype_cap_vif(sband, &sdata->vif);
	u16 ap_min_req_set;
	int i;

	if (!sta_he_cap || !he_op)
		return false;

	ap_min_req_set = le16_to_cpu(he_op->he_mcs_nss_set);

	/*
	 * Apparently iPhone 13 (at least iOS version 15.3.1) sets this to all
	 * zeroes, which is nonsense, and completely inconsistent with itself
	 * (it doesn't have 8 streams). Accept the settings in this case anyway.
	 */
	if (!ap_min_req_set)
		return true;

	/* Need to go over for 80MHz, 160MHz and for 80+80 */
	for (i = 0; i < 3; i++) {
		const struct ieee80211_he_mcs_nss_supp *sta_mcs_nss_supp =
			&sta_he_cap->he_mcs_nss_supp;
		u16 sta_mcs_map_rx =
			le16_to_cpu(((__le16 *)sta_mcs_nss_supp)[2 * i]);
		u16 sta_mcs_map_tx =
			le16_to_cpu(((__le16 *)sta_mcs_nss_supp)[2 * i + 1]);
		u8 nss;
		bool verified = true;

		/*
		 * For each band there is a maximum of 8 spatial streams
		 * possible. Each of the sta_mcs_map_* is a 16-bit struct built
		 * of 2 bits per NSS (1-8), with the values defined in enum
		 * ieee80211_he_mcs_support. Need to make sure STA TX and RX
		 * capabilities aren't less than the AP's minimum requirements
		 * for this HE BSS per SS.
		 * It is enough to find one such band that meets the reqs.
		 */
		for (nss = 8; nss > 0; nss--) {
			u8 sta_rx_val = (sta_mcs_map_rx >> (2 * (nss - 1))) & 3;
			u8 sta_tx_val = (sta_mcs_map_tx >> (2 * (nss - 1))) & 3;
			u8 ap_val = (ap_min_req_set >> (2 * (nss - 1))) & 3;

			if (ap_val == IEEE80211_HE_MCS_NOT_SUPPORTED)
				continue;

			/*
			 * Make sure the HE AP doesn't require MCSs that aren't
			 * supported by the client as required by spec
			 *
			 * P802.11-REVme/D0.3
			 * 26.17.1 Basic HE BSS operation
			 *
			 * An HE STA shall not attempt to join * (MLME-JOIN.request primitive)
			 * a BSS, unless it supports (i.e., is able to both transmit and
			 * receive using) all of the <HE-MCS, NSS> tuples in the basic
			 * HE-MCS and NSS set.
			 */
			if (sta_rx_val == IEEE80211_HE_MCS_NOT_SUPPORTED ||
			    sta_tx_val == IEEE80211_HE_MCS_NOT_SUPPORTED ||
			    (ap_val > sta_rx_val) || (ap_val > sta_tx_val)) {
				verified = false;
				break;
			}
		}

		if (verified)
			return true;
	}

	/* If here, STA doesn't meet AP's HE min requirements */
	return false;
}

static u8
ieee80211_get_eht_cap_mcs_nss(const struct ieee80211_sta_he_cap *sta_he_cap,
			      const struct ieee80211_sta_eht_cap *sta_eht_cap,
			      unsigned int idx, int bw)
{
	u8 he_phy_cap0 = sta_he_cap->he_cap_elem.phy_cap_info[0];
	u8 eht_phy_cap0 = sta_eht_cap->eht_cap_elem.phy_cap_info[0];

	/* handle us being a 20 MHz-only EHT STA - with four values
	 * for MCS 0-7, 8-9, 10-11, 12-13.
	 */
	if (!(he_phy_cap0 & IEEE80211_HE_PHY_CAP0_CHANNEL_WIDTH_SET_MASK_ALL))
		return sta_eht_cap->eht_mcs_nss_supp.only_20mhz.rx_tx_max_nss[idx];

	/* the others have MCS 0-9 together, rather than separately from 0-7 */
	if (idx > 0)
		idx--;

	switch (bw) {
	case 0:
		return sta_eht_cap->eht_mcs_nss_supp.bw._80.rx_tx_max_nss[idx];
	case 1:
		if (!(he_phy_cap0 &
		      (IEEE80211_HE_PHY_CAP0_CHANNEL_WIDTH_SET_160MHZ_IN_5G |
		       IEEE80211_HE_PHY_CAP0_CHANNEL_WIDTH_SET_80PLUS80_MHZ_IN_5G)))
			return 0xff; /* pass check */
		return sta_eht_cap->eht_mcs_nss_supp.bw._160.rx_tx_max_nss[idx];
	case 2:
		if (!(eht_phy_cap0 & IEEE80211_EHT_PHY_CAP0_320MHZ_IN_6GHZ))
			return 0xff; /* pass check */
		return sta_eht_cap->eht_mcs_nss_supp.bw._320.rx_tx_max_nss[idx];
	}

	WARN_ON(1);
	return 0;
}

static bool
ieee80211_verify_sta_eht_mcs_support(struct ieee80211_sub_if_data *sdata,
				     struct ieee80211_supported_band *sband,
				     const struct ieee80211_eht_operation *eht_op)
{
	const struct ieee80211_sta_he_cap *sta_he_cap =
		ieee80211_get_he_iftype_cap_vif(sband, &sdata->vif);
	const struct ieee80211_sta_eht_cap *sta_eht_cap =
		ieee80211_get_eht_iftype_cap_vif(sband, &sdata->vif);
	const struct ieee80211_eht_mcs_nss_supp_20mhz_only *req;
	unsigned int i;

	if (!sta_he_cap || !sta_eht_cap || !eht_op)
		return false;

	req = &eht_op->basic_mcs_nss;

	for (i = 0; i < ARRAY_SIZE(req->rx_tx_max_nss); i++) {
		u8 req_rx_nss, req_tx_nss;
		unsigned int bw;

		req_rx_nss = u8_get_bits(req->rx_tx_max_nss[i],
					 IEEE80211_EHT_MCS_NSS_RX);
		req_tx_nss = u8_get_bits(req->rx_tx_max_nss[i],
					 IEEE80211_EHT_MCS_NSS_TX);

		for (bw = 0; bw < 3; bw++) {
			u8 have, have_rx_nss, have_tx_nss;

			have = ieee80211_get_eht_cap_mcs_nss(sta_he_cap,
							     sta_eht_cap,
							     i, bw);
			have_rx_nss = u8_get_bits(have,
						  IEEE80211_EHT_MCS_NSS_RX);
			have_tx_nss = u8_get_bits(have,
						  IEEE80211_EHT_MCS_NSS_TX);

			if (req_rx_nss > have_rx_nss ||
			    req_tx_nss > have_tx_nss)
				return false;
		}
	}

	return true;
}

static bool ieee80211_chandef_usable(struct ieee80211_sub_if_data *sdata,
				     const struct cfg80211_chan_def *chandef,
				     u32 prohibited_flags)
{
	if (!cfg80211_chandef_usable(sdata->local->hw.wiphy,
				     chandef, prohibited_flags))
		return false;

	if (chandef->punctured &&
	    ieee80211_hw_check(&sdata->local->hw, DISALLOW_PUNCTURING))
		return false;

	if (chandef->punctured && chandef->chan->band == NL80211_BAND_5GHZ &&
	    ieee80211_hw_check(&sdata->local->hw, DISALLOW_PUNCTURING_5GHZ))
		return false;

	return true;
}

static int ieee80211_chandef_num_subchans(const struct cfg80211_chan_def *c)
{
	if (c->width == NL80211_CHAN_WIDTH_80P80)
		return 4 + 4;

	return nl80211_chan_width_to_mhz(c->width) / 20;
}

static int ieee80211_chandef_num_widths(const struct cfg80211_chan_def *c)
{
	switch (c->width) {
	case NL80211_CHAN_WIDTH_20:
	case NL80211_CHAN_WIDTH_20_NOHT:
		return 1;
	case NL80211_CHAN_WIDTH_40:
		return 2;
	case NL80211_CHAN_WIDTH_80P80:
	case NL80211_CHAN_WIDTH_80:
		return 3;
	case NL80211_CHAN_WIDTH_160:
		return 4;
	case NL80211_CHAN_WIDTH_320:
		return 5;
	default:
		WARN_ON(1);
		return 0;
	}
}

VISIBLE_IF_MAC80211_KUNIT int
ieee80211_calc_chandef_subchan_offset(const struct cfg80211_chan_def *ap,
				      u8 n_partial_subchans)
{
	int n = ieee80211_chandef_num_subchans(ap);
	struct cfg80211_chan_def tmp = *ap;
	int offset = 0;

	/*
	 * Given a chandef (in this context, it's the AP's) and a number
	 * of subchannels that we want to look at ('n_partial_subchans'),
	 * calculate the offset in number of subchannels between the full
	 * and the subset with the desired width.
	 */

	/* same number of subchannels means no offset, obviously */
	if (n == n_partial_subchans)
		return 0;

	/* don't WARN - misconfigured APs could cause this if their N > width */
	if (n < n_partial_subchans)
		return 0;

	while (ieee80211_chandef_num_subchans(&tmp) > n_partial_subchans) {
		u32 prev = tmp.center_freq1;

		ieee80211_chandef_downgrade(&tmp, NULL);

		/*
		 * if center_freq moved up, half the original channels
		 * are gone now but were below, so increase offset
		 */
		if (prev < tmp.center_freq1)
			offset += ieee80211_chandef_num_subchans(&tmp);
	}

	/*
	 * 80+80 with secondary 80 below primary - four subchannels for it
	 * (we cannot downgrade *to* 80+80, so no need to consider 'tmp')
	 */
	if (ap->width == NL80211_CHAN_WIDTH_80P80 &&
	    ap->center_freq2 < ap->center_freq1)
		offset += 4;

	return offset;
}
EXPORT_SYMBOL_IF_MAC80211_KUNIT(ieee80211_calc_chandef_subchan_offset);

VISIBLE_IF_MAC80211_KUNIT void
ieee80211_rearrange_tpe_psd(struct ieee80211_parsed_tpe_psd *psd,
			    const struct cfg80211_chan_def *ap,
			    const struct cfg80211_chan_def *used)
{
	u8 needed = ieee80211_chandef_num_subchans(used);
	u8 have = ieee80211_chandef_num_subchans(ap);
	u8 tmp[IEEE80211_TPE_PSD_ENTRIES_320MHZ];
	u8 offset;

	if (!psd->valid)
		return;

	/* if N is zero, all defaults were used, no point in rearranging */
	if (!psd->n)
		goto out;

	BUILD_BUG_ON(sizeof(tmp) != sizeof(psd->power));

	/*
	 * This assumes that 'N' is consistent with the HE channel, as
	 * it should be (otherwise the AP is broken).
	 *
	 * In psd->power we have values in the order 0..N, 0..K, where
	 * N+K should cover the entire channel per 'ap', but even if it
	 * doesn't then we've pre-filled 'unlimited' as defaults.
	 *
	 * But this is all the wrong order, we want to have them in the
	 * order of the 'used' channel.
	 *
	 * So for example, we could have a 320 MHz EHT AP, which has the
	 * HE channel as 80 MHz (e.g. due to puncturing, which doesn't
	 * seem to be considered for the TPE), as follows:
	 *
	 * EHT  320:   |  |  |  |  |  |  |  |  |  |  |  |  |  |  |  |  |
	 * HE    80:                           |  |  |  |  |
	 * used 160:                           |  |  |  |  |  |  |  |  |
	 *
	 * N entries:                          |--|--|--|--|
	 * K entries:  |--|--|--|--|--|--|--|--|           |--|--|--|--|
	 * power idx:   4  5  6  7  8  9  10 11 0  1  2  3  12 13 14 15
	 * full chan:   0  1  2  3  4  5  6  7  8  9  10 11 12 13 14 15
	 * used chan:                           0  1  2  3  4  5  6  7
	 *
	 * The idx in the power array ('power idx') is like this since it
	 * comes directly from the element's N and K entries in their
	 * element order, and those are this way for HE compatibility.
	 *
	 * Rearrange them as desired here, first by putting them into the
	 * 'full chan' order, and then selecting the necessary subset for
	 * the 'used chan'.
	 */

	/* first reorder according to AP channel */
	offset = ieee80211_calc_chandef_subchan_offset(ap, psd->n);
	for (int i = 0; i < have; i++) {
		if (i < offset)
			tmp[i] = psd->power[i + psd->n];
		else if (i < offset + psd->n)
			tmp[i] = psd->power[i - offset];
		else
			tmp[i] = psd->power[i];
	}

	/*
	 * and then select the subset for the used channel
	 * (set everything to defaults first in case a driver is confused)
	 */
	memset(psd->power, IEEE80211_TPE_PSD_NO_LIMIT, sizeof(psd->power));
	offset = ieee80211_calc_chandef_subchan_offset(ap, needed);
	for (int i = 0; i < needed; i++)
		psd->power[i] = tmp[offset + i];

out:
	/* limit, but don't lie if there are defaults in the data */
	if (needed < psd->count)
		psd->count = needed;
}
EXPORT_SYMBOL_IF_MAC80211_KUNIT(ieee80211_rearrange_tpe_psd);

static void ieee80211_rearrange_tpe(struct ieee80211_parsed_tpe *tpe,
				    const struct cfg80211_chan_def *ap,
				    const struct cfg80211_chan_def *used)
{
	/* ignore this completely for narrow/invalid channels */
	if (!ieee80211_chandef_num_subchans(ap) ||
	    !ieee80211_chandef_num_subchans(used)) {
		ieee80211_clear_tpe(tpe);
		return;
	}

	for (int i = 0; i < 2; i++) {
		int needed_pwr_count;

		ieee80211_rearrange_tpe_psd(&tpe->psd_local[i], ap, used);
		ieee80211_rearrange_tpe_psd(&tpe->psd_reg_client[i], ap, used);

		/* limit this to the widths we actually need */
		needed_pwr_count = ieee80211_chandef_num_widths(used);
		if (needed_pwr_count < tpe->max_local[i].count)
			tpe->max_local[i].count = needed_pwr_count;
		if (needed_pwr_count < tpe->max_reg_client[i].count)
			tpe->max_reg_client[i].count = needed_pwr_count;
	}
}

/*
 * The AP part of the channel request is used to distinguish settings
 * to the device used for wider bandwidth OFDMA. This is used in the
 * channel context code to assign two channel contexts even if they're
 * both for the same channel, if the AP bandwidths are incompatible.
 * If not EHT (or driver override) then ap.chan == NULL indicates that
 * there's no wider BW OFDMA used.
 */
static void ieee80211_set_chanreq_ap(struct ieee80211_sub_if_data *sdata,
				     struct ieee80211_chan_req *chanreq,
				     struct ieee80211_conn_settings *conn,
				     struct cfg80211_chan_def *ap_chandef)
{
	chanreq->ap.chan = NULL;

	if (conn->mode < IEEE80211_CONN_MODE_EHT)
		return;
	if (sdata->vif.driver_flags & IEEE80211_VIF_IGNORE_OFDMA_WIDER_BW)
		return;

	chanreq->ap = *ap_chandef;
}

static struct ieee802_11_elems *
ieee80211_determine_chan_mode(struct ieee80211_sub_if_data *sdata,
			      struct ieee80211_conn_settings *conn,
			      struct cfg80211_bss *cbss, int link_id,
			      struct ieee80211_chan_req *chanreq,
			      struct cfg80211_chan_def *ap_chandef)
{
	const struct cfg80211_bss_ies *ies = rcu_dereference(cbss->ies);
	struct ieee80211_bss *bss = (void *)cbss->priv;
	struct ieee80211_channel *channel = cbss->channel;
	struct ieee80211_elems_parse_params parse_params = {
		.link_id = -1,
		.from_ap = true,
		.start = ies->data,
		.len = ies->len,
	};
	struct ieee802_11_elems *elems;
	struct ieee80211_supported_band *sband;
	enum ieee80211_conn_mode ap_mode;
	int ret;

again:
	parse_params.mode = conn->mode;
	elems = ieee802_11_parse_elems_full(&parse_params);
	if (!elems)
		return ERR_PTR(-ENOMEM);

	ap_mode = ieee80211_determine_ap_chan(sdata, channel, bss->vht_cap_info,
					      elems, false, conn, ap_chandef);

	/* this should be impossible since parsing depends on our mode */
	if (WARN_ON(ap_mode > conn->mode)) {
		ret = -EINVAL;
		goto free;
	}

	if (conn->mode != ap_mode) {
		conn->mode = ap_mode;
		kfree(elems);
		goto again;
	}

	mlme_link_id_dbg(sdata, link_id, "determined AP %pM to be %s\n",
			 cbss->bssid, ieee80211_conn_mode_str(ap_mode));

	sband = sdata->local->hw.wiphy->bands[channel->band];

	switch (channel->band) {
	case NL80211_BAND_S1GHZ:
		if (WARN_ON(ap_mode != IEEE80211_CONN_MODE_S1G)) {
			ret = -EINVAL;
			goto free;
		}
		return elems;
	case NL80211_BAND_6GHZ:
		if (ap_mode < IEEE80211_CONN_MODE_HE) {
			sdata_info(sdata,
				   "Rejecting non-HE 6/7 GHz connection");
			ret = -EINVAL;
			goto free;
		}
		break;
	default:
		if (WARN_ON(ap_mode == IEEE80211_CONN_MODE_S1G)) {
			ret = -EINVAL;
			goto free;
		}
	}

	switch (ap_mode) {
	case IEEE80211_CONN_MODE_S1G:
		WARN_ON(1);
		ret = -EINVAL;
		goto free;
	case IEEE80211_CONN_MODE_LEGACY:
		conn->bw_limit = IEEE80211_CONN_BW_LIMIT_20;
		break;
	case IEEE80211_CONN_MODE_HT:
		conn->bw_limit = min_t(enum ieee80211_conn_bw_limit,
				       conn->bw_limit,
				       IEEE80211_CONN_BW_LIMIT_40);
		break;
	case IEEE80211_CONN_MODE_VHT:
	case IEEE80211_CONN_MODE_HE:
		conn->bw_limit = min_t(enum ieee80211_conn_bw_limit,
				       conn->bw_limit,
				       IEEE80211_CONN_BW_LIMIT_160);
		break;
	case IEEE80211_CONN_MODE_EHT:
		conn->bw_limit = min_t(enum ieee80211_conn_bw_limit,
				       conn->bw_limit,
				       IEEE80211_CONN_BW_LIMIT_320);
		break;
	}

	chanreq->oper = *ap_chandef;

	ieee80211_set_chanreq_ap(sdata, chanreq, conn, ap_chandef);

	while (!ieee80211_chandef_usable(sdata, &chanreq->oper,
					 IEEE80211_CHAN_DISABLED)) {
		if (WARN_ON(chanreq->oper.width == NL80211_CHAN_WIDTH_20_NOHT)) {
			ret = -EINVAL;
			goto free;
		}

		ieee80211_chanreq_downgrade(chanreq, conn);
	}

	if (conn->mode >= IEEE80211_CONN_MODE_HE &&
	    !cfg80211_chandef_usable(sdata->wdev.wiphy, &chanreq->oper,
				     IEEE80211_CHAN_NO_HE)) {
		conn->mode = IEEE80211_CONN_MODE_VHT;
		conn->bw_limit = min_t(enum ieee80211_conn_bw_limit,
				       conn->bw_limit,
				       IEEE80211_CONN_BW_LIMIT_160);
	}

	if (conn->mode >= IEEE80211_CONN_MODE_EHT &&
	    !cfg80211_chandef_usable(sdata->wdev.wiphy, &chanreq->oper,
				     IEEE80211_CHAN_NO_EHT)) {
		conn->mode = IEEE80211_CONN_MODE_HE;
		conn->bw_limit = min_t(enum ieee80211_conn_bw_limit,
				       conn->bw_limit,
				       IEEE80211_CONN_BW_LIMIT_160);
	}

	if (chanreq->oper.width != ap_chandef->width || ap_mode != conn->mode)
		sdata_info(sdata,
			   "regulatory prevented using AP config, downgraded\n");

	if (conn->mode >= IEEE80211_CONN_MODE_HE &&
	    (!ieee80211_verify_peer_he_mcs_support(sdata, (void *)elems->he_cap,
						   elems->he_operation) ||
	     !ieee80211_verify_sta_he_mcs_support(sdata, sband,
						  elems->he_operation))) {
		conn->mode = IEEE80211_CONN_MODE_VHT;
		sdata_info(sdata, "required MCSes not supported, disabling HE\n");
	}

	if (conn->mode >= IEEE80211_CONN_MODE_EHT &&
	    !ieee80211_verify_sta_eht_mcs_support(sdata, sband,
						  elems->eht_operation)) {
		conn->mode = IEEE80211_CONN_MODE_HE;
		conn->bw_limit = min_t(enum ieee80211_conn_bw_limit,
				       conn->bw_limit,
				       IEEE80211_CONN_BW_LIMIT_160);
		sdata_info(sdata, "required MCSes not supported, disabling EHT\n");
	}

	/* the mode can only decrease, so this must terminate */
	if (ap_mode != conn->mode) {
		kfree(elems);
		goto again;
	}

	mlme_link_id_dbg(sdata, link_id,
			 "connecting with %s mode, max bandwidth %d MHz\n",
			 ieee80211_conn_mode_str(conn->mode),
			 20 * (1 << conn->bw_limit));

	if (WARN_ON_ONCE(!cfg80211_chandef_valid(&chanreq->oper))) {
		ret = -EINVAL;
		goto free;
	}

	return elems;
free:
	kfree(elems);
	return ERR_PTR(ret);
}

static int ieee80211_config_bw(struct ieee80211_link_data *link,
			       struct ieee802_11_elems *elems,
			       bool update, u64 *changed)
{
	struct ieee80211_channel *channel = link->conf->chanreq.oper.chan;
	struct ieee80211_sub_if_data *sdata = link->sdata;
	struct ieee80211_chan_req chanreq = {};
	struct cfg80211_chan_def ap_chandef;
	enum ieee80211_conn_mode ap_mode;
	u32 vht_cap_info = 0;
	u16 ht_opmode;
	int ret;

	/* don't track any bandwidth changes in legacy/S1G modes */
	if (link->u.mgd.conn.mode == IEEE80211_CONN_MODE_LEGACY ||
	    link->u.mgd.conn.mode == IEEE80211_CONN_MODE_S1G)
		return 0;

	if (elems->vht_cap_elem)
		vht_cap_info = le32_to_cpu(elems->vht_cap_elem->vht_cap_info);

	ap_mode = ieee80211_determine_ap_chan(sdata, channel, vht_cap_info,
					      elems, true, &link->u.mgd.conn,
					      &ap_chandef);

	if (ap_mode != link->u.mgd.conn.mode) {
		link_info(link,
			  "AP appears to change mode (expected %s, found %s), disconnect\n",
			  ieee80211_conn_mode_str(link->u.mgd.conn.mode),
			  ieee80211_conn_mode_str(ap_mode));
		return -EINVAL;
	}

	chanreq.oper = ap_chandef;
	ieee80211_set_chanreq_ap(sdata, &chanreq, &link->u.mgd.conn,
				 &ap_chandef);

	/*
	 * if HT operation mode changed store the new one -
	 * this may be applicable even if channel is identical
	 */
	if (elems->ht_operation) {
		ht_opmode = le16_to_cpu(elems->ht_operation->operation_mode);
		if (link->conf->ht_operation_mode != ht_opmode) {
			*changed |= BSS_CHANGED_HT;
			link->conf->ht_operation_mode = ht_opmode;
		}
	}

	/*
	 * Downgrade the new channel if we associated with restricted
	 * bandwidth capabilities. For example, if we associated as a
	 * 20 MHz STA to a 40 MHz AP (due to regulatory, capabilities
	 * or config reasons) then switching to a 40 MHz channel now
	 * won't do us any good -- we couldn't use it with the AP.
	 */
	while (link->u.mgd.conn.bw_limit <
			ieee80211_min_bw_limit_from_chandef(&chanreq.oper))
		ieee80211_chandef_downgrade(&chanreq.oper, NULL);

	if (ap_chandef.chan->band == NL80211_BAND_6GHZ &&
	    link->u.mgd.conn.mode >= IEEE80211_CONN_MODE_HE) {
		ieee80211_rearrange_tpe(&elems->tpe, &ap_chandef,
					&chanreq.oper);
		if (memcmp(&link->conf->tpe, &elems->tpe, sizeof(elems->tpe))) {
			link->conf->tpe = elems->tpe;
			*changed |= BSS_CHANGED_TPE;
		}
	}

	if (ieee80211_chanreq_identical(&chanreq, &link->conf->chanreq))
		return 0;

	link_info(link,
		  "AP %pM changed bandwidth, new used config is %d.%03d MHz, width %d (%d.%03d/%d MHz)\n",
		  link->u.mgd.bssid, chanreq.oper.chan->center_freq,
		  chanreq.oper.chan->freq_offset, chanreq.oper.width,
		  chanreq.oper.center_freq1, chanreq.oper.freq1_offset,
		  chanreq.oper.center_freq2);

	if (!cfg80211_chandef_valid(&chanreq.oper)) {
		sdata_info(sdata,
			   "AP %pM changed caps/bw in a way we can't support - disconnect\n",
			   link->u.mgd.bssid);
		return -EINVAL;
	}

	if (!update) {
		link->conf->chanreq = chanreq;
		return 0;
	}

	/*
	 * We're tracking the current AP here, so don't do any further checks
	 * here. This keeps us from playing ping-pong with regulatory, without
	 * it the following can happen (for example):
	 *  - connect to an AP with 80 MHz, world regdom allows 80 MHz
	 *  - AP advertises regdom US
	 *  - CRDA loads regdom US with 80 MHz prohibited (old database)
	 *  - we detect an unsupported channel and disconnect
	 *  - disconnect causes CRDA to reload world regdomain and the game
	 *    starts anew.
	 * (see https://bugzilla.kernel.org/show_bug.cgi?id=70881)
	 *
	 * It seems possible that there are still scenarios with CSA or real
	 * bandwidth changes where a this could happen, but those cases are
	 * less common and wouldn't completely prevent using the AP.
	 */

	ret = ieee80211_link_change_chanreq(link, &chanreq, changed);
	if (ret) {
		sdata_info(sdata,
			   "AP %pM changed bandwidth to incompatible one - disconnect\n",
			   link->u.mgd.bssid);
		return ret;
	}

	cfg80211_schedule_channels_check(&sdata->wdev);
	return 0;
}

/* frame sending functions */

static void ieee80211_add_ht_ie(struct ieee80211_sub_if_data *sdata,
				struct sk_buff *skb, u8 ap_ht_param,
				struct ieee80211_supported_band *sband,
				struct ieee80211_channel *channel,
				enum ieee80211_smps_mode smps,
				const struct ieee80211_conn_settings *conn)
{
	u8 *pos;
	u32 flags = channel->flags;
	u16 cap;
	struct ieee80211_sta_ht_cap ht_cap;

	BUILD_BUG_ON(sizeof(ht_cap) != sizeof(sband->ht_cap));

	memcpy(&ht_cap, &sband->ht_cap, sizeof(ht_cap));
	ieee80211_apply_htcap_overrides(sdata, &ht_cap);

	/* determine capability flags */
	cap = ht_cap.cap;

	switch (ap_ht_param & IEEE80211_HT_PARAM_CHA_SEC_OFFSET) {
	case IEEE80211_HT_PARAM_CHA_SEC_ABOVE:
		if (flags & IEEE80211_CHAN_NO_HT40PLUS) {
			cap &= ~IEEE80211_HT_CAP_SUP_WIDTH_20_40;
			cap &= ~IEEE80211_HT_CAP_SGI_40;
		}
		break;
	case IEEE80211_HT_PARAM_CHA_SEC_BELOW:
		if (flags & IEEE80211_CHAN_NO_HT40MINUS) {
			cap &= ~IEEE80211_HT_CAP_SUP_WIDTH_20_40;
			cap &= ~IEEE80211_HT_CAP_SGI_40;
		}
		break;
	}

	/*
	 * If 40 MHz was disabled associate as though we weren't
	 * capable of 40 MHz -- some broken APs will never fall
	 * back to trying to transmit in 20 MHz.
	 */
	if (conn->bw_limit <= IEEE80211_CONN_BW_LIMIT_20) {
		cap &= ~IEEE80211_HT_CAP_SUP_WIDTH_20_40;
		cap &= ~IEEE80211_HT_CAP_SGI_40;
	}

	/* set SM PS mode properly */
	cap &= ~IEEE80211_HT_CAP_SM_PS;
	switch (smps) {
	case IEEE80211_SMPS_AUTOMATIC:
	case IEEE80211_SMPS_NUM_MODES:
		WARN_ON(1);
		fallthrough;
	case IEEE80211_SMPS_OFF:
		cap |= WLAN_HT_CAP_SM_PS_DISABLED <<
			IEEE80211_HT_CAP_SM_PS_SHIFT;
		break;
	case IEEE80211_SMPS_STATIC:
		cap |= WLAN_HT_CAP_SM_PS_STATIC <<
			IEEE80211_HT_CAP_SM_PS_SHIFT;
		break;
	case IEEE80211_SMPS_DYNAMIC:
		cap |= WLAN_HT_CAP_SM_PS_DYNAMIC <<
			IEEE80211_HT_CAP_SM_PS_SHIFT;
		break;
	}

	/* reserve and fill IE */
	pos = skb_put(skb, sizeof(struct ieee80211_ht_cap) + 2);
	ieee80211_ie_build_ht_cap(pos, &ht_cap, cap);
}

/* This function determines vht capability flags for the association
 * and builds the IE.
 * Note - the function returns true to own the MU-MIMO capability
 */
static bool ieee80211_add_vht_ie(struct ieee80211_sub_if_data *sdata,
				 struct sk_buff *skb,
				 struct ieee80211_supported_band *sband,
				 struct ieee80211_vht_cap *ap_vht_cap,
				 const struct ieee80211_conn_settings *conn)
{
	struct ieee80211_local *local = sdata->local;
	u8 *pos;
	u32 cap;
	struct ieee80211_sta_vht_cap vht_cap;
	u32 mask, ap_bf_sts, our_bf_sts;
	bool mu_mimo_owner = false;

	BUILD_BUG_ON(sizeof(vht_cap) != sizeof(sband->vht_cap));

	memcpy(&vht_cap, &sband->vht_cap, sizeof(vht_cap));
	ieee80211_apply_vhtcap_overrides(sdata, &vht_cap);

	/* determine capability flags */
	cap = vht_cap.cap;

	if (conn->bw_limit <= IEEE80211_CONN_BW_LIMIT_80) {
		cap &= ~IEEE80211_VHT_CAP_SHORT_GI_160;
		cap &= ~IEEE80211_VHT_CAP_SUPP_CHAN_WIDTH_MASK;
	}

	/*
	 * Some APs apparently get confused if our capabilities are better
	 * than theirs, so restrict what we advertise in the assoc request.
	 */
	if (!(ap_vht_cap->vht_cap_info &
			cpu_to_le32(IEEE80211_VHT_CAP_SU_BEAMFORMER_CAPABLE)))
		cap &= ~(IEEE80211_VHT_CAP_SU_BEAMFORMEE_CAPABLE |
			 IEEE80211_VHT_CAP_MU_BEAMFORMEE_CAPABLE);
	else if (!(ap_vht_cap->vht_cap_info &
			cpu_to_le32(IEEE80211_VHT_CAP_MU_BEAMFORMER_CAPABLE)))
		cap &= ~IEEE80211_VHT_CAP_MU_BEAMFORMEE_CAPABLE;

	/*
	 * If some other vif is using the MU-MIMO capability we cannot associate
	 * using MU-MIMO - this will lead to contradictions in the group-id
	 * mechanism.
	 * Ownership is defined since association request, in order to avoid
	 * simultaneous associations with MU-MIMO.
	 */
	if (cap & IEEE80211_VHT_CAP_MU_BEAMFORMEE_CAPABLE) {
		bool disable_mu_mimo = false;
		struct ieee80211_sub_if_data *other;

		list_for_each_entry_rcu(other, &local->interfaces, list) {
			if (other->vif.bss_conf.mu_mimo_owner) {
				disable_mu_mimo = true;
				break;
			}
		}
		if (disable_mu_mimo)
			cap &= ~IEEE80211_VHT_CAP_MU_BEAMFORMEE_CAPABLE;
		else
			mu_mimo_owner = true;
	}

	mask = IEEE80211_VHT_CAP_BEAMFORMEE_STS_MASK;

	ap_bf_sts = le32_to_cpu(ap_vht_cap->vht_cap_info) & mask;
	our_bf_sts = cap & mask;

	if (ap_bf_sts < our_bf_sts) {
		cap &= ~mask;
		cap |= ap_bf_sts;
	}

	/* reserve and fill IE */
	pos = skb_put(skb, sizeof(struct ieee80211_vht_cap) + 2);
	ieee80211_ie_build_vht_cap(pos, &vht_cap, cap);

	return mu_mimo_owner;
}

static void ieee80211_assoc_add_rates(struct sk_buff *skb,
				      enum nl80211_chan_width width,
				      struct ieee80211_supported_band *sband,
				      struct ieee80211_mgd_assoc_data *assoc_data)
{
	u32 rates;

	if (assoc_data->supp_rates_len) {
		/*
		 * Get all rates supported by the device and the AP as
		 * some APs don't like getting a superset of their rates
		 * in the association request (e.g. D-Link DAP 1353 in
		 * b-only mode)...
		 */
		ieee80211_parse_bitrates(width, sband,
					 assoc_data->supp_rates,
					 assoc_data->supp_rates_len,
					 &rates);
	} else {
		/*
		 * In case AP not provide any supported rates information
		 * before association, we send information element(s) with
		 * all rates that we support.
		 */
		rates = ~0;
	}

	ieee80211_put_srates_elem(skb, sband, 0, 0, ~rates,
				  WLAN_EID_SUPP_RATES);
	ieee80211_put_srates_elem(skb, sband, 0, 0, ~rates,
				  WLAN_EID_EXT_SUPP_RATES);
}

static size_t ieee80211_add_before_ht_elems(struct sk_buff *skb,
					    const u8 *elems,
					    size_t elems_len,
					    size_t offset)
{
	size_t noffset;

	static const u8 before_ht[] = {
		WLAN_EID_SSID,
		WLAN_EID_SUPP_RATES,
		WLAN_EID_EXT_SUPP_RATES,
		WLAN_EID_PWR_CAPABILITY,
		WLAN_EID_SUPPORTED_CHANNELS,
		WLAN_EID_RSN,
		WLAN_EID_QOS_CAPA,
		WLAN_EID_RRM_ENABLED_CAPABILITIES,
		WLAN_EID_MOBILITY_DOMAIN,
		WLAN_EID_FAST_BSS_TRANSITION,	/* reassoc only */
		WLAN_EID_RIC_DATA,		/* reassoc only */
		WLAN_EID_SUPPORTED_REGULATORY_CLASSES,
	};
	static const u8 after_ric[] = {
		WLAN_EID_SUPPORTED_REGULATORY_CLASSES,
		WLAN_EID_HT_CAPABILITY,
		WLAN_EID_BSS_COEX_2040,
		/* luckily this is almost always there */
		WLAN_EID_EXT_CAPABILITY,
		WLAN_EID_QOS_TRAFFIC_CAPA,
		WLAN_EID_TIM_BCAST_REQ,
		WLAN_EID_INTERWORKING,
		/* 60 GHz (Multi-band, DMG, MMS) can't happen */
		WLAN_EID_VHT_CAPABILITY,
		WLAN_EID_OPMODE_NOTIF,
	};

	if (!elems_len)
		return offset;

	noffset = ieee80211_ie_split_ric(elems, elems_len,
					 before_ht,
					 ARRAY_SIZE(before_ht),
					 after_ric,
					 ARRAY_SIZE(after_ric),
					 offset);
	skb_put_data(skb, elems + offset, noffset - offset);

	return noffset;
}

static size_t ieee80211_add_before_vht_elems(struct sk_buff *skb,
					     const u8 *elems,
					     size_t elems_len,
					     size_t offset)
{
	static const u8 before_vht[] = {
		/*
		 * no need to list the ones split off before HT
		 * or generated here
		 */
		WLAN_EID_BSS_COEX_2040,
		WLAN_EID_EXT_CAPABILITY,
		WLAN_EID_QOS_TRAFFIC_CAPA,
		WLAN_EID_TIM_BCAST_REQ,
		WLAN_EID_INTERWORKING,
		/* 60 GHz (Multi-band, DMG, MMS) can't happen */
	};
	size_t noffset;

	if (!elems_len)
		return offset;

	/* RIC already taken care of in ieee80211_add_before_ht_elems() */
	noffset = ieee80211_ie_split(elems, elems_len,
				     before_vht, ARRAY_SIZE(before_vht),
				     offset);
	skb_put_data(skb, elems + offset, noffset - offset);

	return noffset;
}

static size_t ieee80211_add_before_he_elems(struct sk_buff *skb,
					    const u8 *elems,
					    size_t elems_len,
					    size_t offset)
{
	static const u8 before_he[] = {
		/*
		 * no need to list the ones split off before VHT
		 * or generated here
		 */
		WLAN_EID_OPMODE_NOTIF,
		WLAN_EID_EXTENSION, WLAN_EID_EXT_FUTURE_CHAN_GUIDANCE,
		/* 11ai elements */
		WLAN_EID_EXTENSION, WLAN_EID_EXT_FILS_SESSION,
		WLAN_EID_EXTENSION, WLAN_EID_EXT_FILS_PUBLIC_KEY,
		WLAN_EID_EXTENSION, WLAN_EID_EXT_FILS_KEY_CONFIRM,
		WLAN_EID_EXTENSION, WLAN_EID_EXT_FILS_HLP_CONTAINER,
		WLAN_EID_EXTENSION, WLAN_EID_EXT_FILS_IP_ADDR_ASSIGN,
		/* TODO: add 11ah/11aj/11ak elements */
	};
	size_t noffset;

	if (!elems_len)
		return offset;

	/* RIC already taken care of in ieee80211_add_before_ht_elems() */
	noffset = ieee80211_ie_split(elems, elems_len,
				     before_he, ARRAY_SIZE(before_he),
				     offset);
	skb_put_data(skb, elems + offset, noffset - offset);

	return noffset;
}

#define PRESENT_ELEMS_MAX	8
#define PRESENT_ELEM_EXT_OFFS	0x100

static void ieee80211_assoc_add_ml_elem(struct ieee80211_sub_if_data *sdata,
					struct sk_buff *skb, u16 capab,
					const struct element *ext_capa,
					const u16 *present_elems);

static size_t ieee80211_assoc_link_elems(struct ieee80211_sub_if_data *sdata,
					 struct sk_buff *skb, u16 *capab,
					 const struct element *ext_capa,
					 const u8 *extra_elems,
					 size_t extra_elems_len,
					 unsigned int link_id,
					 struct ieee80211_link_data *link,
					 u16 *present_elems)
{
	enum nl80211_iftype iftype = ieee80211_vif_type_p2p(&sdata->vif);
	struct ieee80211_if_managed *ifmgd = &sdata->u.mgd;
	struct ieee80211_mgd_assoc_data *assoc_data = ifmgd->assoc_data;
	struct cfg80211_bss *cbss = assoc_data->link[link_id].bss;
	struct ieee80211_channel *chan = cbss->channel;
	const struct ieee80211_sband_iftype_data *iftd;
	struct ieee80211_local *local = sdata->local;
	struct ieee80211_supported_band *sband;
	enum nl80211_chan_width width = NL80211_CHAN_WIDTH_20;
	struct ieee80211_chanctx_conf *chanctx_conf;
	enum ieee80211_smps_mode smps_mode;
	u16 orig_capab = *capab;
	size_t offset = 0;
	int present_elems_len = 0;
	u8 *pos;
	int i;

#define ADD_PRESENT_ELEM(id) do {					\
	/* need a last for termination - we use 0 == SSID */		\
	if (!WARN_ON(present_elems_len >= PRESENT_ELEMS_MAX - 1))	\
		present_elems[present_elems_len++] = (id);		\
} while (0)
#define ADD_PRESENT_EXT_ELEM(id) ADD_PRESENT_ELEM(PRESENT_ELEM_EXT_OFFS | (id))

	if (link)
		smps_mode = link->smps_mode;
	else if (sdata->u.mgd.powersave)
		smps_mode = IEEE80211_SMPS_DYNAMIC;
	else
		smps_mode = IEEE80211_SMPS_OFF;

	if (link) {
		/*
		 * 5/10 MHz scenarios are only viable without MLO, in which
		 * case this pointer should be used ... All of this is a bit
		 * unclear though, not sure this even works at all.
		 */
		rcu_read_lock();
		chanctx_conf = rcu_dereference(link->conf->chanctx_conf);
		if (chanctx_conf)
			width = chanctx_conf->def.width;
		rcu_read_unlock();
	}

	sband = local->hw.wiphy->bands[chan->band];
	iftd = ieee80211_get_sband_iftype_data(sband, iftype);

	if (sband->band == NL80211_BAND_2GHZ) {
		*capab |= WLAN_CAPABILITY_SHORT_SLOT_TIME;
		*capab |= WLAN_CAPABILITY_SHORT_PREAMBLE;
	}

	if ((cbss->capability & WLAN_CAPABILITY_SPECTRUM_MGMT) &&
	    ieee80211_hw_check(&local->hw, SPECTRUM_MGMT))
		*capab |= WLAN_CAPABILITY_SPECTRUM_MGMT;

	if (sband->band != NL80211_BAND_S1GHZ)
		ieee80211_assoc_add_rates(skb, width, sband, assoc_data);

	if (*capab & WLAN_CAPABILITY_SPECTRUM_MGMT ||
	    *capab & WLAN_CAPABILITY_RADIO_MEASURE) {
		struct cfg80211_chan_def chandef = {
			.width = width,
			.chan = chan,
		};

		pos = skb_put(skb, 4);
		*pos++ = WLAN_EID_PWR_CAPABILITY;
		*pos++ = 2;
		*pos++ = 0; /* min tx power */
		 /* max tx power */
		*pos++ = ieee80211_chandef_max_power(&chandef);
		ADD_PRESENT_ELEM(WLAN_EID_PWR_CAPABILITY);
	}

	/*
	 * Per spec, we shouldn't include the list of channels if we advertise
	 * support for extended channel switching, but we've always done that;
	 * (for now?) apply this restriction only on the (new) 6 GHz band.
	 */
	if (*capab & WLAN_CAPABILITY_SPECTRUM_MGMT &&
	    (sband->band != NL80211_BAND_6GHZ ||
	     !ext_capa || ext_capa->datalen < 1 ||
	     !(ext_capa->data[0] & WLAN_EXT_CAPA1_EXT_CHANNEL_SWITCHING))) {
		/* TODO: get this in reg domain format */
		pos = skb_put(skb, 2 * sband->n_channels + 2);
		*pos++ = WLAN_EID_SUPPORTED_CHANNELS;
		*pos++ = 2 * sband->n_channels;
		for (i = 0; i < sband->n_channels; i++) {
			int cf = sband->channels[i].center_freq;

			*pos++ = ieee80211_frequency_to_channel(cf);
			*pos++ = 1; /* one channel in the subband*/
		}
		ADD_PRESENT_ELEM(WLAN_EID_SUPPORTED_CHANNELS);
	}

	/* if present, add any custom IEs that go before HT */
	offset = ieee80211_add_before_ht_elems(skb, extra_elems,
					       extra_elems_len,
					       offset);

	if (sband->band != NL80211_BAND_6GHZ &&
	    assoc_data->link[link_id].conn.mode >= IEEE80211_CONN_MODE_HT) {
		ieee80211_add_ht_ie(sdata, skb,
				    assoc_data->link[link_id].ap_ht_param,
				    sband, chan, smps_mode,
				    &assoc_data->link[link_id].conn);
		ADD_PRESENT_ELEM(WLAN_EID_HT_CAPABILITY);
	}

	/* if present, add any custom IEs that go before VHT */
	offset = ieee80211_add_before_vht_elems(skb, extra_elems,
						extra_elems_len,
						offset);

	if (sband->band != NL80211_BAND_6GHZ &&
	    assoc_data->link[link_id].conn.mode >= IEEE80211_CONN_MODE_VHT &&
	    sband->vht_cap.vht_supported) {
		bool mu_mimo_owner =
			ieee80211_add_vht_ie(sdata, skb, sband,
					     &assoc_data->link[link_id].ap_vht_cap,
					     &assoc_data->link[link_id].conn);

		if (link)
			link->conf->mu_mimo_owner = mu_mimo_owner;
		ADD_PRESENT_ELEM(WLAN_EID_VHT_CAPABILITY);
	}

	/* if present, add any custom IEs that go before HE */
	offset = ieee80211_add_before_he_elems(skb, extra_elems,
					       extra_elems_len,
					       offset);

	if (assoc_data->link[link_id].conn.mode >= IEEE80211_CONN_MODE_HE) {
		ieee80211_put_he_cap(skb, sdata, sband,
				     &assoc_data->link[link_id].conn);
		ADD_PRESENT_EXT_ELEM(WLAN_EID_EXT_HE_CAPABILITY);
		ieee80211_put_he_6ghz_cap(skb, sdata, smps_mode);
	}

	/*
	 * careful - need to know about all the present elems before
	 * calling ieee80211_assoc_add_ml_elem(), so add this one if
	 * we're going to put it after the ML element
	 */
	if (assoc_data->link[link_id].conn.mode >= IEEE80211_CONN_MODE_EHT)
		ADD_PRESENT_EXT_ELEM(WLAN_EID_EXT_EHT_CAPABILITY);

	if (link_id == assoc_data->assoc_link_id)
		ieee80211_assoc_add_ml_elem(sdata, skb, orig_capab, ext_capa,
					    present_elems);

	/* crash if somebody gets it wrong */
	present_elems = NULL;

	if (assoc_data->link[link_id].conn.mode >= IEEE80211_CONN_MODE_EHT)
		ieee80211_put_eht_cap(skb, sdata, sband,
				      &assoc_data->link[link_id].conn);

	if (sband->band == NL80211_BAND_S1GHZ) {
		ieee80211_add_aid_request_ie(sdata, skb);
		ieee80211_add_s1g_capab_ie(sdata, &sband->s1g_cap, skb);
	}

	if (iftd && iftd->vendor_elems.data && iftd->vendor_elems.len)
		skb_put_data(skb, iftd->vendor_elems.data, iftd->vendor_elems.len);

	return offset;
}

static void ieee80211_add_non_inheritance_elem(struct sk_buff *skb,
					       const u16 *outer,
					       const u16 *inner)
{
	unsigned int skb_len = skb->len;
	bool at_extension = false;
	bool added = false;
	int i, j;
	u8 *len, *list_len = NULL;

	skb_put_u8(skb, WLAN_EID_EXTENSION);
	len = skb_put(skb, 1);
	skb_put_u8(skb, WLAN_EID_EXT_NON_INHERITANCE);

	for (i = 0; i < PRESENT_ELEMS_MAX && outer[i]; i++) {
		u16 elem = outer[i];
		bool have_inner = false;

		/* should at least be sorted in the sense of normal -> ext */
		WARN_ON(at_extension && elem < PRESENT_ELEM_EXT_OFFS);

		/* switch to extension list */
		if (!at_extension && elem >= PRESENT_ELEM_EXT_OFFS) {
			at_extension = true;
			if (!list_len)
				skb_put_u8(skb, 0);
			list_len = NULL;
		}

		for (j = 0; j < PRESENT_ELEMS_MAX && inner[j]; j++) {
			if (elem == inner[j]) {
				have_inner = true;
				break;
			}
		}

		if (have_inner)
			continue;

		if (!list_len) {
			list_len = skb_put(skb, 1);
			*list_len = 0;
		}
		*list_len += 1;
		skb_put_u8(skb, (u8)elem);
		added = true;
	}

	/* if we added a list but no extension list, make a zero-len one */
	if (added && (!at_extension || !list_len))
		skb_put_u8(skb, 0);

	/* if nothing added remove extension element completely */
	if (!added)
		skb_trim(skb, skb_len);
	else
		*len = skb->len - skb_len - 2;
}

static void ieee80211_assoc_add_ml_elem(struct ieee80211_sub_if_data *sdata,
					struct sk_buff *skb, u16 capab,
					const struct element *ext_capa,
					const u16 *outer_present_elems)
{
	struct ieee80211_local *local = sdata->local;
	struct ieee80211_if_managed *ifmgd = &sdata->u.mgd;
	struct ieee80211_mgd_assoc_data *assoc_data = ifmgd->assoc_data;
	struct ieee80211_multi_link_elem *ml_elem;
	struct ieee80211_mle_basic_common_info *common;
	const struct wiphy_iftype_ext_capab *ift_ext_capa;
	__le16 eml_capa = 0, mld_capa_ops = 0;
	unsigned int link_id;
	u8 *ml_elem_len;
	void *capab_pos;

	if (!ieee80211_vif_is_mld(&sdata->vif))
		return;

	ift_ext_capa = cfg80211_get_iftype_ext_capa(local->hw.wiphy,
						    ieee80211_vif_type_p2p(&sdata->vif));
	if (ift_ext_capa) {
		eml_capa = cpu_to_le16(ift_ext_capa->eml_capabilities);
		mld_capa_ops = cpu_to_le16(ift_ext_capa->mld_capa_and_ops);
	}

	skb_put_u8(skb, WLAN_EID_EXTENSION);
	ml_elem_len = skb_put(skb, 1);
	skb_put_u8(skb, WLAN_EID_EXT_EHT_MULTI_LINK);
	ml_elem = skb_put(skb, sizeof(*ml_elem));
	ml_elem->control =
		cpu_to_le16(IEEE80211_ML_CONTROL_TYPE_BASIC |
			    IEEE80211_MLC_BASIC_PRES_MLD_CAPA_OP);
	common = skb_put(skb, sizeof(*common));
	common->len = sizeof(*common) +
		      2;  /* MLD capa/ops */
	memcpy(common->mld_mac_addr, sdata->vif.addr, ETH_ALEN);

	/* add EML_CAPA only if needed, see Draft P802.11be_D2.1, 35.3.17 */
	if (eml_capa &
	    cpu_to_le16((IEEE80211_EML_CAP_EMLSR_SUPP |
			 IEEE80211_EML_CAP_EMLMR_SUPPORT))) {
		common->len += 2; /* EML capabilities */
		ml_elem->control |=
			cpu_to_le16(IEEE80211_MLC_BASIC_PRES_EML_CAPA);
		skb_put_data(skb, &eml_capa, sizeof(eml_capa));
	}
	skb_put_data(skb, &mld_capa_ops, sizeof(mld_capa_ops));

	for (link_id = 0; link_id < IEEE80211_MLD_MAX_NUM_LINKS; link_id++) {
		u16 link_present_elems[PRESENT_ELEMS_MAX] = {};
		const u8 *extra_elems;
		size_t extra_elems_len;
		size_t extra_used;
		u8 *subelem_len = NULL;
		__le16 ctrl;

		if (!assoc_data->link[link_id].bss ||
		    link_id == assoc_data->assoc_link_id)
			continue;

		extra_elems = assoc_data->link[link_id].elems;
		extra_elems_len = assoc_data->link[link_id].elems_len;

		skb_put_u8(skb, IEEE80211_MLE_SUBELEM_PER_STA_PROFILE);
		subelem_len = skb_put(skb, 1);

		ctrl = cpu_to_le16(link_id |
				   IEEE80211_MLE_STA_CONTROL_COMPLETE_PROFILE |
				   IEEE80211_MLE_STA_CONTROL_STA_MAC_ADDR_PRESENT);
		skb_put_data(skb, &ctrl, sizeof(ctrl));
		skb_put_u8(skb, 1 + ETH_ALEN); /* STA Info Length */
		skb_put_data(skb, assoc_data->link[link_id].addr,
			     ETH_ALEN);
		/*
		 * Now add the contents of the (re)association request,
		 * but the "listen interval" and "current AP address"
		 * (if applicable) are skipped. So we only have
		 * the capability field (remember the position and fill
		 * later), followed by the elements added below by
		 * calling ieee80211_assoc_link_elems().
		 */
		capab_pos = skb_put(skb, 2);

		extra_used = ieee80211_assoc_link_elems(sdata, skb, &capab,
							ext_capa,
							extra_elems,
							extra_elems_len,
							link_id, NULL,
							link_present_elems);
		if (extra_elems)
			skb_put_data(skb, extra_elems + extra_used,
				     extra_elems_len - extra_used);

		put_unaligned_le16(capab, capab_pos);

		ieee80211_add_non_inheritance_elem(skb, outer_present_elems,
						   link_present_elems);

		ieee80211_fragment_element(skb, subelem_len,
					   IEEE80211_MLE_SUBELEM_FRAGMENT);
	}

	ieee80211_fragment_element(skb, ml_elem_len, WLAN_EID_FRAGMENT);
}

static int ieee80211_send_assoc(struct ieee80211_sub_if_data *sdata)
{
	struct ieee80211_local *local = sdata->local;
	struct ieee80211_if_managed *ifmgd = &sdata->u.mgd;
	struct ieee80211_mgd_assoc_data *assoc_data = ifmgd->assoc_data;
	struct ieee80211_link_data *link;
	struct sk_buff *skb;
	struct ieee80211_mgmt *mgmt;
	u8 *pos, qos_info, *ie_start;
	size_t offset, noffset;
	u16 capab = 0, link_capab;
	__le16 listen_int;
	struct element *ext_capa = NULL;
	enum nl80211_iftype iftype = ieee80211_vif_type_p2p(&sdata->vif);
	struct ieee80211_prep_tx_info info = {};
	unsigned int link_id, n_links = 0;
	u16 present_elems[PRESENT_ELEMS_MAX] = {};
	void *capab_pos;
	size_t size;
	int ret;

	/* we know it's writable, cast away the const */
	if (assoc_data->ie_len)
		ext_capa = (void *)cfg80211_find_elem(WLAN_EID_EXT_CAPABILITY,
						      assoc_data->ie,
						      assoc_data->ie_len);

	lockdep_assert_wiphy(sdata->local->hw.wiphy);

	size = local->hw.extra_tx_headroom +
	       sizeof(*mgmt) + /* bit too much but doesn't matter */
	       2 + assoc_data->ssid_len + /* SSID */
	       assoc_data->ie_len + /* extra IEs */
	       (assoc_data->fils_kek_len ? 16 /* AES-SIV */ : 0) +
	       9; /* WMM */

	for (link_id = 0; link_id < IEEE80211_MLD_MAX_NUM_LINKS; link_id++) {
		struct cfg80211_bss *cbss = assoc_data->link[link_id].bss;
		const struct ieee80211_sband_iftype_data *iftd;
		struct ieee80211_supported_band *sband;

		if (!cbss)
			continue;

		sband = local->hw.wiphy->bands[cbss->channel->band];

		n_links++;
		/* add STA profile elements length */
		size += assoc_data->link[link_id].elems_len;
		/* and supported rates length */
		size += 4 + sband->n_bitrates;
		/* supported channels */
		size += 2 + 2 * sband->n_channels;

		iftd = ieee80211_get_sband_iftype_data(sband, iftype);
		if (iftd)
			size += iftd->vendor_elems.len;

		/* power capability */
		size += 4;

		/* HT, VHT, HE, EHT */
		size += 2 + sizeof(struct ieee80211_ht_cap);
		size += 2 + sizeof(struct ieee80211_vht_cap);
		size += 2 + 1 + sizeof(struct ieee80211_he_cap_elem) +
			sizeof(struct ieee80211_he_mcs_nss_supp) +
			IEEE80211_HE_PPE_THRES_MAX_LEN;

		if (sband->band == NL80211_BAND_6GHZ)
			size += 2 + 1 + sizeof(struct ieee80211_he_6ghz_capa);

		size += 2 + 1 + sizeof(struct ieee80211_eht_cap_elem) +
			sizeof(struct ieee80211_eht_mcs_nss_supp) +
			IEEE80211_EHT_PPE_THRES_MAX_LEN;

		/* non-inheritance element */
		size += 2 + 2 + PRESENT_ELEMS_MAX;

		/* should be the same across all BSSes */
		if (cbss->capability & WLAN_CAPABILITY_PRIVACY)
			capab |= WLAN_CAPABILITY_PRIVACY;
	}

	if (ieee80211_vif_is_mld(&sdata->vif)) {
		/* consider the multi-link element with STA profile */
		size += sizeof(struct ieee80211_multi_link_elem);
		/* max common info field in basic multi-link element */
		size += sizeof(struct ieee80211_mle_basic_common_info) +
			2 + /* capa & op */
			2; /* EML capa */

		/*
		 * The capability elements were already considered above;
		 * note this over-estimates a bit because there's no
		 * STA profile for the assoc link.
		 */
		size += (n_links - 1) *
			(1 + 1 + /* subelement ID/length */
			 2 + /* STA control */
			 1 + ETH_ALEN + 2 /* STA Info field */);
	}

	link = sdata_dereference(sdata->link[assoc_data->assoc_link_id], sdata);
	if (WARN_ON(!link))
		return -EINVAL;

	if (WARN_ON(!assoc_data->link[assoc_data->assoc_link_id].bss))
		return -EINVAL;

	skb = alloc_skb(size, GFP_KERNEL);
	if (!skb)
		return -ENOMEM;

	skb_reserve(skb, local->hw.extra_tx_headroom);

	if (ifmgd->flags & IEEE80211_STA_ENABLE_RRM)
		capab |= WLAN_CAPABILITY_RADIO_MEASURE;

	/* Set MBSSID support for HE AP if needed */
	if (ieee80211_hw_check(&local->hw, SUPPORTS_ONLY_HE_MULTI_BSSID) &&
	    link->u.mgd.conn.mode >= IEEE80211_CONN_MODE_HE &&
	    ext_capa && ext_capa->datalen >= 3)
		ext_capa->data[2] |= WLAN_EXT_CAPA3_MULTI_BSSID_SUPPORT;

	mgmt = skb_put_zero(skb, 24);
	memcpy(mgmt->da, sdata->vif.cfg.ap_addr, ETH_ALEN);
	memcpy(mgmt->sa, sdata->vif.addr, ETH_ALEN);
	memcpy(mgmt->bssid, sdata->vif.cfg.ap_addr, ETH_ALEN);

	listen_int = cpu_to_le16(assoc_data->s1g ?
			ieee80211_encode_usf(local->hw.conf.listen_interval) :
			local->hw.conf.listen_interval);
	if (!is_zero_ether_addr(assoc_data->prev_ap_addr)) {
		skb_put(skb, 10);
		mgmt->frame_control = cpu_to_le16(IEEE80211_FTYPE_MGMT |
						  IEEE80211_STYPE_REASSOC_REQ);
		capab_pos = &mgmt->u.reassoc_req.capab_info;
		mgmt->u.reassoc_req.listen_interval = listen_int;
		memcpy(mgmt->u.reassoc_req.current_ap,
		       assoc_data->prev_ap_addr, ETH_ALEN);
		info.subtype = IEEE80211_STYPE_REASSOC_REQ;
	} else {
		skb_put(skb, 4);
		mgmt->frame_control = cpu_to_le16(IEEE80211_FTYPE_MGMT |
						  IEEE80211_STYPE_ASSOC_REQ);
		capab_pos = &mgmt->u.assoc_req.capab_info;
		mgmt->u.assoc_req.listen_interval = listen_int;
		info.subtype = IEEE80211_STYPE_ASSOC_REQ;
	}

	/* SSID */
	pos = skb_put(skb, 2 + assoc_data->ssid_len);
	ie_start = pos;
	*pos++ = WLAN_EID_SSID;
	*pos++ = assoc_data->ssid_len;
	memcpy(pos, assoc_data->ssid, assoc_data->ssid_len);

	/*
	 * This bit is technically reserved, so it shouldn't matter for either
	 * the AP or us, but it also means we shouldn't set it. However, we've
	 * always set it in the past, and apparently some EHT APs check that
	 * we don't set it. To avoid interoperability issues with old APs that
	 * for some reason check it and want it to be set, set the bit for all
	 * pre-EHT connections as we used to do.
	 */
	if (link->u.mgd.conn.mode < IEEE80211_CONN_MODE_EHT)
		capab |= WLAN_CAPABILITY_ESS;

	/* add the elements for the assoc (main) link */
	link_capab = capab;
	offset = ieee80211_assoc_link_elems(sdata, skb, &link_capab,
					    ext_capa,
					    assoc_data->ie,
					    assoc_data->ie_len,
					    assoc_data->assoc_link_id, link,
					    present_elems);
	put_unaligned_le16(link_capab, capab_pos);

	/* if present, add any custom non-vendor IEs */
	if (assoc_data->ie_len) {
		noffset = ieee80211_ie_split_vendor(assoc_data->ie,
						    assoc_data->ie_len,
						    offset);
		skb_put_data(skb, assoc_data->ie + offset, noffset - offset);
		offset = noffset;
	}

	if (assoc_data->wmm) {
		if (assoc_data->uapsd) {
			qos_info = ifmgd->uapsd_queues;
			qos_info |= (ifmgd->uapsd_max_sp_len <<
				     IEEE80211_WMM_IE_STA_QOSINFO_SP_SHIFT);
		} else {
			qos_info = 0;
		}

		pos = ieee80211_add_wmm_info_ie(skb_put(skb, 9), qos_info);
	}

	/* add any remaining custom (i.e. vendor specific here) IEs */
	if (assoc_data->ie_len) {
		noffset = assoc_data->ie_len;
		skb_put_data(skb, assoc_data->ie + offset, noffset - offset);
	}

	if (assoc_data->fils_kek_len) {
		ret = fils_encrypt_assoc_req(skb, assoc_data);
		if (ret < 0) {
			dev_kfree_skb(skb);
			return ret;
		}
	}

	pos = skb_tail_pointer(skb);
	kfree(ifmgd->assoc_req_ies);
	ifmgd->assoc_req_ies = kmemdup(ie_start, pos - ie_start, GFP_ATOMIC);
	if (!ifmgd->assoc_req_ies) {
		dev_kfree_skb(skb);
		return -ENOMEM;
	}

	ifmgd->assoc_req_ies_len = pos - ie_start;

	info.link_id = assoc_data->assoc_link_id;
	drv_mgd_prepare_tx(local, sdata, &info);

	IEEE80211_SKB_CB(skb)->flags |= IEEE80211_TX_INTFL_DONT_ENCRYPT;
	if (ieee80211_hw_check(&local->hw, REPORTS_TX_ACK_STATUS))
		IEEE80211_SKB_CB(skb)->flags |= IEEE80211_TX_CTL_REQ_TX_STATUS |
						IEEE80211_TX_INTFL_MLME_CONN_TX;
	ieee80211_tx_skb(sdata, skb);

	return 0;
}

void ieee80211_send_pspoll(struct ieee80211_local *local,
			   struct ieee80211_sub_if_data *sdata)
{
	struct ieee80211_pspoll *pspoll;
	struct sk_buff *skb;

	skb = ieee80211_pspoll_get(&local->hw, &sdata->vif);
	if (!skb)
		return;

	pspoll = (struct ieee80211_pspoll *) skb->data;
	pspoll->frame_control |= cpu_to_le16(IEEE80211_FCTL_PM);

	IEEE80211_SKB_CB(skb)->flags |= IEEE80211_TX_INTFL_DONT_ENCRYPT;
	ieee80211_tx_skb(sdata, skb);
}

void ieee80211_send_nullfunc(struct ieee80211_local *local,
			     struct ieee80211_sub_if_data *sdata,
			     bool powersave)
{
	struct sk_buff *skb;
	struct ieee80211_hdr_3addr *nullfunc;
	struct ieee80211_if_managed *ifmgd = &sdata->u.mgd;

	skb = ieee80211_nullfunc_get(&local->hw, &sdata->vif, -1,
				     !ieee80211_hw_check(&local->hw,
							 DOESNT_SUPPORT_QOS_NDP));
	if (!skb)
		return;

	nullfunc = (struct ieee80211_hdr_3addr *) skb->data;
	if (powersave)
		nullfunc->frame_control |= cpu_to_le16(IEEE80211_FCTL_PM);

	IEEE80211_SKB_CB(skb)->flags |= IEEE80211_TX_INTFL_DONT_ENCRYPT |
					IEEE80211_TX_INTFL_OFFCHAN_TX_OK;

	if (ieee80211_hw_check(&local->hw, REPORTS_TX_ACK_STATUS))
		IEEE80211_SKB_CB(skb)->flags |= IEEE80211_TX_CTL_REQ_TX_STATUS;

	if (ifmgd->flags & IEEE80211_STA_CONNECTION_POLL)
		IEEE80211_SKB_CB(skb)->flags |= IEEE80211_TX_CTL_USE_MINRATE;

	ieee80211_tx_skb(sdata, skb);
}

void ieee80211_send_4addr_nullfunc(struct ieee80211_local *local,
				   struct ieee80211_sub_if_data *sdata)
{
	struct sk_buff *skb;
	struct ieee80211_hdr *nullfunc;
	__le16 fc;

	if (WARN_ON(sdata->vif.type != NL80211_IFTYPE_STATION))
		return;

	skb = dev_alloc_skb(local->hw.extra_tx_headroom + 30);
	if (!skb)
		return;

	skb_reserve(skb, local->hw.extra_tx_headroom);

	nullfunc = skb_put_zero(skb, 30);
	fc = cpu_to_le16(IEEE80211_FTYPE_DATA | IEEE80211_STYPE_NULLFUNC |
			 IEEE80211_FCTL_FROMDS | IEEE80211_FCTL_TODS);
	nullfunc->frame_control = fc;
	memcpy(nullfunc->addr1, sdata->deflink.u.mgd.bssid, ETH_ALEN);
	memcpy(nullfunc->addr2, sdata->vif.addr, ETH_ALEN);
	memcpy(nullfunc->addr3, sdata->deflink.u.mgd.bssid, ETH_ALEN);
	memcpy(nullfunc->addr4, sdata->vif.addr, ETH_ALEN);

	IEEE80211_SKB_CB(skb)->flags |= IEEE80211_TX_INTFL_DONT_ENCRYPT;
	IEEE80211_SKB_CB(skb)->flags |= IEEE80211_TX_CTL_USE_MINRATE;
	ieee80211_tx_skb(sdata, skb);
}

/* spectrum management related things */
static void ieee80211_csa_switch_work(struct wiphy *wiphy,
				      struct wiphy_work *work)
{
	struct ieee80211_link_data *link =
		container_of(work, struct ieee80211_link_data,
			     u.mgd.csa.switch_work.work);
	struct ieee80211_sub_if_data *sdata = link->sdata;
	struct ieee80211_local *local = sdata->local;
	struct ieee80211_if_managed *ifmgd = &sdata->u.mgd;
	int ret;

	if (!ieee80211_sdata_running(sdata))
		return;

	lockdep_assert_wiphy(local->hw.wiphy);

	if (!ifmgd->associated)
		return;

	if (!link->conf->csa_active)
		return;

	/*
	 * If the link isn't active (now), we cannot wait for beacons, won't
	 * have a reserved chanctx, etc. Just switch over the chandef and
	 * update cfg80211 directly.
	 */
	if (!ieee80211_vif_link_active(&sdata->vif, link->link_id)) {
		link->conf->chanreq = link->csa.chanreq;
		cfg80211_ch_switch_notify(sdata->dev, &link->csa.chanreq.oper,
					  link->link_id);
		return;
	}

	/*
	 * using reservation isn't immediate as it may be deferred until later
	 * with multi-vif. once reservation is complete it will re-schedule the
	 * work with no reserved_chanctx so verify chandef to check if it
	 * completed successfully
	 */

	if (link->reserved_chanctx) {
		/*
		 * with multi-vif csa driver may call ieee80211_csa_finish()
		 * many times while waiting for other interfaces to use their
		 * reservations
		 */
		if (link->reserved_ready)
			return;

		ret = ieee80211_link_use_reserved_context(link);
		if (ret) {
			link_info(link,
				  "failed to use reserved channel context, disconnecting (err=%d)\n",
				  ret);
			wiphy_work_queue(sdata->local->hw.wiphy,
					 &ifmgd->csa_connection_drop_work);
		}
		return;
	}

	if (!ieee80211_chanreq_identical(&link->conf->chanreq,
					 &link->csa.chanreq)) {
		link_info(link,
			  "failed to finalize channel switch, disconnecting\n");
		wiphy_work_queue(sdata->local->hw.wiphy,
				 &ifmgd->csa_connection_drop_work);
		return;
	}

	link->u.mgd.csa.waiting_bcn = true;

	/* apply new TPE restrictions immediately on the new channel */
	if (link->u.mgd.csa.ap_chandef.chan->band == NL80211_BAND_6GHZ &&
	    link->u.mgd.conn.mode >= IEEE80211_CONN_MODE_HE) {
		ieee80211_rearrange_tpe(&link->u.mgd.csa.tpe,
					&link->u.mgd.csa.ap_chandef,
					&link->conf->chanreq.oper);
		if (memcmp(&link->conf->tpe, &link->u.mgd.csa.tpe,
			   sizeof(link->u.mgd.csa.tpe))) {
			link->conf->tpe = link->u.mgd.csa.tpe;
			ieee80211_link_info_change_notify(sdata, link,
							  BSS_CHANGED_TPE);
		}
	}

	ieee80211_sta_reset_beacon_monitor(sdata);
	ieee80211_sta_reset_conn_monitor(sdata);
}

static void ieee80211_chswitch_post_beacon(struct ieee80211_link_data *link)
{
	struct ieee80211_sub_if_data *sdata = link->sdata;
	struct ieee80211_if_managed *ifmgd = &sdata->u.mgd;
	int ret;

	lockdep_assert_wiphy(sdata->local->hw.wiphy);

	WARN_ON(!link->conf->csa_active);

	ieee80211_vif_unblock_queues_csa(sdata);

	link->conf->csa_active = false;
	link->u.mgd.csa.blocked_tx = false;
	link->u.mgd.csa.waiting_bcn = false;

	ret = drv_post_channel_switch(link);
	if (ret) {
		link_info(link,
			  "driver post channel switch failed, disconnecting\n");
		wiphy_work_queue(sdata->local->hw.wiphy,
				 &ifmgd->csa_connection_drop_work);
		return;
	}

	cfg80211_ch_switch_notify(sdata->dev, &link->conf->chanreq.oper,
				  link->link_id);
}

void ieee80211_chswitch_done(struct ieee80211_vif *vif, bool success,
			     unsigned int link_id)
{
	struct ieee80211_sub_if_data *sdata = vif_to_sdata(vif);

	trace_api_chswitch_done(sdata, success, link_id);

	rcu_read_lock();

	if (!success) {
		sdata_info(sdata,
			   "driver channel switch failed (link %d), disconnecting\n",
			   link_id);
		wiphy_work_queue(sdata->local->hw.wiphy,
				 &sdata->u.mgd.csa_connection_drop_work);
	} else {
		struct ieee80211_link_data *link =
			rcu_dereference(sdata->link[link_id]);

		if (WARN_ON(!link)) {
			rcu_read_unlock();
			return;
		}

		wiphy_delayed_work_queue(sdata->local->hw.wiphy,
					 &link->u.mgd.csa.switch_work, 0);
	}

	rcu_read_unlock();
}
EXPORT_SYMBOL(ieee80211_chswitch_done);

static void
ieee80211_sta_abort_chanswitch(struct ieee80211_link_data *link)
{
	struct ieee80211_sub_if_data *sdata = link->sdata;
	struct ieee80211_local *local = sdata->local;

	lockdep_assert_wiphy(local->hw.wiphy);

	if (!local->ops->abort_channel_switch)
		return;

	ieee80211_link_unreserve_chanctx(link);

	ieee80211_vif_unblock_queues_csa(sdata);

	link->conf->csa_active = false;
	link->u.mgd.csa.blocked_tx = false;

	drv_abort_channel_switch(link);
}

struct sta_csa_rnr_iter_data {
	struct ieee80211_link_data *link;
	struct ieee80211_channel *chan;
	u8 mld_id;
};

static enum cfg80211_rnr_iter_ret
ieee80211_sta_csa_rnr_iter(void *_data, u8 type,
			   const struct ieee80211_neighbor_ap_info *info,
			   const u8 *tbtt_info, u8 tbtt_info_len)
{
	struct sta_csa_rnr_iter_data *data = _data;
	struct ieee80211_link_data *link = data->link;
	struct ieee80211_sub_if_data *sdata = link->sdata;
	struct ieee80211_if_managed *ifmgd = &sdata->u.mgd;
	const struct ieee80211_tbtt_info_ge_11 *ti;
	enum nl80211_band band;
	unsigned int center_freq;
	int link_id;

	if (type != IEEE80211_TBTT_INFO_TYPE_TBTT)
		return RNR_ITER_CONTINUE;

	if (tbtt_info_len < sizeof(*ti))
		return RNR_ITER_CONTINUE;

	ti = (const void *)tbtt_info;

	if (ti->mld_params.mld_id != data->mld_id)
		return RNR_ITER_CONTINUE;

	link_id = le16_get_bits(ti->mld_params.params,
				IEEE80211_RNR_MLD_PARAMS_LINK_ID);
	if (link_id != data->link->link_id)
		return RNR_ITER_CONTINUE;

	/* we found the entry for our link! */

	/* this AP is confused, it had this right before ... just disconnect */
	if (!ieee80211_operating_class_to_band(info->op_class, &band)) {
		link_info(link,
			  "AP now has invalid operating class in RNR, disconnect\n");
		wiphy_work_queue(sdata->local->hw.wiphy,
				 &ifmgd->csa_connection_drop_work);
		return RNR_ITER_BREAK;
	}

	center_freq = ieee80211_channel_to_frequency(info->channel, band);
	data->chan = ieee80211_get_channel(sdata->local->hw.wiphy, center_freq);

	return RNR_ITER_BREAK;
}

static void
ieee80211_sta_other_link_csa_disappeared(struct ieee80211_link_data *link,
					 struct ieee802_11_elems *elems)
{
	struct ieee80211_sub_if_data *sdata = link->sdata;
	struct ieee80211_if_managed *ifmgd = &sdata->u.mgd;
	struct sta_csa_rnr_iter_data data = {
		.link = link,
	};

	/*
	 * If we get here, we see a beacon from another link without
	 * CSA still being reported for it, so now we have to check
	 * if the CSA was aborted or completed. This may not even be
	 * perfectly possible if the CSA was only done for changing
	 * the puncturing, but in that case if the link in inactive
	 * we don't really care, and if it's an active link (or when
	 * it's activated later) we'll get a beacon and adjust.
	 */

	if (WARN_ON(!elems->ml_basic))
		return;

	data.mld_id = ieee80211_mle_get_mld_id((const void *)elems->ml_basic);

	/*
	 * So in order to do this, iterate the RNR element(s) and see
	 * what channel is reported now.
	 */
	cfg80211_iter_rnr(elems->ie_start, elems->total_len,
			  ieee80211_sta_csa_rnr_iter, &data);

	if (!data.chan) {
		link_info(link,
			  "couldn't find (valid) channel in RNR for CSA, disconnect\n");
		wiphy_work_queue(sdata->local->hw.wiphy,
				 &ifmgd->csa_connection_drop_work);
		return;
	}

	/*
	 * If it doesn't match the CSA, then assume it aborted. This
	 * may erroneously detect that it was _not_ aborted when it
	 * was in fact aborted, but only changed the bandwidth or the
	 * puncturing configuration, but we don't have enough data to
	 * detect that.
	 */
	if (data.chan != link->csa.chanreq.oper.chan)
		ieee80211_sta_abort_chanswitch(link);
}

enum ieee80211_csa_source {
	IEEE80211_CSA_SOURCE_BEACON,
	IEEE80211_CSA_SOURCE_OTHER_LINK,
<<<<<<< HEAD
	IEEE80211_CSA_SOURCE_ACTION,
=======
	IEEE80211_CSA_SOURCE_PROT_ACTION,
	IEEE80211_CSA_SOURCE_UNPROT_ACTION,
>>>>>>> 8400291e
};

static void
ieee80211_sta_process_chanswitch(struct ieee80211_link_data *link,
				 u64 timestamp, u32 device_timestamp,
				 struct ieee802_11_elems *full_elems,
				 struct ieee802_11_elems *csa_elems,
				 enum ieee80211_csa_source source)
{
	struct ieee80211_sub_if_data *sdata = link->sdata;
	struct ieee80211_local *local = sdata->local;
	struct ieee80211_if_managed *ifmgd = &sdata->u.mgd;
	struct ieee80211_chanctx *chanctx = NULL;
	struct ieee80211_chanctx_conf *conf;
	struct ieee80211_csa_ie csa_ie = {};
	struct ieee80211_channel_switch ch_switch = {
		.link_id = link->link_id,
		.timestamp = timestamp,
		.device_timestamp = device_timestamp,
	};
	unsigned long now;
	int res;

	lockdep_assert_wiphy(local->hw.wiphy);

	if (csa_elems) {
		struct cfg80211_bss *cbss = link->conf->bss;
		enum nl80211_band current_band;
		struct ieee80211_bss *bss;

		if (WARN_ON(!cbss))
			return;

		current_band = cbss->channel->band;
		bss = (void *)cbss->priv;

		res = ieee80211_parse_ch_switch_ie(sdata, csa_elems,
						   current_band,
						   bss->vht_cap_info,
						   &link->u.mgd.conn,
<<<<<<< HEAD
						   link->u.mgd.bssid, &csa_ie);
=======
						   link->u.mgd.bssid,
						   source == IEEE80211_CSA_SOURCE_UNPROT_ACTION,
						   &csa_ie);
>>>>>>> 8400291e
		if (res == 0) {
			ch_switch.block_tx = csa_ie.mode;
			ch_switch.chandef = csa_ie.chanreq.oper;
			ch_switch.count = csa_ie.count;
			ch_switch.delay = csa_ie.max_switch_time;
		}

		link->u.mgd.csa.tpe = csa_elems->csa_tpe;
	} else {
		/*
		 * If there was no per-STA profile for this link, we
		 * get called with csa_elems == NULL. This of course means
		 * there are no CSA elements, so set res=1 indicating
		 * no more CSA.
		 */
		res = 1;
	}

	if (res < 0) {
		/* ignore this case, not a protected frame */
		if (source == IEEE80211_CSA_SOURCE_UNPROT_ACTION)
			return;
		goto drop_connection;
	}

	if (link->conf->csa_active) {
		switch (source) {
<<<<<<< HEAD
		case IEEE80211_CSA_SOURCE_ACTION:
=======
		case IEEE80211_CSA_SOURCE_PROT_ACTION:
		case IEEE80211_CSA_SOURCE_UNPROT_ACTION:
>>>>>>> 8400291e
			/* already processing - disregard action frames */
			return;
		case IEEE80211_CSA_SOURCE_BEACON:
			if (link->u.mgd.csa.waiting_bcn) {
				ieee80211_chswitch_post_beacon(link);
				/*
				 * If the CSA is still present after the switch
				 * we need to consider it as a new CSA (possibly
				 * to self). This happens by not returning here
				 * so we'll get to the check below.
				 */
			} else if (res) {
				ieee80211_sta_abort_chanswitch(link);
				return;
			} else {
				drv_channel_switch_rx_beacon(sdata, &ch_switch);
				return;
			}
			break;
		case IEEE80211_CSA_SOURCE_OTHER_LINK:
			/* active link: we want to see the beacon to continue */
			if (ieee80211_vif_link_active(&sdata->vif,
						      link->link_id))
				return;

			/* switch work ran, so just complete the process */
			if (link->u.mgd.csa.waiting_bcn) {
				ieee80211_chswitch_post_beacon(link);
				/*
				 * If the CSA is still present after the switch
				 * we need to consider it as a new CSA (possibly
				 * to self). This happens by not returning here
				 * so we'll get to the check below.
				 */
				break;
			}

			/* link still has CSA but we already know, do nothing */
			if (!res)
				return;

			/* check in the RNR if the CSA aborted */
			ieee80211_sta_other_link_csa_disappeared(link,
								 full_elems);
			return;
		}
	}

	/* no active CSA nor a new one */
	if (res) {
		/*
		 * However, we may have stopped queues when receiving a public
		 * action frame that couldn't be protected, if it had the quiet
		 * bit set. This is a trade-off, we want to be quiet as soon as
		 * possible, but also don't trust the public action frame much,
		 * as it can't be protected.
		 */
		if (unlikely(link->u.mgd.csa.blocked_tx)) {
			link->u.mgd.csa.blocked_tx = false;
			ieee80211_vif_unblock_queues_csa(sdata);
		}
		return;
	}

	/*
	 * We don't really trust public action frames, but block queues (go to
	 * quiet mode) for them anyway, we should get a beacon soon to either
	 * know what the CSA really is, or figure out the public action frame
	 * was actually an attack.
	 */
	if (source == IEEE80211_CSA_SOURCE_UNPROT_ACTION) {
		if (csa_ie.mode) {
			link->u.mgd.csa.blocked_tx = true;
			ieee80211_vif_block_queues_csa(sdata);
		}
		return;
	}

	if (link->conf->chanreq.oper.chan->band !=
	    csa_ie.chanreq.oper.chan->band) {
		link_info(link,
			  "AP %pM switches to different band (%d MHz, width:%d, CF1/2: %d/%d MHz), disconnecting\n",
			  link->u.mgd.bssid,
			  csa_ie.chanreq.oper.chan->center_freq,
			  csa_ie.chanreq.oper.width,
			  csa_ie.chanreq.oper.center_freq1,
			  csa_ie.chanreq.oper.center_freq2);
		goto drop_connection;
	}

	if (!cfg80211_chandef_usable(local->hw.wiphy, &csa_ie.chanreq.oper,
				     IEEE80211_CHAN_DISABLED)) {
		link_info(link,
			  "AP %pM switches to unsupported channel (%d.%03d MHz, width:%d, CF1/2: %d.%03d/%d MHz), disconnecting\n",
			  link->u.mgd.bssid,
			  csa_ie.chanreq.oper.chan->center_freq,
			  csa_ie.chanreq.oper.chan->freq_offset,
			  csa_ie.chanreq.oper.width,
			  csa_ie.chanreq.oper.center_freq1,
			  csa_ie.chanreq.oper.freq1_offset,
			  csa_ie.chanreq.oper.center_freq2);
		goto drop_connection;
	}

	if (cfg80211_chandef_identical(&csa_ie.chanreq.oper,
				       &link->conf->chanreq.oper) &&
	    (!csa_ie.mode || source != IEEE80211_CSA_SOURCE_BEACON)) {
		if (link->u.mgd.csa.ignored_same_chan)
			return;
		link_info(link,
			  "AP %pM tries to chanswitch to same channel, ignore\n",
			  link->u.mgd.bssid);
		link->u.mgd.csa.ignored_same_chan = true;
		return;
	}

	/*
	 * Drop all TDLS peers on the affected link - either we disconnect or
	 * move to a different channel from this point on. There's no telling
	 * what our peer will do.
	 * The TDLS WIDER_BW scenario is also problematic, as peers might now
	 * have an incompatible wider chandef.
	 */
	ieee80211_teardown_tdls_peers(link);

	conf = rcu_dereference_protected(link->conf->chanctx_conf,
					 lockdep_is_held(&local->hw.wiphy->mtx));
	if (ieee80211_vif_link_active(&sdata->vif, link->link_id) && !conf) {
		link_info(link,
			  "no channel context assigned to vif?, disconnecting\n");
		goto drop_connection;
	}

	if (conf)
		chanctx = container_of(conf, struct ieee80211_chanctx, conf);

	if (!ieee80211_hw_check(&local->hw, CHANCTX_STA_CSA)) {
		link_info(link,
			  "driver doesn't support chan-switch with channel contexts\n");
		goto drop_connection;
	}

	if (drv_pre_channel_switch(sdata, &ch_switch)) {
		link_info(link,
			  "preparing for channel switch failed, disconnecting\n");
		goto drop_connection;
	}

	link->u.mgd.csa.ap_chandef = csa_ie.chanreq.ap;

	link->csa.chanreq.oper = csa_ie.chanreq.oper;
	ieee80211_set_chanreq_ap(sdata, &link->csa.chanreq, &link->u.mgd.conn,
				 &csa_ie.chanreq.ap);

	if (chanctx) {
		res = ieee80211_link_reserve_chanctx(link, &link->csa.chanreq,
						     chanctx->mode, false);
		if (res) {
			link_info(link,
				  "failed to reserve channel context for channel switch, disconnecting (err=%d)\n",
				  res);
			goto drop_connection;
		}
	}

	link->conf->csa_active = true;
	link->u.mgd.csa.ignored_same_chan = false;
	link->u.mgd.beacon_crc_valid = false;
	link->u.mgd.csa.blocked_tx = csa_ie.mode;

	if (csa_ie.mode)
		ieee80211_vif_block_queues_csa(sdata);

	cfg80211_ch_switch_started_notify(sdata->dev, &csa_ie.chanreq.oper,
					  link->link_id, csa_ie.count,
					  csa_ie.mode);

	/* we may have to handle timeout for deactivated link in software */
	now = jiffies;
	link->u.mgd.csa.time = now +
			       TU_TO_JIFFIES((max_t(int, csa_ie.count, 1) - 1) *
					     link->conf->beacon_int);

	if (ieee80211_vif_link_active(&sdata->vif, link->link_id) &&
	    local->ops->channel_switch) {
		/*
		 * Use driver's channel switch callback, the driver will
		 * later call ieee80211_chswitch_done(). It may deactivate
		 * the link as well, we handle that elsewhere and queue
		 * the csa.switch_work for the calculated time then.
		 */
		drv_channel_switch(local, sdata, &ch_switch);
		return;
	}

	/* channel switch handled in software */
	wiphy_delayed_work_queue(local->hw.wiphy,
				 &link->u.mgd.csa.switch_work,
				 link->u.mgd.csa.time - now);
	return;
 drop_connection:
	/*
	 * This is just so that the disconnect flow will know that
	 * we were trying to switch channel and failed. In case the
	 * mode is 1 (we are not allowed to Tx), we will know not to
	 * send a deauthentication frame. Those two fields will be
	 * reset when the disconnection worker runs.
	 */
	link->conf->csa_active = true;
	link->u.mgd.csa.blocked_tx = csa_ie.mode;
	sdata->csa_blocked_queues =
		csa_ie.mode && !ieee80211_hw_check(&local->hw, HANDLES_QUIET_CSA);

	wiphy_work_queue(sdata->local->hw.wiphy,
			 &ifmgd->csa_connection_drop_work);
}

static bool
ieee80211_find_80211h_pwr_constr(struct ieee80211_sub_if_data *sdata,
				 struct ieee80211_channel *channel,
				 const u8 *country_ie, u8 country_ie_len,
				 const u8 *pwr_constr_elem,
				 int *chan_pwr, int *pwr_reduction)
{
	struct ieee80211_country_ie_triplet *triplet;
	int chan = ieee80211_frequency_to_channel(channel->center_freq);
	int i, chan_increment;
	bool have_chan_pwr = false;

	/* Invalid IE */
	if (country_ie_len % 2 || country_ie_len < IEEE80211_COUNTRY_IE_MIN_LEN)
		return false;

	triplet = (void *)(country_ie + 3);
	country_ie_len -= 3;

	switch (channel->band) {
	default:
		WARN_ON_ONCE(1);
		fallthrough;
	case NL80211_BAND_2GHZ:
	case NL80211_BAND_60GHZ:
	case NL80211_BAND_LC:
		chan_increment = 1;
		break;
	case NL80211_BAND_5GHZ:
		chan_increment = 4;
		break;
	case NL80211_BAND_6GHZ:
		/*
		 * In the 6 GHz band, the "maximum transmit power level"
		 * field in the triplets is reserved, and thus will be
		 * zero and we shouldn't use it to control TX power.
		 * The actual TX power will be given in the transmit
		 * power envelope element instead.
		 */
		return false;
	}

	/* find channel */
	while (country_ie_len >= 3) {
		u8 first_channel = triplet->chans.first_channel;

		if (first_channel >= IEEE80211_COUNTRY_EXTENSION_ID)
			goto next;

		for (i = 0; i < triplet->chans.num_channels; i++) {
			if (first_channel + i * chan_increment == chan) {
				have_chan_pwr = true;
				*chan_pwr = triplet->chans.max_power;
				break;
			}
		}
		if (have_chan_pwr)
			break;

 next:
		triplet++;
		country_ie_len -= 3;
	}

	if (have_chan_pwr && pwr_constr_elem)
		*pwr_reduction = *pwr_constr_elem;
	else
		*pwr_reduction = 0;

	return have_chan_pwr;
}

static void ieee80211_find_cisco_dtpc(struct ieee80211_sub_if_data *sdata,
				      struct ieee80211_channel *channel,
				      const u8 *cisco_dtpc_ie,
				      int *pwr_level)
{
	/* From practical testing, the first data byte of the DTPC element
	 * seems to contain the requested dBm level, and the CLI on Cisco
	 * APs clearly state the range is -127 to 127 dBm, which indicates
	 * a signed byte, although it seemingly never actually goes negative.
	 * The other byte seems to always be zero.
	 */
	*pwr_level = (__s8)cisco_dtpc_ie[4];
}

static u64 ieee80211_handle_pwr_constr(struct ieee80211_link_data *link,
				       struct ieee80211_channel *channel,
				       struct ieee80211_mgmt *mgmt,
				       const u8 *country_ie, u8 country_ie_len,
				       const u8 *pwr_constr_ie,
				       const u8 *cisco_dtpc_ie)
{
	struct ieee80211_sub_if_data *sdata = link->sdata;
	bool has_80211h_pwr = false, has_cisco_pwr = false;
	int chan_pwr = 0, pwr_reduction_80211h = 0;
	int pwr_level_cisco, pwr_level_80211h;
	int new_ap_level;
	__le16 capab = mgmt->u.probe_resp.capab_info;

	if (ieee80211_is_s1g_beacon(mgmt->frame_control))
		return 0;	/* TODO */

	if (country_ie &&
	    (capab & cpu_to_le16(WLAN_CAPABILITY_SPECTRUM_MGMT) ||
	     capab & cpu_to_le16(WLAN_CAPABILITY_RADIO_MEASURE))) {
		has_80211h_pwr = ieee80211_find_80211h_pwr_constr(
			sdata, channel, country_ie, country_ie_len,
			pwr_constr_ie, &chan_pwr, &pwr_reduction_80211h);
		pwr_level_80211h =
			max_t(int, 0, chan_pwr - pwr_reduction_80211h);
	}

	if (cisco_dtpc_ie) {
		ieee80211_find_cisco_dtpc(
			sdata, channel, cisco_dtpc_ie, &pwr_level_cisco);
		has_cisco_pwr = true;
	}

	if (!has_80211h_pwr && !has_cisco_pwr)
		return 0;

	/* If we have both 802.11h and Cisco DTPC, apply both limits
	 * by picking the smallest of the two power levels advertised.
	 */
	if (has_80211h_pwr &&
	    (!has_cisco_pwr || pwr_level_80211h <= pwr_level_cisco)) {
		new_ap_level = pwr_level_80211h;

		if (link->ap_power_level == new_ap_level)
			return 0;

		sdata_dbg(sdata,
			  "Limiting TX power to %d (%d - %d) dBm as advertised by %pM\n",
			  pwr_level_80211h, chan_pwr, pwr_reduction_80211h,
			  link->u.mgd.bssid);
	} else {  /* has_cisco_pwr is always true here. */
		new_ap_level = pwr_level_cisco;

		if (link->ap_power_level == new_ap_level)
			return 0;

		sdata_dbg(sdata,
			  "Limiting TX power to %d dBm as advertised by %pM\n",
			  pwr_level_cisco, link->u.mgd.bssid);
	}

	link->ap_power_level = new_ap_level;
	if (__ieee80211_recalc_txpower(sdata))
		return BSS_CHANGED_TXPOWER;
	return 0;
}

/* powersave */
static void ieee80211_enable_ps(struct ieee80211_local *local,
				struct ieee80211_sub_if_data *sdata)
{
	struct ieee80211_conf *conf = &local->hw.conf;

	/*
	 * If we are scanning right now then the parameters will
	 * take effect when scan finishes.
	 */
	if (local->scanning)
		return;

	if (conf->dynamic_ps_timeout > 0 &&
	    !ieee80211_hw_check(&local->hw, SUPPORTS_DYNAMIC_PS)) {
		mod_timer(&local->dynamic_ps_timer, jiffies +
			  msecs_to_jiffies(conf->dynamic_ps_timeout));
	} else {
		if (ieee80211_hw_check(&local->hw, PS_NULLFUNC_STACK))
			ieee80211_send_nullfunc(local, sdata, true);

		if (ieee80211_hw_check(&local->hw, PS_NULLFUNC_STACK) &&
		    ieee80211_hw_check(&local->hw, REPORTS_TX_ACK_STATUS))
			return;

		conf->flags |= IEEE80211_CONF_PS;
		ieee80211_hw_config(local, IEEE80211_CONF_CHANGE_PS);
	}
}

static void ieee80211_change_ps(struct ieee80211_local *local)
{
	struct ieee80211_conf *conf = &local->hw.conf;

	if (local->ps_sdata) {
		ieee80211_enable_ps(local, local->ps_sdata);
	} else if (conf->flags & IEEE80211_CONF_PS) {
		conf->flags &= ~IEEE80211_CONF_PS;
		ieee80211_hw_config(local, IEEE80211_CONF_CHANGE_PS);
		del_timer_sync(&local->dynamic_ps_timer);
		wiphy_work_cancel(local->hw.wiphy,
				  &local->dynamic_ps_enable_work);
	}
}

static bool ieee80211_powersave_allowed(struct ieee80211_sub_if_data *sdata)
{
	struct ieee80211_local *local = sdata->local;
	struct ieee80211_if_managed *mgd = &sdata->u.mgd;
	struct sta_info *sta = NULL;
	bool authorized = false;

	if (!mgd->powersave)
		return false;

	if (mgd->broken_ap)
		return false;

	if (!mgd->associated)
		return false;

	if (mgd->flags & IEEE80211_STA_CONNECTION_POLL)
		return false;

	if (!(local->hw.wiphy->flags & WIPHY_FLAG_SUPPORTS_MLO) &&
	    !sdata->deflink.u.mgd.have_beacon)
		return false;

	rcu_read_lock();
	sta = sta_info_get(sdata, sdata->vif.cfg.ap_addr);
	if (sta)
		authorized = test_sta_flag(sta, WLAN_STA_AUTHORIZED);
	rcu_read_unlock();

	return authorized;
}

/* need to hold RTNL or interface lock */
void ieee80211_recalc_ps(struct ieee80211_local *local)
{
	struct ieee80211_sub_if_data *sdata, *found = NULL;
	int count = 0;
	int timeout;

	if (!ieee80211_hw_check(&local->hw, SUPPORTS_PS) ||
	    ieee80211_hw_check(&local->hw, SUPPORTS_DYNAMIC_PS)) {
		local->ps_sdata = NULL;
		return;
	}

	list_for_each_entry(sdata, &local->interfaces, list) {
		if (!ieee80211_sdata_running(sdata))
			continue;
		if (sdata->vif.type == NL80211_IFTYPE_AP) {
			/* If an AP vif is found, then disable PS
			 * by setting the count to zero thereby setting
			 * ps_sdata to NULL.
			 */
			count = 0;
			break;
		}
		if (sdata->vif.type != NL80211_IFTYPE_STATION)
			continue;
		found = sdata;
		count++;
	}

	if (count == 1 && ieee80211_powersave_allowed(found)) {
		u8 dtimper = found->deflink.u.mgd.dtim_period;

		timeout = local->dynamic_ps_forced_timeout;
		if (timeout < 0)
			timeout = 100;
		local->hw.conf.dynamic_ps_timeout = timeout;

		/* If the TIM IE is invalid, pretend the value is 1 */
		if (!dtimper)
			dtimper = 1;

		local->hw.conf.ps_dtim_period = dtimper;
		local->ps_sdata = found;
	} else {
		local->ps_sdata = NULL;
	}

	ieee80211_change_ps(local);
}

void ieee80211_recalc_ps_vif(struct ieee80211_sub_if_data *sdata)
{
	bool ps_allowed = ieee80211_powersave_allowed(sdata);

	if (sdata->vif.cfg.ps != ps_allowed) {
		sdata->vif.cfg.ps = ps_allowed;
		ieee80211_vif_cfg_change_notify(sdata, BSS_CHANGED_PS);
	}
}

void ieee80211_dynamic_ps_disable_work(struct wiphy *wiphy,
				       struct wiphy_work *work)
{
	struct ieee80211_local *local =
		container_of(work, struct ieee80211_local,
			     dynamic_ps_disable_work);

	if (local->hw.conf.flags & IEEE80211_CONF_PS) {
		local->hw.conf.flags &= ~IEEE80211_CONF_PS;
		ieee80211_hw_config(local, IEEE80211_CONF_CHANGE_PS);
	}

	ieee80211_wake_queues_by_reason(&local->hw,
					IEEE80211_MAX_QUEUE_MAP,
					IEEE80211_QUEUE_STOP_REASON_PS,
					false);
}

void ieee80211_dynamic_ps_enable_work(struct wiphy *wiphy,
				      struct wiphy_work *work)
{
	struct ieee80211_local *local =
		container_of(work, struct ieee80211_local,
			     dynamic_ps_enable_work);
	struct ieee80211_sub_if_data *sdata = local->ps_sdata;
	struct ieee80211_if_managed *ifmgd;
	unsigned long flags;
	int q;

	/* can only happen when PS was just disabled anyway */
	if (!sdata)
		return;

	ifmgd = &sdata->u.mgd;

	if (local->hw.conf.flags & IEEE80211_CONF_PS)
		return;

	if (local->hw.conf.dynamic_ps_timeout > 0) {
		/* don't enter PS if TX frames are pending */
		if (drv_tx_frames_pending(local)) {
			mod_timer(&local->dynamic_ps_timer, jiffies +
				  msecs_to_jiffies(
				  local->hw.conf.dynamic_ps_timeout));
			return;
		}

		/*
		 * transmission can be stopped by others which leads to
		 * dynamic_ps_timer expiry. Postpone the ps timer if it
		 * is not the actual idle state.
		 */
		spin_lock_irqsave(&local->queue_stop_reason_lock, flags);
		for (q = 0; q < local->hw.queues; q++) {
			if (local->queue_stop_reasons[q]) {
				spin_unlock_irqrestore(&local->queue_stop_reason_lock,
						       flags);
				mod_timer(&local->dynamic_ps_timer, jiffies +
					  msecs_to_jiffies(
					  local->hw.conf.dynamic_ps_timeout));
				return;
			}
		}
		spin_unlock_irqrestore(&local->queue_stop_reason_lock, flags);
	}

	if (ieee80211_hw_check(&local->hw, PS_NULLFUNC_STACK) &&
	    !(ifmgd->flags & IEEE80211_STA_NULLFUNC_ACKED)) {
		if (drv_tx_frames_pending(local)) {
			mod_timer(&local->dynamic_ps_timer, jiffies +
				  msecs_to_jiffies(
				  local->hw.conf.dynamic_ps_timeout));
		} else {
			ieee80211_send_nullfunc(local, sdata, true);
			/* Flush to get the tx status of nullfunc frame */
			ieee80211_flush_queues(local, sdata, false);
		}
	}

	if (!(ieee80211_hw_check(&local->hw, REPORTS_TX_ACK_STATUS) &&
	      ieee80211_hw_check(&local->hw, PS_NULLFUNC_STACK)) ||
	    (ifmgd->flags & IEEE80211_STA_NULLFUNC_ACKED)) {
		ifmgd->flags &= ~IEEE80211_STA_NULLFUNC_ACKED;
		local->hw.conf.flags |= IEEE80211_CONF_PS;
		ieee80211_hw_config(local, IEEE80211_CONF_CHANGE_PS);
	}
}

void ieee80211_dynamic_ps_timer(struct timer_list *t)
{
	struct ieee80211_local *local = from_timer(local, t, dynamic_ps_timer);

	wiphy_work_queue(local->hw.wiphy, &local->dynamic_ps_enable_work);
}

void ieee80211_dfs_cac_timer_work(struct wiphy *wiphy, struct wiphy_work *work)
{
	struct ieee80211_sub_if_data *sdata =
		container_of(work, struct ieee80211_sub_if_data,
			     dfs_cac_timer_work.work);
	struct cfg80211_chan_def chandef = sdata->vif.bss_conf.chanreq.oper;

	lockdep_assert_wiphy(sdata->local->hw.wiphy);

	if (sdata->wdev.cac_started) {
		ieee80211_link_release_channel(&sdata->deflink);
		cfg80211_cac_event(sdata->dev, &chandef,
				   NL80211_RADAR_CAC_FINISHED,
				   GFP_KERNEL);
	}
}

static bool
__ieee80211_sta_handle_tspec_ac_params(struct ieee80211_sub_if_data *sdata)
{
	struct ieee80211_local *local = sdata->local;
	struct ieee80211_if_managed *ifmgd = &sdata->u.mgd;
	bool ret = false;
	int ac;

	if (local->hw.queues < IEEE80211_NUM_ACS)
		return false;

	for (ac = 0; ac < IEEE80211_NUM_ACS; ac++) {
		struct ieee80211_sta_tx_tspec *tx_tspec = &ifmgd->tx_tspec[ac];
		int non_acm_ac;
		unsigned long now = jiffies;

		if (tx_tspec->action == TX_TSPEC_ACTION_NONE &&
		    tx_tspec->admitted_time &&
		    time_after(now, tx_tspec->time_slice_start + HZ)) {
			tx_tspec->consumed_tx_time = 0;
			tx_tspec->time_slice_start = now;

			if (tx_tspec->downgraded)
				tx_tspec->action =
					TX_TSPEC_ACTION_STOP_DOWNGRADE;
		}

		switch (tx_tspec->action) {
		case TX_TSPEC_ACTION_STOP_DOWNGRADE:
			/* take the original parameters */
			if (drv_conf_tx(local, &sdata->deflink, ac,
					&sdata->deflink.tx_conf[ac]))
				link_err(&sdata->deflink,
					 "failed to set TX queue parameters for queue %d\n",
					 ac);
			tx_tspec->action = TX_TSPEC_ACTION_NONE;
			tx_tspec->downgraded = false;
			ret = true;
			break;
		case TX_TSPEC_ACTION_DOWNGRADE:
			if (time_after(now, tx_tspec->time_slice_start + HZ)) {
				tx_tspec->action = TX_TSPEC_ACTION_NONE;
				ret = true;
				break;
			}
			/* downgrade next lower non-ACM AC */
			for (non_acm_ac = ac + 1;
			     non_acm_ac < IEEE80211_NUM_ACS;
			     non_acm_ac++)
				if (!(sdata->wmm_acm & BIT(7 - 2 * non_acm_ac)))
					break;
			/* Usually the loop will result in using BK even if it
			 * requires admission control, but such a configuration
			 * makes no sense and we have to transmit somehow - the
			 * AC selection does the same thing.
			 * If we started out trying to downgrade from BK, then
			 * the extra condition here might be needed.
			 */
			if (non_acm_ac >= IEEE80211_NUM_ACS)
				non_acm_ac = IEEE80211_AC_BK;
			if (drv_conf_tx(local, &sdata->deflink, ac,
					&sdata->deflink.tx_conf[non_acm_ac]))
				link_err(&sdata->deflink,
					 "failed to set TX queue parameters for queue %d\n",
					 ac);
			tx_tspec->action = TX_TSPEC_ACTION_NONE;
			ret = true;
			wiphy_delayed_work_queue(local->hw.wiphy,
						 &ifmgd->tx_tspec_wk,
						 tx_tspec->time_slice_start +
						 HZ - now + 1);
			break;
		case TX_TSPEC_ACTION_NONE:
			/* nothing now */
			break;
		}
	}

	return ret;
}

void ieee80211_sta_handle_tspec_ac_params(struct ieee80211_sub_if_data *sdata)
{
	if (__ieee80211_sta_handle_tspec_ac_params(sdata))
		ieee80211_link_info_change_notify(sdata, &sdata->deflink,
						  BSS_CHANGED_QOS);
}

static void ieee80211_sta_handle_tspec_ac_params_wk(struct wiphy *wiphy,
						    struct wiphy_work *work)
{
	struct ieee80211_sub_if_data *sdata;

	sdata = container_of(work, struct ieee80211_sub_if_data,
			     u.mgd.tx_tspec_wk.work);
	ieee80211_sta_handle_tspec_ac_params(sdata);
}

void ieee80211_mgd_set_link_qos_params(struct ieee80211_link_data *link)
{
	struct ieee80211_sub_if_data *sdata = link->sdata;
	struct ieee80211_local *local = sdata->local;
	struct ieee80211_if_managed *ifmgd = &sdata->u.mgd;
	struct ieee80211_tx_queue_params *params = link->tx_conf;
	u8 ac;

	for (ac = 0; ac < IEEE80211_NUM_ACS; ac++) {
		mlme_dbg(sdata,
			 "WMM AC=%d acm=%d aifs=%d cWmin=%d cWmax=%d txop=%d uapsd=%d, downgraded=%d\n",
			 ac, params[ac].acm,
			 params[ac].aifs, params[ac].cw_min, params[ac].cw_max,
			 params[ac].txop, params[ac].uapsd,
			 ifmgd->tx_tspec[ac].downgraded);
		if (!ifmgd->tx_tspec[ac].downgraded &&
		    drv_conf_tx(local, link, ac, &params[ac]))
			link_err(link,
				 "failed to set TX queue parameters for AC %d\n",
				 ac);
	}
}

/* MLME */
static bool
ieee80211_sta_wmm_params(struct ieee80211_local *local,
			 struct ieee80211_link_data *link,
			 const u8 *wmm_param, size_t wmm_param_len,
			 const struct ieee80211_mu_edca_param_set *mu_edca)
{
	struct ieee80211_sub_if_data *sdata = link->sdata;
	struct ieee80211_tx_queue_params params[IEEE80211_NUM_ACS];
	struct ieee80211_if_managed *ifmgd = &sdata->u.mgd;
	size_t left;
	int count, mu_edca_count, ac;
	const u8 *pos;
	u8 uapsd_queues = 0;

	if (!local->ops->conf_tx)
		return false;

	if (local->hw.queues < IEEE80211_NUM_ACS)
		return false;

	if (!wmm_param)
		return false;

	if (wmm_param_len < 8 || wmm_param[5] /* version */ != 1)
		return false;

	if (ifmgd->flags & IEEE80211_STA_UAPSD_ENABLED)
		uapsd_queues = ifmgd->uapsd_queues;

	count = wmm_param[6] & 0x0f;
	/* -1 is the initial value of ifmgd->mu_edca_last_param_set.
	 * if mu_edca was preset before and now it disappeared tell
	 * the driver about it.
	 */
	mu_edca_count = mu_edca ? mu_edca->mu_qos_info & 0x0f : -1;
	if (count == link->u.mgd.wmm_last_param_set &&
	    mu_edca_count == link->u.mgd.mu_edca_last_param_set)
		return false;
	link->u.mgd.wmm_last_param_set = count;
	link->u.mgd.mu_edca_last_param_set = mu_edca_count;

	pos = wmm_param + 8;
	left = wmm_param_len - 8;

	memset(&params, 0, sizeof(params));

	sdata->wmm_acm = 0;
	for (; left >= 4; left -= 4, pos += 4) {
		int aci = (pos[0] >> 5) & 0x03;
		int acm = (pos[0] >> 4) & 0x01;
		bool uapsd = false;

		switch (aci) {
		case 1: /* AC_BK */
			ac = IEEE80211_AC_BK;
			if (acm)
				sdata->wmm_acm |= BIT(1) | BIT(2); /* BK/- */
			if (uapsd_queues & IEEE80211_WMM_IE_STA_QOSINFO_AC_BK)
				uapsd = true;
			params[ac].mu_edca = !!mu_edca;
			if (mu_edca)
				params[ac].mu_edca_param_rec = mu_edca->ac_bk;
			break;
		case 2: /* AC_VI */
			ac = IEEE80211_AC_VI;
			if (acm)
				sdata->wmm_acm |= BIT(4) | BIT(5); /* CL/VI */
			if (uapsd_queues & IEEE80211_WMM_IE_STA_QOSINFO_AC_VI)
				uapsd = true;
			params[ac].mu_edca = !!mu_edca;
			if (mu_edca)
				params[ac].mu_edca_param_rec = mu_edca->ac_vi;
			break;
		case 3: /* AC_VO */
			ac = IEEE80211_AC_VO;
			if (acm)
				sdata->wmm_acm |= BIT(6) | BIT(7); /* VO/NC */
			if (uapsd_queues & IEEE80211_WMM_IE_STA_QOSINFO_AC_VO)
				uapsd = true;
			params[ac].mu_edca = !!mu_edca;
			if (mu_edca)
				params[ac].mu_edca_param_rec = mu_edca->ac_vo;
			break;
		case 0: /* AC_BE */
		default:
			ac = IEEE80211_AC_BE;
			if (acm)
				sdata->wmm_acm |= BIT(0) | BIT(3); /* BE/EE */
			if (uapsd_queues & IEEE80211_WMM_IE_STA_QOSINFO_AC_BE)
				uapsd = true;
			params[ac].mu_edca = !!mu_edca;
			if (mu_edca)
				params[ac].mu_edca_param_rec = mu_edca->ac_be;
			break;
		}

		params[ac].aifs = pos[0] & 0x0f;

		if (params[ac].aifs < 2) {
			link_info(link,
				  "AP has invalid WMM params (AIFSN=%d for ACI %d), will use 2\n",
				  params[ac].aifs, aci);
			params[ac].aifs = 2;
		}
		params[ac].cw_max = ecw2cw((pos[1] & 0xf0) >> 4);
		params[ac].cw_min = ecw2cw(pos[1] & 0x0f);
		params[ac].txop = get_unaligned_le16(pos + 2);
		params[ac].acm = acm;
		params[ac].uapsd = uapsd;

		if (params[ac].cw_min == 0 ||
		    params[ac].cw_min > params[ac].cw_max) {
			link_info(link,
				  "AP has invalid WMM params (CWmin/max=%d/%d for ACI %d), using defaults\n",
				  params[ac].cw_min, params[ac].cw_max, aci);
			return false;
		}
		ieee80211_regulatory_limit_wmm_params(sdata, &params[ac], ac);
	}

	/* WMM specification requires all 4 ACIs. */
	for (ac = 0; ac < IEEE80211_NUM_ACS; ac++) {
		if (params[ac].cw_min == 0) {
			link_info(link,
				  "AP has invalid WMM params (missing AC %d), using defaults\n",
				  ac);
			return false;
		}
	}

	for (ac = 0; ac < IEEE80211_NUM_ACS; ac++)
		link->tx_conf[ac] = params[ac];

	ieee80211_mgd_set_link_qos_params(link);

	/* enable WMM or activate new settings */
	link->conf->qos = true;
	return true;
}

static void __ieee80211_stop_poll(struct ieee80211_sub_if_data *sdata)
{
	lockdep_assert_wiphy(sdata->local->hw.wiphy);

	sdata->u.mgd.flags &= ~IEEE80211_STA_CONNECTION_POLL;
	ieee80211_run_deferred_scan(sdata->local);
}

static void ieee80211_stop_poll(struct ieee80211_sub_if_data *sdata)
{
	lockdep_assert_wiphy(sdata->local->hw.wiphy);

	__ieee80211_stop_poll(sdata);
}

static u64 ieee80211_handle_bss_capability(struct ieee80211_link_data *link,
					   u16 capab, bool erp_valid, u8 erp)
{
	struct ieee80211_bss_conf *bss_conf = link->conf;
	struct ieee80211_supported_band *sband;
	u64 changed = 0;
	bool use_protection;
	bool use_short_preamble;
	bool use_short_slot;

	sband = ieee80211_get_link_sband(link);
	if (!sband)
		return changed;

	if (erp_valid) {
		use_protection = (erp & WLAN_ERP_USE_PROTECTION) != 0;
		use_short_preamble = (erp & WLAN_ERP_BARKER_PREAMBLE) == 0;
	} else {
		use_protection = false;
		use_short_preamble = !!(capab & WLAN_CAPABILITY_SHORT_PREAMBLE);
	}

	use_short_slot = !!(capab & WLAN_CAPABILITY_SHORT_SLOT_TIME);
	if (sband->band == NL80211_BAND_5GHZ ||
	    sband->band == NL80211_BAND_6GHZ)
		use_short_slot = true;

	if (use_protection != bss_conf->use_cts_prot) {
		bss_conf->use_cts_prot = use_protection;
		changed |= BSS_CHANGED_ERP_CTS_PROT;
	}

	if (use_short_preamble != bss_conf->use_short_preamble) {
		bss_conf->use_short_preamble = use_short_preamble;
		changed |= BSS_CHANGED_ERP_PREAMBLE;
	}

	if (use_short_slot != bss_conf->use_short_slot) {
		bss_conf->use_short_slot = use_short_slot;
		changed |= BSS_CHANGED_ERP_SLOT;
	}

	return changed;
}

static u64 ieee80211_link_set_associated(struct ieee80211_link_data *link,
					 struct cfg80211_bss *cbss)
{
	struct ieee80211_sub_if_data *sdata = link->sdata;
	struct ieee80211_bss_conf *bss_conf = link->conf;
	struct ieee80211_bss *bss = (void *)cbss->priv;
	u64 changed = BSS_CHANGED_QOS;

	/* not really used in MLO */
	sdata->u.mgd.beacon_timeout =
		usecs_to_jiffies(ieee80211_tu_to_usec(beacon_loss_count *
						      bss_conf->beacon_int));

	changed |= ieee80211_handle_bss_capability(link,
						   bss_conf->assoc_capability,
						   bss->has_erp_value,
						   bss->erp_value);

	ieee80211_check_rate_mask(link);

	link->conf->bss = cbss;
	memcpy(link->u.mgd.bssid, cbss->bssid, ETH_ALEN);

	if (sdata->vif.p2p ||
	    sdata->vif.driver_flags & IEEE80211_VIF_GET_NOA_UPDATE) {
		const struct cfg80211_bss_ies *ies;

		rcu_read_lock();
		ies = rcu_dereference(cbss->ies);
		if (ies) {
			int ret;

			ret = cfg80211_get_p2p_attr(
					ies->data, ies->len,
					IEEE80211_P2P_ATTR_ABSENCE_NOTICE,
					(u8 *) &bss_conf->p2p_noa_attr,
					sizeof(bss_conf->p2p_noa_attr));
			if (ret >= 2) {
				link->u.mgd.p2p_noa_index =
					bss_conf->p2p_noa_attr.index;
				changed |= BSS_CHANGED_P2P_PS;
			}
		}
		rcu_read_unlock();
	}

	if (link->u.mgd.have_beacon) {
		bss_conf->beacon_rate = bss->beacon_rate;
		changed |= BSS_CHANGED_BEACON_INFO;
	} else {
		bss_conf->beacon_rate = NULL;
	}

	/* Tell the driver to monitor connection quality (if supported) */
	if (sdata->vif.driver_flags & IEEE80211_VIF_SUPPORTS_CQM_RSSI &&
	    bss_conf->cqm_rssi_thold)
		changed |= BSS_CHANGED_CQM;

	return changed;
}

static void ieee80211_set_associated(struct ieee80211_sub_if_data *sdata,
				     struct ieee80211_mgd_assoc_data *assoc_data,
				     u64 changed[IEEE80211_MLD_MAX_NUM_LINKS])
{
	struct ieee80211_local *local = sdata->local;
	struct ieee80211_vif_cfg *vif_cfg = &sdata->vif.cfg;
	u64 vif_changed = BSS_CHANGED_ASSOC;
	unsigned int link_id;

	lockdep_assert_wiphy(local->hw.wiphy);

	sdata->u.mgd.associated = true;

	for (link_id = 0; link_id < IEEE80211_MLD_MAX_NUM_LINKS; link_id++) {
		struct cfg80211_bss *cbss = assoc_data->link[link_id].bss;
		struct ieee80211_link_data *link;

		if (!cbss ||
		    assoc_data->link[link_id].status != WLAN_STATUS_SUCCESS)
			continue;

		if (ieee80211_vif_is_mld(&sdata->vif) &&
		    !(ieee80211_vif_usable_links(&sdata->vif) & BIT(link_id)))
			continue;

		link = sdata_dereference(sdata->link[link_id], sdata);
		if (WARN_ON(!link))
			return;

		changed[link_id] |= ieee80211_link_set_associated(link, cbss);
	}

	/* just to be sure */
	ieee80211_stop_poll(sdata);

	ieee80211_led_assoc(local, 1);

	vif_cfg->assoc = 1;

	/* Enable ARP filtering */
	if (vif_cfg->arp_addr_cnt)
		vif_changed |= BSS_CHANGED_ARP_FILTER;

	if (ieee80211_vif_is_mld(&sdata->vif)) {
		for (link_id = 0;
		     link_id < IEEE80211_MLD_MAX_NUM_LINKS;
		     link_id++) {
			struct ieee80211_link_data *link;
			struct cfg80211_bss *cbss = assoc_data->link[link_id].bss;

			if (!cbss ||
			    !(BIT(link_id) &
			      ieee80211_vif_usable_links(&sdata->vif)) ||
			    assoc_data->link[link_id].status != WLAN_STATUS_SUCCESS)
				continue;

			link = sdata_dereference(sdata->link[link_id], sdata);
			if (WARN_ON(!link))
				return;

			ieee80211_link_info_change_notify(sdata, link,
							  changed[link_id]);

			ieee80211_recalc_smps(sdata, link);
		}

		ieee80211_vif_cfg_change_notify(sdata, vif_changed);
	} else {
		ieee80211_bss_info_change_notify(sdata,
						 vif_changed | changed[0]);
	}

	ieee80211_recalc_ps(local);

	/* leave this here to not change ordering in non-MLO cases */
	if (!ieee80211_vif_is_mld(&sdata->vif))
		ieee80211_recalc_smps(sdata, &sdata->deflink);
	ieee80211_recalc_ps_vif(sdata);

	netif_carrier_on(sdata->dev);
}

static void ieee80211_set_disassoc(struct ieee80211_sub_if_data *sdata,
				   u16 stype, u16 reason, bool tx,
				   u8 *frame_buf)
{
	struct ieee80211_if_managed *ifmgd = &sdata->u.mgd;
	struct ieee80211_local *local = sdata->local;
	unsigned int link_id;
	u64 changed = 0;
	struct ieee80211_prep_tx_info info = {
		.subtype = stype,
		.was_assoc = true,
		.link_id = ffs(sdata->vif.active_links) - 1,
	};

	lockdep_assert_wiphy(local->hw.wiphy);

	if (WARN_ON_ONCE(tx && !frame_buf))
		return;

	if (WARN_ON(!ifmgd->associated))
		return;

	ieee80211_stop_poll(sdata);

	ifmgd->associated = false;

	/* other links will be destroyed */
	sdata->deflink.conf->bss = NULL;
	sdata->deflink.smps_mode = IEEE80211_SMPS_OFF;

	netif_carrier_off(sdata->dev);

	/*
	 * if we want to get out of ps before disassoc (why?) we have
	 * to do it before sending disassoc, as otherwise the null-packet
	 * won't be valid.
	 */
	if (local->hw.conf.flags & IEEE80211_CONF_PS) {
		local->hw.conf.flags &= ~IEEE80211_CONF_PS;
		ieee80211_hw_config(local, IEEE80211_CONF_CHANGE_PS);
	}
	local->ps_sdata = NULL;

	/* disable per-vif ps */
	ieee80211_recalc_ps_vif(sdata);

	/* make sure ongoing transmission finishes */
	synchronize_net();

	/*
	 * drop any frame before deauth/disassoc, this can be data or
	 * management frame. Since we are disconnecting, we should not
	 * insist sending these frames which can take time and delay
	 * the disconnection and possible the roaming.
	 */
	if (tx)
		ieee80211_flush_queues(local, sdata, true);

	/* deauthenticate/disassociate now */
	if (tx || frame_buf) {
		drv_mgd_prepare_tx(sdata->local, sdata, &info);

		ieee80211_send_deauth_disassoc(sdata, sdata->vif.cfg.ap_addr,
					       sdata->vif.cfg.ap_addr, stype,
					       reason, tx, frame_buf);
	}

	/* flush out frame - make sure the deauth was actually sent */
	if (tx)
		ieee80211_flush_queues(local, sdata, false);

	drv_mgd_complete_tx(sdata->local, sdata, &info);

	/* clear AP addr only after building the needed mgmt frames */
	eth_zero_addr(sdata->deflink.u.mgd.bssid);
	eth_zero_addr(sdata->vif.cfg.ap_addr);

	sdata->vif.cfg.ssid_len = 0;

	/* remove AP and TDLS peers */
	sta_info_flush(sdata, -1);

	/* finally reset all BSS / config parameters */
	if (!ieee80211_vif_is_mld(&sdata->vif))
		changed |= ieee80211_reset_erp_info(sdata);

	ieee80211_led_assoc(local, 0);
	changed |= BSS_CHANGED_ASSOC;
	sdata->vif.cfg.assoc = false;

	sdata->deflink.u.mgd.p2p_noa_index = -1;
	memset(&sdata->vif.bss_conf.p2p_noa_attr, 0,
	       sizeof(sdata->vif.bss_conf.p2p_noa_attr));

	/* on the next assoc, re-program HT/VHT parameters */
	memset(&ifmgd->ht_capa, 0, sizeof(ifmgd->ht_capa));
	memset(&ifmgd->ht_capa_mask, 0, sizeof(ifmgd->ht_capa_mask));
	memset(&ifmgd->vht_capa, 0, sizeof(ifmgd->vht_capa));
	memset(&ifmgd->vht_capa_mask, 0, sizeof(ifmgd->vht_capa_mask));

	/*
	 * reset MU-MIMO ownership and group data in default link,
	 * if used, other links are destroyed
	 */
	memset(sdata->vif.bss_conf.mu_group.membership, 0,
	       sizeof(sdata->vif.bss_conf.mu_group.membership));
	memset(sdata->vif.bss_conf.mu_group.position, 0,
	       sizeof(sdata->vif.bss_conf.mu_group.position));
	if (!ieee80211_vif_is_mld(&sdata->vif))
		changed |= BSS_CHANGED_MU_GROUPS;
	sdata->vif.bss_conf.mu_mimo_owner = false;

	sdata->deflink.ap_power_level = IEEE80211_UNSET_POWER_LEVEL;

	del_timer_sync(&local->dynamic_ps_timer);
	wiphy_work_cancel(local->hw.wiphy, &local->dynamic_ps_enable_work);

	/* Disable ARP filtering */
	if (sdata->vif.cfg.arp_addr_cnt)
		changed |= BSS_CHANGED_ARP_FILTER;

	sdata->vif.bss_conf.qos = false;
	if (!ieee80211_vif_is_mld(&sdata->vif)) {
		changed |= BSS_CHANGED_QOS;
		/* The BSSID (not really interesting) and HT changed */
		changed |= BSS_CHANGED_BSSID | BSS_CHANGED_HT;
		ieee80211_bss_info_change_notify(sdata, changed);
	} else {
		ieee80211_vif_cfg_change_notify(sdata, changed);
	}

	/* disassociated - set to defaults now */
	ieee80211_set_wmm_default(&sdata->deflink, false, false);

	del_timer_sync(&sdata->u.mgd.conn_mon_timer);
	del_timer_sync(&sdata->u.mgd.bcn_mon_timer);
	del_timer_sync(&sdata->u.mgd.timer);

	sdata->vif.bss_conf.dtim_period = 0;
	sdata->vif.bss_conf.beacon_rate = NULL;

	sdata->deflink.u.mgd.have_beacon = false;
	sdata->deflink.u.mgd.tracking_signal_avg = false;
	sdata->deflink.u.mgd.disable_wmm_tracking = false;

	ifmgd->flags = 0;

	for (link_id = 0; link_id < ARRAY_SIZE(sdata->link); link_id++) {
		struct ieee80211_link_data *link;

		link = sdata_dereference(sdata->link[link_id], sdata);
		if (!link)
			continue;
		ieee80211_link_release_channel(link);
	}

	sdata->vif.bss_conf.csa_active = false;
	sdata->deflink.u.mgd.csa.blocked_tx = false;
	sdata->deflink.u.mgd.csa.waiting_bcn = false;
	sdata->deflink.u.mgd.csa.ignored_same_chan = false;
<<<<<<< HEAD
	if (sdata->csa_blocked_queues) {
		ieee80211_wake_vif_queues(local, sdata,
					  IEEE80211_QUEUE_STOP_REASON_CSA);
		sdata->csa_blocked_queues = false;
	}
=======
	ieee80211_vif_unblock_queues_csa(sdata);
>>>>>>> 8400291e

	/* existing TX TSPEC sessions no longer exist */
	memset(ifmgd->tx_tspec, 0, sizeof(ifmgd->tx_tspec));
	wiphy_delayed_work_cancel(local->hw.wiphy, &ifmgd->tx_tspec_wk);

	sdata->vif.bss_conf.power_type = IEEE80211_REG_UNSET_AP;
	sdata->vif.bss_conf.pwr_reduction = 0;
	ieee80211_clear_tpe(&sdata->vif.bss_conf.tpe);

	sdata->vif.cfg.eml_cap = 0;
	sdata->vif.cfg.eml_med_sync_delay = 0;
	sdata->vif.cfg.mld_capa_op = 0;

	memset(&sdata->u.mgd.ttlm_info, 0,
	       sizeof(sdata->u.mgd.ttlm_info));
	wiphy_delayed_work_cancel(sdata->local->hw.wiphy, &ifmgd->ttlm_work);

	memset(&sdata->vif.neg_ttlm, 0, sizeof(sdata->vif.neg_ttlm));
	wiphy_delayed_work_cancel(sdata->local->hw.wiphy,
				  &ifmgd->neg_ttlm_timeout_work);

	sdata->u.mgd.removed_links = 0;
	wiphy_delayed_work_cancel(sdata->local->hw.wiphy,
				  &sdata->u.mgd.ml_reconf_work);

	wiphy_work_cancel(sdata->local->hw.wiphy,
			  &ifmgd->teardown_ttlm_work);

	ieee80211_vif_set_links(sdata, 0, 0);

	ifmgd->mcast_seq_last = IEEE80211_SN_MODULO;
}

static void ieee80211_reset_ap_probe(struct ieee80211_sub_if_data *sdata)
{
	struct ieee80211_if_managed *ifmgd = &sdata->u.mgd;
	struct ieee80211_local *local = sdata->local;

	lockdep_assert_wiphy(local->hw.wiphy);

	if (!(ifmgd->flags & IEEE80211_STA_CONNECTION_POLL))
		return;

	__ieee80211_stop_poll(sdata);

	ieee80211_recalc_ps(local);

	if (ieee80211_hw_check(&sdata->local->hw, CONNECTION_MONITOR))
		return;

	/*
	 * We've received a probe response, but are not sure whether
	 * we have or will be receiving any beacons or data, so let's
	 * schedule the timers again, just in case.
	 */
	ieee80211_sta_reset_beacon_monitor(sdata);

	mod_timer(&ifmgd->conn_mon_timer,
		  round_jiffies_up(jiffies +
				   IEEE80211_CONNECTION_IDLE_TIME));
}

static void ieee80211_sta_tx_wmm_ac_notify(struct ieee80211_sub_if_data *sdata,
					   struct ieee80211_hdr *hdr,
					   u16 tx_time)
{
	struct ieee80211_if_managed *ifmgd = &sdata->u.mgd;
	u16 tid;
	int ac;
	struct ieee80211_sta_tx_tspec *tx_tspec;
	unsigned long now = jiffies;

	if (!ieee80211_is_data_qos(hdr->frame_control))
		return;

	tid = ieee80211_get_tid(hdr);
	ac = ieee80211_ac_from_tid(tid);
	tx_tspec = &ifmgd->tx_tspec[ac];

	if (likely(!tx_tspec->admitted_time))
		return;

	if (time_after(now, tx_tspec->time_slice_start + HZ)) {
		tx_tspec->consumed_tx_time = 0;
		tx_tspec->time_slice_start = now;

		if (tx_tspec->downgraded) {
			tx_tspec->action = TX_TSPEC_ACTION_STOP_DOWNGRADE;
			wiphy_delayed_work_queue(sdata->local->hw.wiphy,
						 &ifmgd->tx_tspec_wk, 0);
		}
	}

	if (tx_tspec->downgraded)
		return;

	tx_tspec->consumed_tx_time += tx_time;

	if (tx_tspec->consumed_tx_time >= tx_tspec->admitted_time) {
		tx_tspec->downgraded = true;
		tx_tspec->action = TX_TSPEC_ACTION_DOWNGRADE;
		wiphy_delayed_work_queue(sdata->local->hw.wiphy,
					 &ifmgd->tx_tspec_wk, 0);
	}
}

void ieee80211_sta_tx_notify(struct ieee80211_sub_if_data *sdata,
			     struct ieee80211_hdr *hdr, bool ack, u16 tx_time)
{
	ieee80211_sta_tx_wmm_ac_notify(sdata, hdr, tx_time);

	if (!ieee80211_is_any_nullfunc(hdr->frame_control) ||
	    !sdata->u.mgd.probe_send_count)
		return;

	if (ack)
		sdata->u.mgd.probe_send_count = 0;
	else
		sdata->u.mgd.nullfunc_failed = true;
	wiphy_work_queue(sdata->local->hw.wiphy, &sdata->work);
}

static void ieee80211_mlme_send_probe_req(struct ieee80211_sub_if_data *sdata,
					  const u8 *src, const u8 *dst,
					  const u8 *ssid, size_t ssid_len,
					  struct ieee80211_channel *channel)
{
	struct sk_buff *skb;

	skb = ieee80211_build_probe_req(sdata, src, dst, (u32)-1, channel,
					ssid, ssid_len, NULL, 0,
					IEEE80211_PROBE_FLAG_DIRECTED);
	if (skb)
		ieee80211_tx_skb(sdata, skb);
}

static void ieee80211_mgd_probe_ap_send(struct ieee80211_sub_if_data *sdata)
{
	struct ieee80211_if_managed *ifmgd = &sdata->u.mgd;
	u8 *dst = sdata->vif.cfg.ap_addr;
	u8 unicast_limit = max(1, max_probe_tries - 3);
	struct sta_info *sta;

	lockdep_assert_wiphy(sdata->local->hw.wiphy);

	if (WARN_ON(ieee80211_vif_is_mld(&sdata->vif)))
		return;

	/*
	 * Try sending broadcast probe requests for the last three
	 * probe requests after the first ones failed since some
	 * buggy APs only support broadcast probe requests.
	 */
	if (ifmgd->probe_send_count >= unicast_limit)
		dst = NULL;

	/*
	 * When the hardware reports an accurate Tx ACK status, it's
	 * better to send a nullfunc frame instead of a probe request,
	 * as it will kick us off the AP quickly if we aren't associated
	 * anymore. The timeout will be reset if the frame is ACKed by
	 * the AP.
	 */
	ifmgd->probe_send_count++;

	if (dst) {
		sta = sta_info_get(sdata, dst);
		if (!WARN_ON(!sta))
			ieee80211_check_fast_rx(sta);
	}

	if (ieee80211_hw_check(&sdata->local->hw, REPORTS_TX_ACK_STATUS)) {
		ifmgd->nullfunc_failed = false;
		ieee80211_send_nullfunc(sdata->local, sdata, false);
	} else {
		ieee80211_mlme_send_probe_req(sdata, sdata->vif.addr, dst,
					      sdata->vif.cfg.ssid,
					      sdata->vif.cfg.ssid_len,
					      sdata->deflink.conf->bss->channel);
	}

	ifmgd->probe_timeout = jiffies + msecs_to_jiffies(probe_wait_ms);
	run_again(sdata, ifmgd->probe_timeout);
}

static void ieee80211_mgd_probe_ap(struct ieee80211_sub_if_data *sdata,
				   bool beacon)
{
	struct ieee80211_if_managed *ifmgd = &sdata->u.mgd;
	bool already = false;

	lockdep_assert_wiphy(sdata->local->hw.wiphy);

	if (WARN_ON_ONCE(ieee80211_vif_is_mld(&sdata->vif)))
		return;

	if (!ieee80211_sdata_running(sdata))
		return;

	if (!ifmgd->associated)
		return;

	if (sdata->local->tmp_channel || sdata->local->scanning)
		return;

	if (sdata->local->suspending) {
		/* reschedule after resume */
		ieee80211_reset_ap_probe(sdata);
		return;
	}

	if (beacon) {
		mlme_dbg_ratelimited(sdata,
				     "detected beacon loss from AP (missed %d beacons) - probing\n",
				     beacon_loss_count);

		ieee80211_cqm_beacon_loss_notify(&sdata->vif, GFP_KERNEL);
	}

	/*
	 * The driver/our work has already reported this event or the
	 * connection monitoring has kicked in and we have already sent
	 * a probe request. Or maybe the AP died and the driver keeps
	 * reporting until we disassociate...
	 *
	 * In either case we have to ignore the current call to this
	 * function (except for setting the correct probe reason bit)
	 * because otherwise we would reset the timer every time and
	 * never check whether we received a probe response!
	 */
	if (ifmgd->flags & IEEE80211_STA_CONNECTION_POLL)
		already = true;

	ifmgd->flags |= IEEE80211_STA_CONNECTION_POLL;

	if (already)
		return;

	ieee80211_recalc_ps(sdata->local);

	ifmgd->probe_send_count = 0;
	ieee80211_mgd_probe_ap_send(sdata);
}

struct sk_buff *ieee80211_ap_probereq_get(struct ieee80211_hw *hw,
					  struct ieee80211_vif *vif)
{
	struct ieee80211_sub_if_data *sdata = vif_to_sdata(vif);
	struct ieee80211_if_managed *ifmgd = &sdata->u.mgd;
	struct cfg80211_bss *cbss;
	struct sk_buff *skb;
	const struct element *ssid;
	int ssid_len;

	lockdep_assert_wiphy(sdata->local->hw.wiphy);

	if (WARN_ON(sdata->vif.type != NL80211_IFTYPE_STATION ||
		    ieee80211_vif_is_mld(&sdata->vif)))
		return NULL;

	if (ifmgd->associated)
		cbss = sdata->deflink.conf->bss;
	else if (ifmgd->auth_data)
		cbss = ifmgd->auth_data->bss;
	else if (ifmgd->assoc_data && ifmgd->assoc_data->link[0].bss)
		cbss = ifmgd->assoc_data->link[0].bss;
	else
		return NULL;

	rcu_read_lock();
	ssid = ieee80211_bss_get_elem(cbss, WLAN_EID_SSID);
	if (WARN_ONCE(!ssid || ssid->datalen > IEEE80211_MAX_SSID_LEN,
		      "invalid SSID element (len=%d)",
		      ssid ? ssid->datalen : -1))
		ssid_len = 0;
	else
		ssid_len = ssid->datalen;

	skb = ieee80211_build_probe_req(sdata, sdata->vif.addr, cbss->bssid,
					(u32) -1, cbss->channel,
					ssid->data, ssid_len,
					NULL, 0, IEEE80211_PROBE_FLAG_DIRECTED);
	rcu_read_unlock();

	return skb;
}
EXPORT_SYMBOL(ieee80211_ap_probereq_get);

static void ieee80211_report_disconnect(struct ieee80211_sub_if_data *sdata,
					const u8 *buf, size_t len, bool tx,
					u16 reason, bool reconnect)
{
	struct ieee80211_event event = {
		.type = MLME_EVENT,
		.u.mlme.data = tx ? DEAUTH_TX_EVENT : DEAUTH_RX_EVENT,
		.u.mlme.reason = reason,
	};

	if (tx)
		cfg80211_tx_mlme_mgmt(sdata->dev, buf, len, reconnect);
	else
		cfg80211_rx_mlme_mgmt(sdata->dev, buf, len);

	drv_event_callback(sdata->local, sdata, &event);
}

static void __ieee80211_disconnect(struct ieee80211_sub_if_data *sdata)
{
	struct ieee80211_local *local = sdata->local;
	struct ieee80211_if_managed *ifmgd = &sdata->u.mgd;
	u8 frame_buf[IEEE80211_DEAUTH_FRAME_LEN];
	bool tx = false;

	lockdep_assert_wiphy(local->hw.wiphy);

	if (!ifmgd->associated)
		return;

	/* only transmit if we have a link that makes that worthwhile */
	for (unsigned int link_id = 0;
	     link_id < ARRAY_SIZE(sdata->link);
	     link_id++) {
		struct ieee80211_link_data *link;

		if (!ieee80211_vif_link_active(&sdata->vif, link_id))
			continue;

		link = sdata_dereference(sdata->link[link_id], sdata);
		if (WARN_ON_ONCE(!link))
			continue;

		if (link->u.mgd.csa.blocked_tx)
			continue;

		tx = true;
		break;
	}

	if (!ifmgd->driver_disconnect) {
		unsigned int link_id;

		/*
		 * AP is probably out of range (or not reachable for another
		 * reason) so remove the bss structs for that AP. In the case
		 * of multi-link, it's not clear that all of them really are
		 * out of range, but if they weren't the driver likely would
		 * have switched to just have a single link active?
		 */
		for (link_id = 0;
		     link_id < ARRAY_SIZE(sdata->link);
		     link_id++) {
			struct ieee80211_link_data *link;

			link = sdata_dereference(sdata->link[link_id], sdata);
			if (!link)
				continue;
			cfg80211_unlink_bss(local->hw.wiphy, link->conf->bss);
			link->conf->bss = NULL;
		}
	}

	ieee80211_set_disassoc(sdata, IEEE80211_STYPE_DEAUTH,
			       ifmgd->driver_disconnect ?
					WLAN_REASON_DEAUTH_LEAVING :
					WLAN_REASON_DISASSOC_DUE_TO_INACTIVITY,
			       tx, frame_buf);
	/* the other links will be destroyed */
	sdata->vif.bss_conf.csa_active = false;
	sdata->deflink.u.mgd.csa.waiting_bcn = false;
	sdata->deflink.u.mgd.csa.blocked_tx = false;
<<<<<<< HEAD
	if (sdata->csa_blocked_queues) {
		ieee80211_wake_vif_queues(local, sdata,
					  IEEE80211_QUEUE_STOP_REASON_CSA);
		sdata->csa_blocked_queues = false;
	}
=======
	ieee80211_vif_unblock_queues_csa(sdata);
>>>>>>> 8400291e

	ieee80211_report_disconnect(sdata, frame_buf, sizeof(frame_buf), tx,
				    WLAN_REASON_DISASSOC_DUE_TO_INACTIVITY,
				    ifmgd->reconnect);
	ifmgd->reconnect = false;
}

static void ieee80211_beacon_connection_loss_work(struct wiphy *wiphy,
						  struct wiphy_work *work)
{
	struct ieee80211_sub_if_data *sdata =
		container_of(work, struct ieee80211_sub_if_data,
			     u.mgd.beacon_connection_loss_work);
	struct ieee80211_if_managed *ifmgd = &sdata->u.mgd;

	if (ifmgd->connection_loss) {
		sdata_info(sdata, "Connection to AP %pM lost\n",
			   sdata->vif.cfg.ap_addr);
		__ieee80211_disconnect(sdata);
		ifmgd->connection_loss = false;
	} else if (ifmgd->driver_disconnect) {
		sdata_info(sdata,
			   "Driver requested disconnection from AP %pM\n",
			   sdata->vif.cfg.ap_addr);
		__ieee80211_disconnect(sdata);
		ifmgd->driver_disconnect = false;
	} else {
		if (ifmgd->associated)
			sdata->deflink.u.mgd.beacon_loss_count++;
		ieee80211_mgd_probe_ap(sdata, true);
	}
}

static void ieee80211_csa_connection_drop_work(struct wiphy *wiphy,
					       struct wiphy_work *work)
{
	struct ieee80211_sub_if_data *sdata =
		container_of(work, struct ieee80211_sub_if_data,
			     u.mgd.csa_connection_drop_work);

	__ieee80211_disconnect(sdata);
}

void ieee80211_beacon_loss(struct ieee80211_vif *vif)
{
	struct ieee80211_sub_if_data *sdata = vif_to_sdata(vif);
	struct ieee80211_hw *hw = &sdata->local->hw;

	trace_api_beacon_loss(sdata);

	sdata->u.mgd.connection_loss = false;
	wiphy_work_queue(hw->wiphy, &sdata->u.mgd.beacon_connection_loss_work);
}
EXPORT_SYMBOL(ieee80211_beacon_loss);

void ieee80211_connection_loss(struct ieee80211_vif *vif)
{
	struct ieee80211_sub_if_data *sdata = vif_to_sdata(vif);
	struct ieee80211_hw *hw = &sdata->local->hw;

	trace_api_connection_loss(sdata);

	sdata->u.mgd.connection_loss = true;
	wiphy_work_queue(hw->wiphy, &sdata->u.mgd.beacon_connection_loss_work);
}
EXPORT_SYMBOL(ieee80211_connection_loss);

void ieee80211_disconnect(struct ieee80211_vif *vif, bool reconnect)
{
	struct ieee80211_sub_if_data *sdata = vif_to_sdata(vif);
	struct ieee80211_hw *hw = &sdata->local->hw;

	trace_api_disconnect(sdata, reconnect);

	if (WARN_ON(sdata->vif.type != NL80211_IFTYPE_STATION))
		return;

	sdata->u.mgd.driver_disconnect = true;
	sdata->u.mgd.reconnect = reconnect;
	wiphy_work_queue(hw->wiphy, &sdata->u.mgd.beacon_connection_loss_work);
}
EXPORT_SYMBOL(ieee80211_disconnect);

static void ieee80211_destroy_auth_data(struct ieee80211_sub_if_data *sdata,
					bool assoc)
{
	struct ieee80211_mgd_auth_data *auth_data = sdata->u.mgd.auth_data;

	lockdep_assert_wiphy(sdata->local->hw.wiphy);

	if (!assoc) {
		/*
		 * we are not authenticated yet, the only timer that could be
		 * running is the timeout for the authentication response which
		 * which is not relevant anymore.
		 */
		del_timer_sync(&sdata->u.mgd.timer);
		sta_info_destroy_addr(sdata, auth_data->ap_addr);

		/* other links are destroyed */
		eth_zero_addr(sdata->deflink.u.mgd.bssid);
		ieee80211_link_info_change_notify(sdata, &sdata->deflink,
						  BSS_CHANGED_BSSID);
		sdata->u.mgd.flags = 0;

		ieee80211_link_release_channel(&sdata->deflink);
		ieee80211_vif_set_links(sdata, 0, 0);
	}

	cfg80211_put_bss(sdata->local->hw.wiphy, auth_data->bss);
	kfree(auth_data);
	sdata->u.mgd.auth_data = NULL;
}

enum assoc_status {
	ASSOC_SUCCESS,
	ASSOC_REJECTED,
	ASSOC_TIMEOUT,
	ASSOC_ABANDON,
};

static void ieee80211_destroy_assoc_data(struct ieee80211_sub_if_data *sdata,
					 enum assoc_status status)
{
	struct ieee80211_mgd_assoc_data *assoc_data = sdata->u.mgd.assoc_data;

	lockdep_assert_wiphy(sdata->local->hw.wiphy);

	if (status != ASSOC_SUCCESS) {
		/*
		 * we are not associated yet, the only timer that could be
		 * running is the timeout for the association response which
		 * which is not relevant anymore.
		 */
		del_timer_sync(&sdata->u.mgd.timer);
		sta_info_destroy_addr(sdata, assoc_data->ap_addr);

		eth_zero_addr(sdata->deflink.u.mgd.bssid);
		ieee80211_link_info_change_notify(sdata, &sdata->deflink,
						  BSS_CHANGED_BSSID);
		sdata->u.mgd.flags = 0;
		sdata->vif.bss_conf.mu_mimo_owner = false;

		if (status != ASSOC_REJECTED) {
			struct cfg80211_assoc_failure data = {
				.timeout = status == ASSOC_TIMEOUT,
			};
			int i;

			BUILD_BUG_ON(ARRAY_SIZE(data.bss) !=
				     ARRAY_SIZE(assoc_data->link));

			for (i = 0; i < ARRAY_SIZE(data.bss); i++)
				data.bss[i] = assoc_data->link[i].bss;

			if (ieee80211_vif_is_mld(&sdata->vif))
				data.ap_mld_addr = assoc_data->ap_addr;

			cfg80211_assoc_failure(sdata->dev, &data);
		}

		ieee80211_link_release_channel(&sdata->deflink);
		ieee80211_vif_set_links(sdata, 0, 0);
	}

	kfree(assoc_data);
	sdata->u.mgd.assoc_data = NULL;
}

static void ieee80211_auth_challenge(struct ieee80211_sub_if_data *sdata,
				     struct ieee80211_mgmt *mgmt, size_t len)
{
	struct ieee80211_local *local = sdata->local;
	struct ieee80211_mgd_auth_data *auth_data = sdata->u.mgd.auth_data;
	const struct element *challenge;
	u8 *pos;
	u32 tx_flags = 0;
	struct ieee80211_prep_tx_info info = {
		.subtype = IEEE80211_STYPE_AUTH,
		.link_id = auth_data->link_id,
	};

	pos = mgmt->u.auth.variable;
	challenge = cfg80211_find_elem(WLAN_EID_CHALLENGE, pos,
				       len - (pos - (u8 *)mgmt));
	if (!challenge)
		return;
	auth_data->expected_transaction = 4;
	drv_mgd_prepare_tx(sdata->local, sdata, &info);
	if (ieee80211_hw_check(&local->hw, REPORTS_TX_ACK_STATUS))
		tx_flags = IEEE80211_TX_CTL_REQ_TX_STATUS |
			   IEEE80211_TX_INTFL_MLME_CONN_TX;
	ieee80211_send_auth(sdata, 3, auth_data->algorithm, 0,
			    (void *)challenge,
			    challenge->datalen + sizeof(*challenge),
			    auth_data->ap_addr, auth_data->ap_addr,
			    auth_data->key, auth_data->key_len,
			    auth_data->key_idx, tx_flags);
}

static bool ieee80211_mark_sta_auth(struct ieee80211_sub_if_data *sdata)
{
	struct ieee80211_if_managed *ifmgd = &sdata->u.mgd;
	const u8 *ap_addr = ifmgd->auth_data->ap_addr;
	struct sta_info *sta;

	lockdep_assert_wiphy(sdata->local->hw.wiphy);

	sdata_info(sdata, "authenticated\n");
	ifmgd->auth_data->done = true;
	ifmgd->auth_data->timeout = jiffies + IEEE80211_AUTH_WAIT_ASSOC;
	ifmgd->auth_data->timeout_started = true;
	run_again(sdata, ifmgd->auth_data->timeout);

	/* move station state to auth */
	sta = sta_info_get(sdata, ap_addr);
	if (!sta) {
		WARN_ONCE(1, "%s: STA %pM not found", sdata->name, ap_addr);
		return false;
	}
	if (sta_info_move_state(sta, IEEE80211_STA_AUTH)) {
		sdata_info(sdata, "failed moving %pM to auth\n", ap_addr);
		return false;
	}

	return true;
}

static void ieee80211_rx_mgmt_auth(struct ieee80211_sub_if_data *sdata,
				   struct ieee80211_mgmt *mgmt, size_t len)
{
	struct ieee80211_if_managed *ifmgd = &sdata->u.mgd;
	u16 auth_alg, auth_transaction, status_code;
	struct ieee80211_event event = {
		.type = MLME_EVENT,
		.u.mlme.data = AUTH_EVENT,
	};
	struct ieee80211_prep_tx_info info = {
		.subtype = IEEE80211_STYPE_AUTH,
	};

	lockdep_assert_wiphy(sdata->local->hw.wiphy);

	if (len < 24 + 6)
		return;

	if (!ifmgd->auth_data || ifmgd->auth_data->done)
		return;

	if (!ether_addr_equal(ifmgd->auth_data->ap_addr, mgmt->bssid))
		return;

	auth_alg = le16_to_cpu(mgmt->u.auth.auth_alg);
	auth_transaction = le16_to_cpu(mgmt->u.auth.auth_transaction);
	status_code = le16_to_cpu(mgmt->u.auth.status_code);

	if (auth_alg != ifmgd->auth_data->algorithm ||
	    (auth_alg != WLAN_AUTH_SAE &&
	     auth_transaction != ifmgd->auth_data->expected_transaction) ||
	    (auth_alg == WLAN_AUTH_SAE &&
	     (auth_transaction < ifmgd->auth_data->expected_transaction ||
	      auth_transaction > 2))) {
		sdata_info(sdata, "%pM unexpected authentication state: alg %d (expected %d) transact %d (expected %d)\n",
			   mgmt->sa, auth_alg, ifmgd->auth_data->algorithm,
			   auth_transaction,
			   ifmgd->auth_data->expected_transaction);
		goto notify_driver;
	}

	if (status_code != WLAN_STATUS_SUCCESS) {
		cfg80211_rx_mlme_mgmt(sdata->dev, (u8 *)mgmt, len);

		if (auth_alg == WLAN_AUTH_SAE &&
		    (status_code == WLAN_STATUS_ANTI_CLOG_REQUIRED ||
		     (auth_transaction == 1 &&
		      (status_code == WLAN_STATUS_SAE_HASH_TO_ELEMENT ||
		       status_code == WLAN_STATUS_SAE_PK)))) {
			/* waiting for userspace now */
			ifmgd->auth_data->waiting = true;
			ifmgd->auth_data->timeout =
				jiffies + IEEE80211_AUTH_WAIT_SAE_RETRY;
			ifmgd->auth_data->timeout_started = true;
			run_again(sdata, ifmgd->auth_data->timeout);
			goto notify_driver;
		}

		sdata_info(sdata, "%pM denied authentication (status %d)\n",
			   mgmt->sa, status_code);
		ieee80211_destroy_auth_data(sdata, false);
		event.u.mlme.status = MLME_DENIED;
		event.u.mlme.reason = status_code;
		drv_event_callback(sdata->local, sdata, &event);
		goto notify_driver;
	}

	switch (ifmgd->auth_data->algorithm) {
	case WLAN_AUTH_OPEN:
	case WLAN_AUTH_LEAP:
	case WLAN_AUTH_FT:
	case WLAN_AUTH_SAE:
	case WLAN_AUTH_FILS_SK:
	case WLAN_AUTH_FILS_SK_PFS:
	case WLAN_AUTH_FILS_PK:
		break;
	case WLAN_AUTH_SHARED_KEY:
		if (ifmgd->auth_data->expected_transaction != 4) {
			ieee80211_auth_challenge(sdata, mgmt, len);
			/* need another frame */
			return;
		}
		break;
	default:
		WARN_ONCE(1, "invalid auth alg %d",
			  ifmgd->auth_data->algorithm);
		goto notify_driver;
	}

	event.u.mlme.status = MLME_SUCCESS;
	info.success = 1;
	drv_event_callback(sdata->local, sdata, &event);
	if (ifmgd->auth_data->algorithm != WLAN_AUTH_SAE ||
	    (auth_transaction == 2 &&
	     ifmgd->auth_data->expected_transaction == 2)) {
		if (!ieee80211_mark_sta_auth(sdata))
			return; /* ignore frame -- wait for timeout */
	} else if (ifmgd->auth_data->algorithm == WLAN_AUTH_SAE &&
		   auth_transaction == 2) {
		sdata_info(sdata, "SAE peer confirmed\n");
		ifmgd->auth_data->peer_confirmed = true;
	}

	cfg80211_rx_mlme_mgmt(sdata->dev, (u8 *)mgmt, len);
notify_driver:
	drv_mgd_complete_tx(sdata->local, sdata, &info);
}

#define case_WLAN(type) \
	case WLAN_REASON_##type: return #type

const char *ieee80211_get_reason_code_string(u16 reason_code)
{
	switch (reason_code) {
	case_WLAN(UNSPECIFIED);
	case_WLAN(PREV_AUTH_NOT_VALID);
	case_WLAN(DEAUTH_LEAVING);
	case_WLAN(DISASSOC_DUE_TO_INACTIVITY);
	case_WLAN(DISASSOC_AP_BUSY);
	case_WLAN(CLASS2_FRAME_FROM_NONAUTH_STA);
	case_WLAN(CLASS3_FRAME_FROM_NONASSOC_STA);
	case_WLAN(DISASSOC_STA_HAS_LEFT);
	case_WLAN(STA_REQ_ASSOC_WITHOUT_AUTH);
	case_WLAN(DISASSOC_BAD_POWER);
	case_WLAN(DISASSOC_BAD_SUPP_CHAN);
	case_WLAN(INVALID_IE);
	case_WLAN(MIC_FAILURE);
	case_WLAN(4WAY_HANDSHAKE_TIMEOUT);
	case_WLAN(GROUP_KEY_HANDSHAKE_TIMEOUT);
	case_WLAN(IE_DIFFERENT);
	case_WLAN(INVALID_GROUP_CIPHER);
	case_WLAN(INVALID_PAIRWISE_CIPHER);
	case_WLAN(INVALID_AKMP);
	case_WLAN(UNSUPP_RSN_VERSION);
	case_WLAN(INVALID_RSN_IE_CAP);
	case_WLAN(IEEE8021X_FAILED);
	case_WLAN(CIPHER_SUITE_REJECTED);
	case_WLAN(DISASSOC_UNSPECIFIED_QOS);
	case_WLAN(DISASSOC_QAP_NO_BANDWIDTH);
	case_WLAN(DISASSOC_LOW_ACK);
	case_WLAN(DISASSOC_QAP_EXCEED_TXOP);
	case_WLAN(QSTA_LEAVE_QBSS);
	case_WLAN(QSTA_NOT_USE);
	case_WLAN(QSTA_REQUIRE_SETUP);
	case_WLAN(QSTA_TIMEOUT);
	case_WLAN(QSTA_CIPHER_NOT_SUPP);
	case_WLAN(MESH_PEER_CANCELED);
	case_WLAN(MESH_MAX_PEERS);
	case_WLAN(MESH_CONFIG);
	case_WLAN(MESH_CLOSE);
	case_WLAN(MESH_MAX_RETRIES);
	case_WLAN(MESH_CONFIRM_TIMEOUT);
	case_WLAN(MESH_INVALID_GTK);
	case_WLAN(MESH_INCONSISTENT_PARAM);
	case_WLAN(MESH_INVALID_SECURITY);
	case_WLAN(MESH_PATH_ERROR);
	case_WLAN(MESH_PATH_NOFORWARD);
	case_WLAN(MESH_PATH_DEST_UNREACHABLE);
	case_WLAN(MAC_EXISTS_IN_MBSS);
	case_WLAN(MESH_CHAN_REGULATORY);
	case_WLAN(MESH_CHAN);
	default: return "<unknown>";
	}
}

static void ieee80211_rx_mgmt_deauth(struct ieee80211_sub_if_data *sdata,
				     struct ieee80211_mgmt *mgmt, size_t len)
{
	struct ieee80211_if_managed *ifmgd = &sdata->u.mgd;
	u16 reason_code = le16_to_cpu(mgmt->u.deauth.reason_code);

	lockdep_assert_wiphy(sdata->local->hw.wiphy);

	if (len < 24 + 2)
		return;

	if (!ether_addr_equal(mgmt->bssid, mgmt->sa)) {
		ieee80211_tdls_handle_disconnect(sdata, mgmt->sa, reason_code);
		return;
	}

	if (ifmgd->associated &&
	    ether_addr_equal(mgmt->bssid, sdata->vif.cfg.ap_addr)) {
		sdata_info(sdata, "deauthenticated from %pM (Reason: %u=%s)\n",
			   sdata->vif.cfg.ap_addr, reason_code,
			   ieee80211_get_reason_code_string(reason_code));

		ieee80211_set_disassoc(sdata, 0, 0, false, NULL);

		ieee80211_report_disconnect(sdata, (u8 *)mgmt, len, false,
					    reason_code, false);
		return;
	}

	if (ifmgd->assoc_data &&
	    ether_addr_equal(mgmt->bssid, ifmgd->assoc_data->ap_addr)) {
		sdata_info(sdata,
			   "deauthenticated from %pM while associating (Reason: %u=%s)\n",
			   ifmgd->assoc_data->ap_addr, reason_code,
			   ieee80211_get_reason_code_string(reason_code));

		ieee80211_destroy_assoc_data(sdata, ASSOC_ABANDON);

		cfg80211_rx_mlme_mgmt(sdata->dev, (u8 *)mgmt, len);
		return;
	}
}


static void ieee80211_rx_mgmt_disassoc(struct ieee80211_sub_if_data *sdata,
				       struct ieee80211_mgmt *mgmt, size_t len)
{
	struct ieee80211_if_managed *ifmgd = &sdata->u.mgd;
	u16 reason_code;

	lockdep_assert_wiphy(sdata->local->hw.wiphy);

	if (len < 24 + 2)
		return;

	if (!ifmgd->associated ||
	    !ether_addr_equal(mgmt->bssid, sdata->vif.cfg.ap_addr))
		return;

	reason_code = le16_to_cpu(mgmt->u.disassoc.reason_code);

	if (!ether_addr_equal(mgmt->bssid, mgmt->sa)) {
		ieee80211_tdls_handle_disconnect(sdata, mgmt->sa, reason_code);
		return;
	}

	sdata_info(sdata, "disassociated from %pM (Reason: %u=%s)\n",
		   sdata->vif.cfg.ap_addr, reason_code,
		   ieee80211_get_reason_code_string(reason_code));

	ieee80211_set_disassoc(sdata, 0, 0, false, NULL);

	ieee80211_report_disconnect(sdata, (u8 *)mgmt, len, false, reason_code,
				    false);
}

static void ieee80211_get_rates(struct ieee80211_supported_band *sband,
				u8 *supp_rates, unsigned int supp_rates_len,
				u32 *rates, u32 *basic_rates,
				bool *have_higher_than_11mbit,
				int *min_rate, int *min_rate_index)
{
	int i, j;

	for (i = 0; i < supp_rates_len; i++) {
		int rate = supp_rates[i] & 0x7f;
		bool is_basic = !!(supp_rates[i] & 0x80);

		if ((rate * 5) > 110)
			*have_higher_than_11mbit = true;

		/*
		 * Skip HT, VHT, HE, EHT and SAE H2E only BSS membership
		 * selectors since they're not rates.
		 *
		 * Note: Even though the membership selector and the basic
		 *	 rate flag share the same bit, they are not exactly
		 *	 the same.
		 */
		if (supp_rates[i] == (0x80 | BSS_MEMBERSHIP_SELECTOR_HT_PHY) ||
		    supp_rates[i] == (0x80 | BSS_MEMBERSHIP_SELECTOR_VHT_PHY) ||
		    supp_rates[i] == (0x80 | BSS_MEMBERSHIP_SELECTOR_HE_PHY) ||
		    supp_rates[i] == (0x80 | BSS_MEMBERSHIP_SELECTOR_EHT_PHY) ||
		    supp_rates[i] == (0x80 | BSS_MEMBERSHIP_SELECTOR_SAE_H2E))
			continue;

		for (j = 0; j < sband->n_bitrates; j++) {
			struct ieee80211_rate *br;
			int brate;

			br = &sband->bitrates[j];

			brate = DIV_ROUND_UP(br->bitrate, 5);
			if (brate == rate) {
				*rates |= BIT(j);
				if (is_basic)
					*basic_rates |= BIT(j);
				if ((rate * 5) < *min_rate) {
					*min_rate = rate * 5;
					*min_rate_index = j;
				}
				break;
			}
		}
	}
}

static bool ieee80211_twt_req_supported(struct ieee80211_sub_if_data *sdata,
					struct ieee80211_supported_band *sband,
					const struct link_sta_info *link_sta,
					const struct ieee802_11_elems *elems)
{
	const struct ieee80211_sta_he_cap *own_he_cap =
		ieee80211_get_he_iftype_cap_vif(sband, &sdata->vif);

	if (elems->ext_capab_len < 10)
		return false;

	if (!(elems->ext_capab[9] & WLAN_EXT_CAPA10_TWT_RESPONDER_SUPPORT))
		return false;

	return link_sta->pub->he_cap.he_cap_elem.mac_cap_info[0] &
		IEEE80211_HE_MAC_CAP0_TWT_RES &&
		own_he_cap &&
		(own_he_cap->he_cap_elem.mac_cap_info[0] &
			IEEE80211_HE_MAC_CAP0_TWT_REQ);
}

static u64 ieee80211_recalc_twt_req(struct ieee80211_sub_if_data *sdata,
				    struct ieee80211_supported_band *sband,
				    struct ieee80211_link_data *link,
				    struct link_sta_info *link_sta,
				    struct ieee802_11_elems *elems)
{
	bool twt = ieee80211_twt_req_supported(sdata, sband, link_sta, elems);

	if (link->conf->twt_requester != twt) {
		link->conf->twt_requester = twt;
		return BSS_CHANGED_TWT;
	}
	return 0;
}

static bool ieee80211_twt_bcast_support(struct ieee80211_sub_if_data *sdata,
					struct ieee80211_bss_conf *bss_conf,
					struct ieee80211_supported_band *sband,
					struct link_sta_info *link_sta)
{
	const struct ieee80211_sta_he_cap *own_he_cap =
		ieee80211_get_he_iftype_cap_vif(sband, &sdata->vif);

	return bss_conf->he_support &&
		(link_sta->pub->he_cap.he_cap_elem.mac_cap_info[2] &
			IEEE80211_HE_MAC_CAP2_BCAST_TWT) &&
		own_he_cap &&
		(own_he_cap->he_cap_elem.mac_cap_info[2] &
			IEEE80211_HE_MAC_CAP2_BCAST_TWT);
}

static bool ieee80211_assoc_config_link(struct ieee80211_link_data *link,
					struct link_sta_info *link_sta,
					struct cfg80211_bss *cbss,
					struct ieee80211_mgmt *mgmt,
					const u8 *elem_start,
					unsigned int elem_len,
					u64 *changed)
{
	struct ieee80211_sub_if_data *sdata = link->sdata;
	struct ieee80211_mgd_assoc_data *assoc_data = sdata->u.mgd.assoc_data;
	struct ieee80211_bss_conf *bss_conf = link->conf;
	struct ieee80211_local *local = sdata->local;
	unsigned int link_id = link->link_id;
	struct ieee80211_elems_parse_params parse_params = {
		.mode = link->u.mgd.conn.mode,
		.start = elem_start,
		.len = elem_len,
		.link_id = link_id == assoc_data->assoc_link_id ? -1 : link_id,
		.from_ap = true,
	};
	bool is_5ghz = cbss->channel->band == NL80211_BAND_5GHZ;
	bool is_6ghz = cbss->channel->band == NL80211_BAND_6GHZ;
	bool is_s1g = cbss->channel->band == NL80211_BAND_S1GHZ;
	const struct cfg80211_bss_ies *bss_ies = NULL;
	struct ieee80211_supported_band *sband;
	struct ieee802_11_elems *elems;
	const __le16 prof_bss_param_ch_present =
		cpu_to_le16(IEEE80211_MLE_STA_CONTROL_BSS_PARAM_CHANGE_CNT_PRESENT);
	u16 capab_info;
	bool ret;

	elems = ieee802_11_parse_elems_full(&parse_params);
	if (!elems)
		return false;

	if (link_id == assoc_data->assoc_link_id) {
		capab_info = le16_to_cpu(mgmt->u.assoc_resp.capab_info);

		/*
		 * we should not get to this flow unless the association was
		 * successful, so set the status directly to success
		 */
		assoc_data->link[link_id].status = WLAN_STATUS_SUCCESS;
		if (elems->ml_basic) {
			int bss_param_ch_cnt =
				ieee80211_mle_get_bss_param_ch_cnt((const void *)elems->ml_basic);

			if (bss_param_ch_cnt < 0) {
				ret = false;
				goto out;
			}
			link->u.mgd.bss_param_ch_cnt = bss_param_ch_cnt;
		}
	} else if (elems->parse_error & IEEE80211_PARSE_ERR_DUP_NEST_ML_BASIC ||
		   !elems->prof ||
		   !(elems->prof->control & prof_bss_param_ch_present)) {
		ret = false;
		goto out;
	} else {
		const u8 *ptr = elems->prof->variable +
				elems->prof->sta_info_len - 1;

		/*
		 * During parsing, we validated that these fields exist,
		 * otherwise elems->prof would have been set to NULL.
		 */
		capab_info = get_unaligned_le16(ptr);
		assoc_data->link[link_id].status = get_unaligned_le16(ptr + 2);
		link->u.mgd.bss_param_ch_cnt =
			ieee80211_mle_basic_sta_prof_bss_param_ch_cnt(elems->prof);

		if (assoc_data->link[link_id].status != WLAN_STATUS_SUCCESS) {
			link_info(link, "association response status code=%u\n",
				  assoc_data->link[link_id].status);
			ret = true;
			goto out;
		}
	}

	if (!is_s1g && !elems->supp_rates) {
		sdata_info(sdata, "no SuppRates element in AssocResp\n");
		ret = false;
		goto out;
	}

	link->u.mgd.tdls_chan_switch_prohibited =
		elems->ext_capab && elems->ext_capab_len >= 5 &&
		(elems->ext_capab[4] & WLAN_EXT_CAPA5_TDLS_CH_SW_PROHIBITED);

	/*
	 * Some APs are erroneously not including some information in their
	 * (re)association response frames. Try to recover by using the data
	 * from the beacon or probe response. This seems to afflict mobile
	 * 2G/3G/4G wifi routers, reported models include the "Onda PN51T",
	 * "Vodafone PocketWiFi 2", "ZTE MF60" and a similar T-Mobile device.
	 */
	if (!is_6ghz &&
	    ((assoc_data->wmm && !elems->wmm_param) ||
	     (link->u.mgd.conn.mode >= IEEE80211_CONN_MODE_HT &&
	      (!elems->ht_cap_elem || !elems->ht_operation)) ||
	     (link->u.mgd.conn.mode >= IEEE80211_CONN_MODE_VHT &&
	      (!elems->vht_cap_elem || !elems->vht_operation)))) {
		const struct cfg80211_bss_ies *ies;
		struct ieee802_11_elems *bss_elems;

		rcu_read_lock();
		ies = rcu_dereference(cbss->ies);
		if (ies)
			bss_ies = kmemdup(ies, sizeof(*ies) + ies->len,
					  GFP_ATOMIC);
		rcu_read_unlock();
		if (!bss_ies) {
			ret = false;
			goto out;
		}

		parse_params.start = bss_ies->data;
		parse_params.len = bss_ies->len;
		parse_params.bss = cbss;
		bss_elems = ieee802_11_parse_elems_full(&parse_params);
		if (!bss_elems) {
			ret = false;
			goto out;
		}

		if (assoc_data->wmm &&
		    !elems->wmm_param && bss_elems->wmm_param) {
			elems->wmm_param = bss_elems->wmm_param;
			sdata_info(sdata,
				   "AP bug: WMM param missing from AssocResp\n");
		}

		/*
		 * Also check if we requested HT/VHT, otherwise the AP doesn't
		 * have to include the IEs in the (re)association response.
		 */
		if (!elems->ht_cap_elem && bss_elems->ht_cap_elem &&
		    link->u.mgd.conn.mode >= IEEE80211_CONN_MODE_HT) {
			elems->ht_cap_elem = bss_elems->ht_cap_elem;
			sdata_info(sdata,
				   "AP bug: HT capability missing from AssocResp\n");
		}
		if (!elems->ht_operation && bss_elems->ht_operation &&
		    link->u.mgd.conn.mode >= IEEE80211_CONN_MODE_HT) {
			elems->ht_operation = bss_elems->ht_operation;
			sdata_info(sdata,
				   "AP bug: HT operation missing from AssocResp\n");
		}
		if (!elems->vht_cap_elem && bss_elems->vht_cap_elem &&
		    link->u.mgd.conn.mode >= IEEE80211_CONN_MODE_VHT) {
			elems->vht_cap_elem = bss_elems->vht_cap_elem;
			sdata_info(sdata,
				   "AP bug: VHT capa missing from AssocResp\n");
		}
		if (!elems->vht_operation && bss_elems->vht_operation &&
		    link->u.mgd.conn.mode >= IEEE80211_CONN_MODE_VHT) {
			elems->vht_operation = bss_elems->vht_operation;
			sdata_info(sdata,
				   "AP bug: VHT operation missing from AssocResp\n");
		}

		kfree(bss_elems);
	}

	/*
	 * We previously checked these in the beacon/probe response, so
	 * they should be present here. This is just a safety net.
	 * Note that the ieee80211_config_bw() below would also check
	 * for this (and more), but this has better error reporting.
	 */
	if (!is_6ghz && link->u.mgd.conn.mode >= IEEE80211_CONN_MODE_HT &&
	    (!elems->wmm_param || !elems->ht_cap_elem || !elems->ht_operation)) {
		sdata_info(sdata,
			   "HT AP is missing WMM params or HT capability/operation\n");
		ret = false;
		goto out;
	}

	if (is_5ghz && link->u.mgd.conn.mode >= IEEE80211_CONN_MODE_VHT &&
	    (!elems->vht_cap_elem || !elems->vht_operation)) {
		sdata_info(sdata,
			   "VHT AP is missing VHT capability/operation\n");
		ret = false;
		goto out;
	}

	/* check/update if AP changed anything in assoc response vs. scan */
	if (ieee80211_config_bw(link, elems,
				link_id == assoc_data->assoc_link_id,
				changed)) {
		ret = false;
		goto out;
	}

	if (WARN_ON(!link->conf->chanreq.oper.chan)) {
		ret = false;
		goto out;
	}
	sband = local->hw.wiphy->bands[link->conf->chanreq.oper.chan->band];

	/* Set up internal HT/VHT capabilities */
	if (elems->ht_cap_elem && link->u.mgd.conn.mode >= IEEE80211_CONN_MODE_HT)
		ieee80211_ht_cap_ie_to_sta_ht_cap(sdata, sband,
						  elems->ht_cap_elem,
						  link_sta);

	if (elems->vht_cap_elem &&
	    link->u.mgd.conn.mode >= IEEE80211_CONN_MODE_VHT) {
		const struct ieee80211_vht_cap *bss_vht_cap = NULL;
		const struct cfg80211_bss_ies *ies;

		/*
		 * Cisco AP module 9115 with FW 17.3 has a bug and sends a
		 * too large maximum MPDU length in the association response
		 * (indicating 12k) that it cannot actually process ...
		 * Work around that.
		 */
		rcu_read_lock();
		ies = rcu_dereference(cbss->ies);
		if (ies) {
			const struct element *elem;

			elem = cfg80211_find_elem(WLAN_EID_VHT_CAPABILITY,
						  ies->data, ies->len);
			if (elem && elem->datalen >= sizeof(*bss_vht_cap))
				bss_vht_cap = (const void *)elem->data;
		}

		ieee80211_vht_cap_ie_to_sta_vht_cap(sdata, sband,
						    elems->vht_cap_elem,
						    bss_vht_cap, link_sta);
		rcu_read_unlock();
	}

	if (elems->he_operation &&
	    link->u.mgd.conn.mode >= IEEE80211_CONN_MODE_HE &&
	    elems->he_cap) {
		ieee80211_he_cap_ie_to_sta_he_cap(sdata, sband,
						  elems->he_cap,
						  elems->he_cap_len,
						  elems->he_6ghz_capa,
						  link_sta);

		bss_conf->he_support = link_sta->pub->he_cap.has_he;
		if (elems->rsnx && elems->rsnx_len &&
		    (elems->rsnx[0] & WLAN_RSNX_CAPA_PROTECTED_TWT) &&
		    wiphy_ext_feature_isset(local->hw.wiphy,
					    NL80211_EXT_FEATURE_PROTECTED_TWT))
			bss_conf->twt_protected = true;
		else
			bss_conf->twt_protected = false;

		*changed |= ieee80211_recalc_twt_req(sdata, sband, link,
						     link_sta, elems);

		if (elems->eht_operation && elems->eht_cap &&
		    link->u.mgd.conn.mode >= IEEE80211_CONN_MODE_EHT) {
			ieee80211_eht_cap_ie_to_sta_eht_cap(sdata, sband,
							    elems->he_cap,
							    elems->he_cap_len,
							    elems->eht_cap,
							    elems->eht_cap_len,
							    link_sta);

			bss_conf->eht_support = link_sta->pub->eht_cap.has_eht;
		} else {
			bss_conf->eht_support = false;
		}
	} else {
		bss_conf->he_support = false;
		bss_conf->twt_requester = false;
		bss_conf->twt_protected = false;
		bss_conf->eht_support = false;
	}

	bss_conf->twt_broadcast =
		ieee80211_twt_bcast_support(sdata, bss_conf, sband, link_sta);

	if (bss_conf->he_support) {
		bss_conf->he_bss_color.color =
			le32_get_bits(elems->he_operation->he_oper_params,
				      IEEE80211_HE_OPERATION_BSS_COLOR_MASK);
		bss_conf->he_bss_color.partial =
			le32_get_bits(elems->he_operation->he_oper_params,
				      IEEE80211_HE_OPERATION_PARTIAL_BSS_COLOR);
		bss_conf->he_bss_color.enabled =
			!le32_get_bits(elems->he_operation->he_oper_params,
				       IEEE80211_HE_OPERATION_BSS_COLOR_DISABLED);

		if (bss_conf->he_bss_color.enabled)
			*changed |= BSS_CHANGED_HE_BSS_COLOR;

		bss_conf->htc_trig_based_pkt_ext =
			le32_get_bits(elems->he_operation->he_oper_params,
				      IEEE80211_HE_OPERATION_DFLT_PE_DURATION_MASK);
		bss_conf->frame_time_rts_th =
			le32_get_bits(elems->he_operation->he_oper_params,
				      IEEE80211_HE_OPERATION_RTS_THRESHOLD_MASK);

		bss_conf->uora_exists = !!elems->uora_element;
		if (elems->uora_element)
			bss_conf->uora_ocw_range = elems->uora_element[0];

		ieee80211_he_op_ie_to_bss_conf(&sdata->vif, elems->he_operation);
		ieee80211_he_spr_ie_to_bss_conf(&sdata->vif, elems->he_spr);
		/* TODO: OPEN: what happens if BSS color disable is set? */
	}

	if (cbss->transmitted_bss) {
		bss_conf->nontransmitted = true;
		ether_addr_copy(bss_conf->transmitter_bssid,
				cbss->transmitted_bss->bssid);
		bss_conf->bssid_indicator = cbss->max_bssid_indicator;
		bss_conf->bssid_index = cbss->bssid_index;
	}

	/*
	 * Some APs, e.g. Netgear WNDR3700, report invalid HT operation data
	 * in their association response, so ignore that data for our own
	 * configuration. If it changed since the last beacon, we'll get the
	 * next beacon and update then.
	 */

	/*
	 * If an operating mode notification IE is present, override the
	 * NSS calculation (that would be done in rate_control_rate_init())
	 * and use the # of streams from that element.
	 */
	if (elems->opmode_notif &&
	    !(*elems->opmode_notif & IEEE80211_OPMODE_NOTIF_RX_NSS_TYPE_BF)) {
		u8 nss;

		nss = *elems->opmode_notif & IEEE80211_OPMODE_NOTIF_RX_NSS_MASK;
		nss >>= IEEE80211_OPMODE_NOTIF_RX_NSS_SHIFT;
		nss += 1;
		link_sta->pub->rx_nss = nss;
	}

	/*
	 * Always handle WMM once after association regardless
	 * of the first value the AP uses. Setting -1 here has
	 * that effect because the AP values is an unsigned
	 * 4-bit value.
	 */
	link->u.mgd.wmm_last_param_set = -1;
	link->u.mgd.mu_edca_last_param_set = -1;

	if (link->u.mgd.disable_wmm_tracking) {
		ieee80211_set_wmm_default(link, false, false);
	} else if (!ieee80211_sta_wmm_params(local, link, elems->wmm_param,
					     elems->wmm_param_len,
					     elems->mu_edca_param_set)) {
		/* still enable QoS since we might have HT/VHT */
		ieee80211_set_wmm_default(link, false, true);
		/* disable WMM tracking in this case to disable
		 * tracking WMM parameter changes in the beacon if
		 * the parameters weren't actually valid. Doing so
		 * avoids changing parameters very strangely when
		 * the AP is going back and forth between valid and
		 * invalid parameters.
		 */
		link->u.mgd.disable_wmm_tracking = true;
	}

	if (elems->max_idle_period_ie) {
		bss_conf->max_idle_period =
			le16_to_cpu(elems->max_idle_period_ie->max_idle_period);
		bss_conf->protected_keep_alive =
			!!(elems->max_idle_period_ie->idle_options &
			   WLAN_IDLE_OPTIONS_PROTECTED_KEEP_ALIVE);
		*changed |= BSS_CHANGED_KEEP_ALIVE;
	} else {
		bss_conf->max_idle_period = 0;
		bss_conf->protected_keep_alive = false;
	}

	/* set assoc capability (AID was already set earlier),
	 * ieee80211_set_associated() will tell the driver */
	bss_conf->assoc_capability = capab_info;

	ret = true;
out:
	kfree(elems);
	kfree(bss_ies);
	return ret;
}

static int ieee80211_mgd_setup_link_sta(struct ieee80211_link_data *link,
					struct sta_info *sta,
					struct link_sta_info *link_sta,
					struct cfg80211_bss *cbss)
{
	struct ieee80211_sub_if_data *sdata = link->sdata;
	struct ieee80211_local *local = sdata->local;
	struct ieee80211_bss *bss = (void *)cbss->priv;
	u32 rates = 0, basic_rates = 0;
	bool have_higher_than_11mbit = false;
	int min_rate = INT_MAX, min_rate_index = -1;
	struct ieee80211_supported_band *sband;

	memcpy(link_sta->addr, cbss->bssid, ETH_ALEN);
	memcpy(link_sta->pub->addr, cbss->bssid, ETH_ALEN);

	/* TODO: S1G Basic Rate Set is expressed elsewhere */
	if (cbss->channel->band == NL80211_BAND_S1GHZ) {
		ieee80211_s1g_sta_rate_init(sta);
		return 0;
	}

	sband = local->hw.wiphy->bands[cbss->channel->band];

	ieee80211_get_rates(sband, bss->supp_rates, bss->supp_rates_len,
			    &rates, &basic_rates, &have_higher_than_11mbit,
			    &min_rate, &min_rate_index);

	/*
	 * This used to be a workaround for basic rates missing
	 * in the association response frame. Now that we no
	 * longer use the basic rates from there, it probably
	 * doesn't happen any more, but keep the workaround so
	 * in case some *other* APs are buggy in different ways
	 * we can connect -- with a warning.
	 * Allow this workaround only in case the AP provided at least
	 * one rate.
	 */
	if (min_rate_index < 0) {
		link_info(link, "No legacy rates in association response\n");
		return -EINVAL;
	} else if (!basic_rates) {
		link_info(link, "No basic rates, using min rate instead\n");
		basic_rates = BIT(min_rate_index);
	}

	if (rates)
		link_sta->pub->supp_rates[cbss->channel->band] = rates;
	else
		link_info(link, "No rates found, keeping mandatory only\n");

	link->conf->basic_rates = basic_rates;

	/* cf. IEEE 802.11 9.2.12 */
	link->operating_11g_mode = sband->band == NL80211_BAND_2GHZ &&
				   have_higher_than_11mbit;

	return 0;
}

static u8 ieee80211_max_rx_chains(struct ieee80211_link_data *link,
				  struct cfg80211_bss *cbss)
{
	struct ieee80211_he_mcs_nss_supp *he_mcs_nss_supp;
	const struct element *ht_cap_elem, *vht_cap_elem;
	const struct cfg80211_bss_ies *ies;
	const struct ieee80211_ht_cap *ht_cap;
	const struct ieee80211_vht_cap *vht_cap;
	const struct ieee80211_he_cap_elem *he_cap;
	const struct element *he_cap_elem;
	u16 mcs_80_map, mcs_160_map;
	int i, mcs_nss_size;
	bool support_160;
	u8 chains = 1;

	if (link->u.mgd.conn.mode < IEEE80211_CONN_MODE_HT)
		return chains;

	ht_cap_elem = ieee80211_bss_get_elem(cbss, WLAN_EID_HT_CAPABILITY);
	if (ht_cap_elem && ht_cap_elem->datalen >= sizeof(*ht_cap)) {
		ht_cap = (void *)ht_cap_elem->data;
		chains = ieee80211_mcs_to_chains(&ht_cap->mcs);
		/*
		 * TODO: use "Tx Maximum Number Spatial Streams Supported" and
		 *	 "Tx Unequal Modulation Supported" fields.
		 */
	}

	if (link->u.mgd.conn.mode < IEEE80211_CONN_MODE_VHT)
		return chains;

	vht_cap_elem = ieee80211_bss_get_elem(cbss, WLAN_EID_VHT_CAPABILITY);
	if (vht_cap_elem && vht_cap_elem->datalen >= sizeof(*vht_cap)) {
		u8 nss;
		u16 tx_mcs_map;

		vht_cap = (void *)vht_cap_elem->data;
		tx_mcs_map = le16_to_cpu(vht_cap->supp_mcs.tx_mcs_map);
		for (nss = 8; nss > 0; nss--) {
			if (((tx_mcs_map >> (2 * (nss - 1))) & 3) !=
					IEEE80211_VHT_MCS_NOT_SUPPORTED)
				break;
		}
		/* TODO: use "Tx Highest Supported Long GI Data Rate" field? */
		chains = max(chains, nss);
	}

	if (link->u.mgd.conn.mode < IEEE80211_CONN_MODE_HE)
		return chains;

	ies = rcu_dereference(cbss->ies);
	he_cap_elem = cfg80211_find_ext_elem(WLAN_EID_EXT_HE_CAPABILITY,
					     ies->data, ies->len);

	if (!he_cap_elem || he_cap_elem->datalen < sizeof(*he_cap))
		return chains;

	/* skip one byte ext_tag_id */
	he_cap = (void *)(he_cap_elem->data + 1);
	mcs_nss_size = ieee80211_he_mcs_nss_size(he_cap);

	/* invalid HE IE */
	if (he_cap_elem->datalen < 1 + mcs_nss_size + sizeof(*he_cap))
		return chains;

	/* mcs_nss is right after he_cap info */
	he_mcs_nss_supp = (void *)(he_cap + 1);

	mcs_80_map = le16_to_cpu(he_mcs_nss_supp->tx_mcs_80);

	for (i = 7; i >= 0; i--) {
		u8 mcs_80 = mcs_80_map >> (2 * i) & 3;

		if (mcs_80 != IEEE80211_VHT_MCS_NOT_SUPPORTED) {
			chains = max_t(u8, chains, i + 1);
			break;
		}
	}

	support_160 = he_cap->phy_cap_info[0] &
		      IEEE80211_HE_PHY_CAP0_CHANNEL_WIDTH_SET_160MHZ_IN_5G;

	if (!support_160)
		return chains;

	mcs_160_map = le16_to_cpu(he_mcs_nss_supp->tx_mcs_160);
	for (i = 7; i >= 0; i--) {
		u8 mcs_160 = mcs_160_map >> (2 * i) & 3;

		if (mcs_160 != IEEE80211_VHT_MCS_NOT_SUPPORTED) {
			chains = max_t(u8, chains, i + 1);
			break;
		}
	}

	return chains;
}

static void
ieee80211_determine_our_sta_mode(struct ieee80211_sub_if_data *sdata,
				 struct ieee80211_supported_band *sband,
				 struct cfg80211_assoc_request *req,
				 bool wmm_used, int link_id,
				 struct ieee80211_conn_settings *conn)
{
	struct ieee80211_sta_ht_cap sta_ht_cap = sband->ht_cap;
	bool is_5ghz = sband->band == NL80211_BAND_5GHZ;
	bool is_6ghz = sband->band == NL80211_BAND_6GHZ;
	const struct ieee80211_sta_he_cap *he_cap;
	const struct ieee80211_sta_eht_cap *eht_cap;
	struct ieee80211_sta_vht_cap vht_cap;

	if (sband->band == NL80211_BAND_S1GHZ) {
		conn->mode = IEEE80211_CONN_MODE_S1G;
		conn->bw_limit = IEEE80211_CONN_BW_LIMIT_20;
		mlme_dbg(sdata, "operating as S1G STA\n");
		return;
	}

	conn->mode = IEEE80211_CONN_MODE_LEGACY;
	conn->bw_limit = IEEE80211_CONN_BW_LIMIT_20;

	ieee80211_apply_htcap_overrides(sdata, &sta_ht_cap);

	if (req && req->flags & ASSOC_REQ_DISABLE_HT) {
		mlme_link_id_dbg(sdata, link_id,
				 "HT disabled by flag, limiting to legacy\n");
		goto out;
	}

	if (!wmm_used) {
		mlme_link_id_dbg(sdata, link_id,
				 "WMM/QoS not supported, limiting to legacy\n");
		goto out;
	}

	if (req) {
		unsigned int i;

		for (i = 0; i < req->crypto.n_ciphers_pairwise; i++) {
			if (req->crypto.ciphers_pairwise[i] == WLAN_CIPHER_SUITE_WEP40 ||
			    req->crypto.ciphers_pairwise[i] == WLAN_CIPHER_SUITE_TKIP ||
			    req->crypto.ciphers_pairwise[i] == WLAN_CIPHER_SUITE_WEP104) {
				netdev_info(sdata->dev,
					    "WEP/TKIP use, limiting to legacy\n");
				goto out;
			}
		}
	}

	if (!sta_ht_cap.ht_supported && !is_6ghz) {
		mlme_link_id_dbg(sdata, link_id,
				 "HT not supported (and not on 6 GHz), limiting to legacy\n");
		goto out;
	}

	/* HT is fine */
	conn->mode = IEEE80211_CONN_MODE_HT;
	conn->bw_limit = sta_ht_cap.cap & IEEE80211_HT_CAP_SUP_WIDTH_20_40 ?
		IEEE80211_CONN_BW_LIMIT_40 :
		IEEE80211_CONN_BW_LIMIT_20;

	memcpy(&vht_cap, &sband->vht_cap, sizeof(vht_cap));
	ieee80211_apply_vhtcap_overrides(sdata, &vht_cap);

	if (req && req->flags & ASSOC_REQ_DISABLE_VHT) {
		mlme_link_id_dbg(sdata, link_id,
				 "VHT disabled by flag, limiting to HT\n");
		goto out;
	}

	if (vht_cap.vht_supported && is_5ghz) {
		bool have_80mhz = false;
		unsigned int i;

		if (conn->bw_limit == IEEE80211_CONN_BW_LIMIT_20) {
			mlme_link_id_dbg(sdata, link_id,
					 "no 40 MHz support on 5 GHz, limiting to HT\n");
			goto out;
		}

		/* Allow VHT if at least one channel on the sband supports 80 MHz */
		for (i = 0; i < sband->n_channels; i++) {
			if (sband->channels[i].flags & (IEEE80211_CHAN_DISABLED |
							IEEE80211_CHAN_NO_80MHZ))
				continue;

			have_80mhz = true;
			break;
		}

		if (!have_80mhz) {
			mlme_link_id_dbg(sdata, link_id,
					 "no 80 MHz channel support on 5 GHz, limiting to HT\n");
			goto out;
		}
	} else if (is_5ghz) { /* !vht_supported but on 5 GHz */
		mlme_link_id_dbg(sdata, link_id,
				 "no VHT support on 5 GHz, limiting to HT\n");
		goto out;
	}

	/* VHT - if we have - is fine, including 80 MHz, check 160 below again */
	if (sband->band != NL80211_BAND_2GHZ) {
		conn->mode = IEEE80211_CONN_MODE_VHT;
		conn->bw_limit = IEEE80211_CONN_BW_LIMIT_160;
	}

	if (is_5ghz &&
	    !(vht_cap.cap & (IEEE80211_VHT_CAP_SUPP_CHAN_WIDTH_160MHZ |
			     IEEE80211_VHT_CAP_SUPP_CHAN_WIDTH_160_80PLUS80MHZ))) {
		conn->bw_limit = IEEE80211_CONN_BW_LIMIT_80;
		mlme_link_id_dbg(sdata, link_id,
				 "no VHT 160 MHz capability on 5 GHz, limiting to 80 MHz");
	}

	if (req && req->flags & ASSOC_REQ_DISABLE_HE) {
		mlme_link_id_dbg(sdata, link_id,
				 "HE disabled by flag, limiting to HT/VHT\n");
		goto out;
	}

	he_cap = ieee80211_get_he_iftype_cap_vif(sband, &sdata->vif);
	if (!he_cap) {
		WARN_ON(is_6ghz);
		mlme_link_id_dbg(sdata, link_id,
				 "no HE support, limiting to HT/VHT\n");
		goto out;
	}

	/* so we have HE */
	conn->mode = IEEE80211_CONN_MODE_HE;

	/* check bandwidth */
	switch (sband->band) {
	default:
	case NL80211_BAND_2GHZ:
		if (he_cap->he_cap_elem.phy_cap_info[0] &
		    IEEE80211_HE_PHY_CAP0_CHANNEL_WIDTH_SET_40MHZ_IN_2G)
			break;
		conn->bw_limit = IEEE80211_CONN_BW_LIMIT_20;
		mlme_link_id_dbg(sdata, link_id,
				 "no 40 MHz HE cap in 2.4 GHz, limiting to 20 MHz\n");
		break;
	case NL80211_BAND_5GHZ:
		if (!(he_cap->he_cap_elem.phy_cap_info[0] &
		      IEEE80211_HE_PHY_CAP0_CHANNEL_WIDTH_SET_40MHZ_80MHZ_IN_5G)) {
			conn->bw_limit = IEEE80211_CONN_BW_LIMIT_20;
			mlme_link_id_dbg(sdata, link_id,
					 "no 40/80 MHz HE cap in 5 GHz, limiting to 20 MHz\n");
			break;
		}
		if (!(he_cap->he_cap_elem.phy_cap_info[0] &
		      IEEE80211_HE_PHY_CAP0_CHANNEL_WIDTH_SET_160MHZ_IN_5G)) {
			conn->bw_limit = min_t(enum ieee80211_conn_bw_limit,
					       conn->bw_limit,
					       IEEE80211_CONN_BW_LIMIT_80);
			mlme_link_id_dbg(sdata, link_id,
					 "no 160 MHz HE cap in 5 GHz, limiting to 80 MHz\n");
		}
		break;
	case NL80211_BAND_6GHZ:
		if (he_cap->he_cap_elem.phy_cap_info[0] &
		    IEEE80211_HE_PHY_CAP0_CHANNEL_WIDTH_SET_160MHZ_IN_5G)
			break;
		conn->bw_limit = min_t(enum ieee80211_conn_bw_limit,
				       conn->bw_limit,
				       IEEE80211_CONN_BW_LIMIT_80);
		mlme_link_id_dbg(sdata, link_id,
				 "no 160 MHz HE cap in 6 GHz, limiting to 80 MHz\n");
		break;
	}

	if (req && req->flags & ASSOC_REQ_DISABLE_EHT) {
		mlme_link_id_dbg(sdata, link_id,
				 "EHT disabled by flag, limiting to HE\n");
		goto out;
	}

	eht_cap = ieee80211_get_eht_iftype_cap_vif(sband, &sdata->vif);
	if (!eht_cap) {
		mlme_link_id_dbg(sdata, link_id,
				 "no EHT support, limiting to HE\n");
		goto out;
	}

	/* we have EHT */

	conn->mode = IEEE80211_CONN_MODE_EHT;

	/* check bandwidth */
	if (is_6ghz &&
	    eht_cap->eht_cap_elem.phy_cap_info[0] & IEEE80211_EHT_PHY_CAP0_320MHZ_IN_6GHZ)
		conn->bw_limit = IEEE80211_CONN_BW_LIMIT_320;
	else if (is_6ghz)
		mlme_link_id_dbg(sdata, link_id,
				 "no EHT 320 MHz cap in 6 GHz, limiting to 160 MHz\n");

out:
	mlme_link_id_dbg(sdata, link_id,
			 "determined local STA to be %s, BW limited to %d MHz\n",
			 ieee80211_conn_mode_str(conn->mode),
			 20 * (1 << conn->bw_limit));
}

static void
ieee80211_determine_our_sta_mode_auth(struct ieee80211_sub_if_data *sdata,
				      struct ieee80211_supported_band *sband,
				      struct cfg80211_auth_request *req,
				      bool wmm_used,
				      struct ieee80211_conn_settings *conn)
{
	ieee80211_determine_our_sta_mode(sdata, sband, NULL, wmm_used,
					 req->link_id > 0 ? req->link_id : 0,
					 conn);
}

static void
ieee80211_determine_our_sta_mode_assoc(struct ieee80211_sub_if_data *sdata,
				       struct ieee80211_supported_band *sband,
				       struct cfg80211_assoc_request *req,
				       bool wmm_used, int link_id,
				       struct ieee80211_conn_settings *conn)
{
	struct ieee80211_conn_settings tmp;

	WARN_ON(!req);

	ieee80211_determine_our_sta_mode(sdata, sband, req, wmm_used, link_id,
					 &tmp);

	conn->mode = min_t(enum ieee80211_conn_mode,
			   conn->mode, tmp.mode);
	conn->bw_limit = min_t(enum ieee80211_conn_bw_limit,
			       conn->bw_limit, tmp.bw_limit);
}

static enum ieee80211_ap_reg_power
ieee80211_ap_power_type(u8 control)
{
	switch (u8_get_bits(control, IEEE80211_HE_6GHZ_OPER_CTRL_REG_INFO)) {
	case IEEE80211_6GHZ_CTRL_REG_LPI_AP:
	case IEEE80211_6GHZ_CTRL_REG_INDOOR_LPI_AP:
		return IEEE80211_REG_LPI_AP;
	case IEEE80211_6GHZ_CTRL_REG_SP_AP:
	case IEEE80211_6GHZ_CTRL_REG_INDOOR_SP_AP:
		return IEEE80211_REG_SP_AP;
	case IEEE80211_6GHZ_CTRL_REG_VLP_AP:
		return IEEE80211_REG_VLP_AP;
	default:
		return IEEE80211_REG_UNSET_AP;
	}
}

static int ieee80211_prep_channel(struct ieee80211_sub_if_data *sdata,
				  struct ieee80211_link_data *link,
				  int link_id,
				  struct cfg80211_bss *cbss, bool mlo,
				  struct ieee80211_conn_settings *conn)
{
	struct ieee80211_local *local = sdata->local;
	bool is_6ghz = cbss->channel->band == NL80211_BAND_6GHZ;
	struct ieee80211_chan_req chanreq = {};
	struct cfg80211_chan_def ap_chandef;
	struct ieee802_11_elems *elems;
	int ret;

	lockdep_assert_wiphy(local->hw.wiphy);

	rcu_read_lock();
	elems = ieee80211_determine_chan_mode(sdata, conn, cbss, link_id,
					      &chanreq, &ap_chandef);

	if (IS_ERR(elems)) {
		rcu_read_unlock();
		return PTR_ERR(elems);
	}

	if (mlo && !elems->ml_basic) {
		sdata_info(sdata, "Rejecting MLO as it is not supported by AP\n");
		rcu_read_unlock();
		kfree(elems);
		return -EINVAL;
	}

	if (link && is_6ghz && conn->mode >= IEEE80211_CONN_MODE_HE) {
		const struct ieee80211_he_6ghz_oper *he_6ghz_oper;

		if (elems->pwr_constr_elem)
			link->conf->pwr_reduction = *elems->pwr_constr_elem;

		he_6ghz_oper = ieee80211_he_6ghz_oper(elems->he_operation);
		if (he_6ghz_oper)
			link->conf->power_type =
				ieee80211_ap_power_type(he_6ghz_oper->control);
		else
			link_info(link,
				  "HE 6 GHz operation missing (on %d MHz), expect issues\n",
				  cbss->channel->center_freq);

		link->conf->tpe = elems->tpe;
		ieee80211_rearrange_tpe(&link->conf->tpe, &ap_chandef,
					&chanreq.oper);
	}
	rcu_read_unlock();
	/* the element data was RCU protected so no longer valid anyway */
	kfree(elems);
	elems = NULL;

	if (!link)
		return 0;

	rcu_read_lock();
	link->needed_rx_chains = min(ieee80211_max_rx_chains(link, cbss),
				     local->rx_chains);
	rcu_read_unlock();

	/*
	 * If this fails (possibly due to channel context sharing
	 * on incompatible channels, e.g. 80+80 and 160 sharing the
	 * same control channel) try to use a smaller bandwidth.
	 */
	ret = ieee80211_link_use_channel(link, &chanreq,
					 IEEE80211_CHANCTX_SHARED);

	/* don't downgrade for 5 and 10 MHz channels, though. */
	if (chanreq.oper.width == NL80211_CHAN_WIDTH_5 ||
	    chanreq.oper.width == NL80211_CHAN_WIDTH_10)
		return ret;

	while (ret && chanreq.oper.width != NL80211_CHAN_WIDTH_20_NOHT) {
		ieee80211_chanreq_downgrade(&chanreq, conn);

		ret = ieee80211_link_use_channel(link, &chanreq,
						 IEEE80211_CHANCTX_SHARED);
	}

	return ret;
}

static bool ieee80211_get_dtim(const struct cfg80211_bss_ies *ies,
			       u8 *dtim_count, u8 *dtim_period)
{
	const u8 *tim_ie = cfg80211_find_ie(WLAN_EID_TIM, ies->data, ies->len);
	const u8 *idx_ie = cfg80211_find_ie(WLAN_EID_MULTI_BSSID_IDX, ies->data,
					 ies->len);
	const struct ieee80211_tim_ie *tim = NULL;
	const struct ieee80211_bssid_index *idx;
	bool valid = tim_ie && tim_ie[1] >= 2;

	if (valid)
		tim = (void *)(tim_ie + 2);

	if (dtim_count)
		*dtim_count = valid ? tim->dtim_count : 0;

	if (dtim_period)
		*dtim_period = valid ? tim->dtim_period : 0;

	/* Check if value is overridden by non-transmitted profile */
	if (!idx_ie || idx_ie[1] < 3)
		return valid;

	idx = (void *)(idx_ie + 2);

	if (dtim_count)
		*dtim_count = idx->dtim_count;

	if (dtim_period)
		*dtim_period = idx->dtim_period;

	return true;
}

static bool ieee80211_assoc_success(struct ieee80211_sub_if_data *sdata,
				    struct ieee80211_mgmt *mgmt,
				    struct ieee802_11_elems *elems,
				    const u8 *elem_start, unsigned int elem_len)
{
	struct ieee80211_if_managed *ifmgd = &sdata->u.mgd;
	struct ieee80211_mgd_assoc_data *assoc_data = ifmgd->assoc_data;
	struct ieee80211_local *local = sdata->local;
	unsigned int link_id;
	struct sta_info *sta;
	u64 changed[IEEE80211_MLD_MAX_NUM_LINKS] = {};
	u16 valid_links = 0, dormant_links = 0;
	int err;

	lockdep_assert_wiphy(sdata->local->hw.wiphy);
	/*
	 * station info was already allocated and inserted before
	 * the association and should be available to us
	 */
	sta = sta_info_get(sdata, assoc_data->ap_addr);
	if (WARN_ON(!sta))
		goto out_err;

	sta->sta.spp_amsdu = assoc_data->spp_amsdu;

	if (ieee80211_vif_is_mld(&sdata->vif)) {
		for (link_id = 0; link_id < IEEE80211_MLD_MAX_NUM_LINKS; link_id++) {
			if (!assoc_data->link[link_id].bss)
				continue;

			valid_links |= BIT(link_id);
			if (assoc_data->link[link_id].disabled)
				dormant_links |= BIT(link_id);

			if (link_id != assoc_data->assoc_link_id) {
				err = ieee80211_sta_allocate_link(sta, link_id);
				if (err)
					goto out_err;
			}
		}

		ieee80211_vif_set_links(sdata, valid_links, dormant_links);
	}

	for (link_id = 0; link_id < IEEE80211_MLD_MAX_NUM_LINKS; link_id++) {
		struct cfg80211_bss *cbss = assoc_data->link[link_id].bss;
		struct ieee80211_link_data *link;
		struct link_sta_info *link_sta;

		if (!cbss)
			continue;

		link = sdata_dereference(sdata->link[link_id], sdata);
		if (WARN_ON(!link))
			goto out_err;

		if (ieee80211_vif_is_mld(&sdata->vif))
			link_info(link,
				  "local address %pM, AP link address %pM%s\n",
				  link->conf->addr,
				  assoc_data->link[link_id].bss->bssid,
				  link_id == assoc_data->assoc_link_id ?
					" (assoc)" : "");

		link_sta = rcu_dereference_protected(sta->link[link_id],
						     lockdep_is_held(&local->hw.wiphy->mtx));
		if (WARN_ON(!link_sta))
			goto out_err;

		if (!link->u.mgd.have_beacon) {
			const struct cfg80211_bss_ies *ies;

			rcu_read_lock();
			ies = rcu_dereference(cbss->beacon_ies);
			if (ies)
				link->u.mgd.have_beacon = true;
			else
				ies = rcu_dereference(cbss->ies);
			ieee80211_get_dtim(ies,
					   &link->conf->sync_dtim_count,
					   &link->u.mgd.dtim_period);
			link->conf->beacon_int = cbss->beacon_interval;
			rcu_read_unlock();
		}

		link->conf->dtim_period = link->u.mgd.dtim_period ?: 1;

		if (link_id != assoc_data->assoc_link_id) {
			link->u.mgd.conn = assoc_data->link[link_id].conn;

			err = ieee80211_prep_channel(sdata, link, link_id, cbss,
						     true, &link->u.mgd.conn);
			if (err) {
				link_info(link, "prep_channel failed\n");
				goto out_err;
			}
		}

		err = ieee80211_mgd_setup_link_sta(link, sta, link_sta,
						   assoc_data->link[link_id].bss);
		if (err)
			goto out_err;

		if (!ieee80211_assoc_config_link(link, link_sta,
						 assoc_data->link[link_id].bss,
						 mgmt, elem_start, elem_len,
						 &changed[link_id]))
			goto out_err;

		if (assoc_data->link[link_id].status != WLAN_STATUS_SUCCESS) {
			valid_links &= ~BIT(link_id);
			ieee80211_sta_remove_link(sta, link_id);
			continue;
		}

		if (link_id != assoc_data->assoc_link_id) {
			err = ieee80211_sta_activate_link(sta, link_id);
			if (err)
				goto out_err;
		}
	}

	/* links might have changed due to rejected ones, set them again */
	ieee80211_vif_set_links(sdata, valid_links, dormant_links);

	rate_control_rate_init(sta);

	if (ifmgd->flags & IEEE80211_STA_MFP_ENABLED) {
		set_sta_flag(sta, WLAN_STA_MFP);
		sta->sta.mfp = true;
	} else {
		sta->sta.mfp = false;
	}

	ieee80211_sta_set_max_amsdu_subframes(sta, elems->ext_capab,
					      elems->ext_capab_len);

	sta->sta.wme = (elems->wmm_param || elems->s1g_capab) &&
		       local->hw.queues >= IEEE80211_NUM_ACS;

	err = sta_info_move_state(sta, IEEE80211_STA_ASSOC);
	if (!err && !(ifmgd->flags & IEEE80211_STA_CONTROL_PORT))
		err = sta_info_move_state(sta, IEEE80211_STA_AUTHORIZED);
	if (err) {
		sdata_info(sdata,
			   "failed to move station %pM to desired state\n",
			   sta->sta.addr);
		WARN_ON(__sta_info_destroy(sta));
		goto out_err;
	}

	if (sdata->wdev.use_4addr)
		drv_sta_set_4addr(local, sdata, &sta->sta, true);

	ieee80211_set_associated(sdata, assoc_data, changed);

	/*
	 * If we're using 4-addr mode, let the AP know that we're
	 * doing so, so that it can create the STA VLAN on its side
	 */
	if (ifmgd->use_4addr)
		ieee80211_send_4addr_nullfunc(local, sdata);

	/*
	 * Start timer to probe the connection to the AP now.
	 * Also start the timer that will detect beacon loss.
	 */
	ieee80211_sta_reset_beacon_monitor(sdata);
	ieee80211_sta_reset_conn_monitor(sdata);

	return true;
out_err:
	eth_zero_addr(sdata->vif.cfg.ap_addr);
	return false;
}

static void ieee80211_rx_mgmt_assoc_resp(struct ieee80211_sub_if_data *sdata,
					 struct ieee80211_mgmt *mgmt,
					 size_t len)
{
	struct ieee80211_if_managed *ifmgd = &sdata->u.mgd;
	struct ieee80211_mgd_assoc_data *assoc_data = ifmgd->assoc_data;
	u16 capab_info, status_code, aid;
	struct ieee80211_elems_parse_params parse_params = {
		.bss = NULL,
		.link_id = -1,
		.from_ap = true,
	};
	struct ieee802_11_elems *elems;
	int ac;
	const u8 *elem_start;
	unsigned int elem_len;
	bool reassoc;
	struct ieee80211_event event = {
		.type = MLME_EVENT,
		.u.mlme.data = ASSOC_EVENT,
	};
	struct ieee80211_prep_tx_info info = {};
	struct cfg80211_rx_assoc_resp_data resp = {
		.uapsd_queues = -1,
	};
	u8 ap_mld_addr[ETH_ALEN] __aligned(2);
	unsigned int link_id;

	lockdep_assert_wiphy(sdata->local->hw.wiphy);

	if (!assoc_data)
		return;

	parse_params.mode =
		assoc_data->link[assoc_data->assoc_link_id].conn.mode;

	if (!ether_addr_equal(assoc_data->ap_addr, mgmt->bssid) ||
	    !ether_addr_equal(assoc_data->ap_addr, mgmt->sa))
		return;

	/*
	 * AssocResp and ReassocResp have identical structure, so process both
	 * of them in this function.
	 */

	if (len < 24 + 6)
		return;

	reassoc = ieee80211_is_reassoc_resp(mgmt->frame_control);
	capab_info = le16_to_cpu(mgmt->u.assoc_resp.capab_info);
	status_code = le16_to_cpu(mgmt->u.assoc_resp.status_code);
	if (assoc_data->s1g)
		elem_start = mgmt->u.s1g_assoc_resp.variable;
	else
		elem_start = mgmt->u.assoc_resp.variable;

	/*
	 * Note: this may not be perfect, AP might misbehave - if
	 * anyone needs to rely on perfect complete notification
	 * with the exact right subtype, then we need to track what
	 * we actually transmitted.
	 */
	info.subtype = reassoc ? IEEE80211_STYPE_REASSOC_REQ :
				 IEEE80211_STYPE_ASSOC_REQ;

	if (assoc_data->fils_kek_len &&
	    fils_decrypt_assoc_resp(sdata, (u8 *)mgmt, &len, assoc_data) < 0)
		return;

	elem_len = len - (elem_start - (u8 *)mgmt);
	parse_params.start = elem_start;
	parse_params.len = elem_len;
	elems = ieee802_11_parse_elems_full(&parse_params);
	if (!elems)
		goto notify_driver;

	if (elems->aid_resp)
		aid = le16_to_cpu(elems->aid_resp->aid);
	else if (assoc_data->s1g)
		aid = 0; /* TODO */
	else
		aid = le16_to_cpu(mgmt->u.assoc_resp.aid);

	/*
	 * The 5 MSB of the AID field are reserved
	 * (802.11-2016 9.4.1.8 AID field)
	 */
	aid &= 0x7ff;

	sdata_info(sdata,
		   "RX %sssocResp from %pM (capab=0x%x status=%d aid=%d)\n",
		   reassoc ? "Rea" : "A", assoc_data->ap_addr,
		   capab_info, status_code, (u16)(aid & ~(BIT(15) | BIT(14))));

	ifmgd->broken_ap = false;

	if (status_code == WLAN_STATUS_ASSOC_REJECTED_TEMPORARILY &&
	    elems->timeout_int &&
	    elems->timeout_int->type == WLAN_TIMEOUT_ASSOC_COMEBACK) {
		u32 tu, ms;

		cfg80211_assoc_comeback(sdata->dev, assoc_data->ap_addr,
					le32_to_cpu(elems->timeout_int->value));

		tu = le32_to_cpu(elems->timeout_int->value);
		ms = tu * 1024 / 1000;
		sdata_info(sdata,
			   "%pM rejected association temporarily; comeback duration %u TU (%u ms)\n",
			   assoc_data->ap_addr, tu, ms);
		assoc_data->timeout = jiffies + msecs_to_jiffies(ms);
		assoc_data->timeout_started = true;
		assoc_data->comeback = true;
		if (ms > IEEE80211_ASSOC_TIMEOUT)
			run_again(sdata, assoc_data->timeout);
		goto notify_driver;
	}

	if (status_code != WLAN_STATUS_SUCCESS) {
		sdata_info(sdata, "%pM denied association (code=%d)\n",
			   assoc_data->ap_addr, status_code);
		event.u.mlme.status = MLME_DENIED;
		event.u.mlme.reason = status_code;
		drv_event_callback(sdata->local, sdata, &event);
	} else {
		if (aid == 0 || aid > IEEE80211_MAX_AID) {
			sdata_info(sdata,
				   "invalid AID value %d (out of range), turn off PS\n",
				   aid);
			aid = 0;
			ifmgd->broken_ap = true;
		}

		if (ieee80211_vif_is_mld(&sdata->vif)) {
			struct ieee80211_mle_basic_common_info *common;

			if (!elems->ml_basic) {
				sdata_info(sdata,
					   "MLO association with %pM but no (basic) multi-link element in response!\n",
					   assoc_data->ap_addr);
				goto abandon_assoc;
			}

			common = (void *)elems->ml_basic->variable;

			if (memcmp(assoc_data->ap_addr,
				   common->mld_mac_addr, ETH_ALEN)) {
				sdata_info(sdata,
					   "AP MLD MAC address mismatch: got %pM expected %pM\n",
					   common->mld_mac_addr,
					   assoc_data->ap_addr);
				goto abandon_assoc;
			}

			sdata->vif.cfg.eml_cap =
				ieee80211_mle_get_eml_cap((const void *)elems->ml_basic);
			sdata->vif.cfg.eml_med_sync_delay =
				ieee80211_mle_get_eml_med_sync_delay((const void *)elems->ml_basic);
			sdata->vif.cfg.mld_capa_op =
				ieee80211_mle_get_mld_capa_op((const void *)elems->ml_basic);
		}

		sdata->vif.cfg.aid = aid;

		if (!ieee80211_assoc_success(sdata, mgmt, elems,
					     elem_start, elem_len)) {
			/* oops -- internal error -- send timeout for now */
			ieee80211_destroy_assoc_data(sdata, ASSOC_TIMEOUT);
			goto notify_driver;
		}
		event.u.mlme.status = MLME_SUCCESS;
		drv_event_callback(sdata->local, sdata, &event);
		sdata_info(sdata, "associated\n");

		info.success = 1;
	}

	for (link_id = 0; link_id < IEEE80211_MLD_MAX_NUM_LINKS; link_id++) {
		struct ieee80211_link_data *link;

		if (!assoc_data->link[link_id].bss)
			continue;

		resp.links[link_id].bss = assoc_data->link[link_id].bss;
		ether_addr_copy(resp.links[link_id].addr,
				assoc_data->link[link_id].addr);
		resp.links[link_id].status = assoc_data->link[link_id].status;

		link = sdata_dereference(sdata->link[link_id], sdata);
		if (!link)
			continue;

		/* get uapsd queues configuration - same for all links */
		resp.uapsd_queues = 0;
		for (ac = 0; ac < IEEE80211_NUM_ACS; ac++)
			if (link->tx_conf[ac].uapsd)
				resp.uapsd_queues |= ieee80211_ac_to_qos_mask[ac];
	}

	if (ieee80211_vif_is_mld(&sdata->vif)) {
		ether_addr_copy(ap_mld_addr, sdata->vif.cfg.ap_addr);
		resp.ap_mld_addr = ap_mld_addr;
	}

	ieee80211_destroy_assoc_data(sdata,
				     status_code == WLAN_STATUS_SUCCESS ?
					ASSOC_SUCCESS :
					ASSOC_REJECTED);

	resp.buf = (u8 *)mgmt;
	resp.len = len;
	resp.req_ies = ifmgd->assoc_req_ies;
	resp.req_ies_len = ifmgd->assoc_req_ies_len;
	cfg80211_rx_assoc_resp(sdata->dev, &resp);
notify_driver:
	drv_mgd_complete_tx(sdata->local, sdata, &info);
	kfree(elems);
	return;
abandon_assoc:
	ieee80211_destroy_assoc_data(sdata, ASSOC_ABANDON);
	goto notify_driver;
}

static void ieee80211_rx_bss_info(struct ieee80211_link_data *link,
				  struct ieee80211_mgmt *mgmt, size_t len,
				  struct ieee80211_rx_status *rx_status)
{
	struct ieee80211_sub_if_data *sdata = link->sdata;
	struct ieee80211_local *local = sdata->local;
	struct ieee80211_bss *bss;
	struct ieee80211_channel *channel;

	lockdep_assert_wiphy(sdata->local->hw.wiphy);

	channel = ieee80211_get_channel_khz(local->hw.wiphy,
					ieee80211_rx_status_to_khz(rx_status));
	if (!channel)
		return;

	bss = ieee80211_bss_info_update(local, rx_status, mgmt, len, channel);
	if (bss) {
		link->conf->beacon_rate = bss->beacon_rate;
		ieee80211_rx_bss_put(local, bss);
	}
}


static void ieee80211_rx_mgmt_probe_resp(struct ieee80211_link_data *link,
					 struct sk_buff *skb)
{
	struct ieee80211_sub_if_data *sdata = link->sdata;
	struct ieee80211_mgmt *mgmt = (void *)skb->data;
	struct ieee80211_if_managed *ifmgd;
	struct ieee80211_rx_status *rx_status = (void *) skb->cb;
	struct ieee80211_channel *channel;
	size_t baselen, len = skb->len;

	ifmgd = &sdata->u.mgd;

	lockdep_assert_wiphy(sdata->local->hw.wiphy);

	/*
	 * According to Draft P802.11ax D6.0 clause 26.17.2.3.2:
	 * "If a 6 GHz AP receives a Probe Request frame  and responds with
	 * a Probe Response frame [..], the Address 1 field of the Probe
	 * Response frame shall be set to the broadcast address [..]"
	 * So, on 6GHz band we should also accept broadcast responses.
	 */
	channel = ieee80211_get_channel(sdata->local->hw.wiphy,
					rx_status->freq);
	if (!channel)
		return;

	if (!ether_addr_equal(mgmt->da, sdata->vif.addr) &&
	    (channel->band != NL80211_BAND_6GHZ ||
	     !is_broadcast_ether_addr(mgmt->da)))
		return; /* ignore ProbeResp to foreign address */

	baselen = (u8 *) mgmt->u.probe_resp.variable - (u8 *) mgmt;
	if (baselen > len)
		return;

	ieee80211_rx_bss_info(link, mgmt, len, rx_status);

	if (ifmgd->associated &&
	    ether_addr_equal(mgmt->bssid, link->u.mgd.bssid))
		ieee80211_reset_ap_probe(sdata);
}

/*
 * This is the canonical list of information elements we care about,
 * the filter code also gives us all changes to the Microsoft OUI
 * (00:50:F2) vendor IE which is used for WMM which we need to track,
 * as well as the DTPC IE (part of the Cisco OUI) used for signaling
 * changes to requested client power.
 *
 * We implement beacon filtering in software since that means we can
 * avoid processing the frame here and in cfg80211, and userspace
 * will not be able to tell whether the hardware supports it or not.
 *
 * XXX: This list needs to be dynamic -- userspace needs to be able to
 *	add items it requires. It also needs to be able to tell us to
 *	look out for other vendor IEs.
 */
static const u64 care_about_ies =
	(1ULL << WLAN_EID_COUNTRY) |
	(1ULL << WLAN_EID_ERP_INFO) |
	(1ULL << WLAN_EID_CHANNEL_SWITCH) |
	(1ULL << WLAN_EID_PWR_CONSTRAINT) |
	(1ULL << WLAN_EID_HT_CAPABILITY) |
	(1ULL << WLAN_EID_HT_OPERATION) |
	(1ULL << WLAN_EID_EXT_CHANSWITCH_ANN);

static void ieee80211_handle_beacon_sig(struct ieee80211_link_data *link,
					struct ieee80211_if_managed *ifmgd,
					struct ieee80211_bss_conf *bss_conf,
					struct ieee80211_local *local,
					struct ieee80211_rx_status *rx_status)
{
	struct ieee80211_sub_if_data *sdata = link->sdata;

	/* Track average RSSI from the Beacon frames of the current AP */

	if (!link->u.mgd.tracking_signal_avg) {
		link->u.mgd.tracking_signal_avg = true;
		ewma_beacon_signal_init(&link->u.mgd.ave_beacon_signal);
		link->u.mgd.last_cqm_event_signal = 0;
		link->u.mgd.count_beacon_signal = 1;
		link->u.mgd.last_ave_beacon_signal = 0;
	} else {
		link->u.mgd.count_beacon_signal++;
	}

	ewma_beacon_signal_add(&link->u.mgd.ave_beacon_signal,
			       -rx_status->signal);

	if (ifmgd->rssi_min_thold != ifmgd->rssi_max_thold &&
	    link->u.mgd.count_beacon_signal >= IEEE80211_SIGNAL_AVE_MIN_COUNT) {
		int sig = -ewma_beacon_signal_read(&link->u.mgd.ave_beacon_signal);
		int last_sig = link->u.mgd.last_ave_beacon_signal;
		struct ieee80211_event event = {
			.type = RSSI_EVENT,
		};

		/*
		 * if signal crosses either of the boundaries, invoke callback
		 * with appropriate parameters
		 */
		if (sig > ifmgd->rssi_max_thold &&
		    (last_sig <= ifmgd->rssi_min_thold || last_sig == 0)) {
			link->u.mgd.last_ave_beacon_signal = sig;
			event.u.rssi.data = RSSI_EVENT_HIGH;
			drv_event_callback(local, sdata, &event);
		} else if (sig < ifmgd->rssi_min_thold &&
			   (last_sig >= ifmgd->rssi_max_thold ||
			   last_sig == 0)) {
			link->u.mgd.last_ave_beacon_signal = sig;
			event.u.rssi.data = RSSI_EVENT_LOW;
			drv_event_callback(local, sdata, &event);
		}
	}

	if (bss_conf->cqm_rssi_thold &&
	    link->u.mgd.count_beacon_signal >= IEEE80211_SIGNAL_AVE_MIN_COUNT &&
	    !(sdata->vif.driver_flags & IEEE80211_VIF_SUPPORTS_CQM_RSSI)) {
		int sig = -ewma_beacon_signal_read(&link->u.mgd.ave_beacon_signal);
		int last_event = link->u.mgd.last_cqm_event_signal;
		int thold = bss_conf->cqm_rssi_thold;
		int hyst = bss_conf->cqm_rssi_hyst;

		if (sig < thold &&
		    (last_event == 0 || sig < last_event - hyst)) {
			link->u.mgd.last_cqm_event_signal = sig;
			ieee80211_cqm_rssi_notify(
				&sdata->vif,
				NL80211_CQM_RSSI_THRESHOLD_EVENT_LOW,
				sig, GFP_KERNEL);
		} else if (sig > thold &&
			   (last_event == 0 || sig > last_event + hyst)) {
			link->u.mgd.last_cqm_event_signal = sig;
			ieee80211_cqm_rssi_notify(
				&sdata->vif,
				NL80211_CQM_RSSI_THRESHOLD_EVENT_HIGH,
				sig, GFP_KERNEL);
		}
	}

	if (bss_conf->cqm_rssi_low &&
	    link->u.mgd.count_beacon_signal >= IEEE80211_SIGNAL_AVE_MIN_COUNT) {
		int sig = -ewma_beacon_signal_read(&link->u.mgd.ave_beacon_signal);
		int last_event = link->u.mgd.last_cqm_event_signal;
		int low = bss_conf->cqm_rssi_low;
		int high = bss_conf->cqm_rssi_high;

		if (sig < low &&
		    (last_event == 0 || last_event >= low)) {
			link->u.mgd.last_cqm_event_signal = sig;
			ieee80211_cqm_rssi_notify(
				&sdata->vif,
				NL80211_CQM_RSSI_THRESHOLD_EVENT_LOW,
				sig, GFP_KERNEL);
		} else if (sig > high &&
			   (last_event == 0 || last_event <= high)) {
			link->u.mgd.last_cqm_event_signal = sig;
			ieee80211_cqm_rssi_notify(
				&sdata->vif,
				NL80211_CQM_RSSI_THRESHOLD_EVENT_HIGH,
				sig, GFP_KERNEL);
		}
	}
}

static bool ieee80211_rx_our_beacon(const u8 *tx_bssid,
				    struct cfg80211_bss *bss)
{
	if (ether_addr_equal(tx_bssid, bss->bssid))
		return true;
	if (!bss->transmitted_bss)
		return false;
	return ether_addr_equal(tx_bssid, bss->transmitted_bss->bssid);
}

static void ieee80211_ml_reconf_work(struct wiphy *wiphy,
				     struct wiphy_work *work)
{
	struct ieee80211_sub_if_data *sdata =
		container_of(work, struct ieee80211_sub_if_data,
			     u.mgd.ml_reconf_work.work);
	u16 new_valid_links, new_active_links, new_dormant_links;
	int ret;

	if (!sdata->u.mgd.removed_links)
		return;

	sdata_info(sdata,
		   "MLO Reconfiguration: work: valid=0x%x, removed=0x%x\n",
		   sdata->vif.valid_links, sdata->u.mgd.removed_links);

	new_valid_links = sdata->vif.valid_links & ~sdata->u.mgd.removed_links;
	if (new_valid_links == sdata->vif.valid_links)
		return;

	if (!new_valid_links ||
	    !(new_valid_links & ~sdata->vif.dormant_links)) {
		sdata_info(sdata, "No valid links after reconfiguration\n");
		ret = -EINVAL;
		goto out;
	}

	new_active_links = sdata->vif.active_links & ~sdata->u.mgd.removed_links;
	if (new_active_links != sdata->vif.active_links) {
		if (!new_active_links)
			new_active_links =
				BIT(ffs(new_valid_links &
					~sdata->vif.dormant_links) - 1);

		ret = ieee80211_set_active_links(&sdata->vif, new_active_links);
		if (ret) {
			sdata_info(sdata,
				   "Failed setting active links\n");
			goto out;
		}
	}

	new_dormant_links = sdata->vif.dormant_links & ~sdata->u.mgd.removed_links;

	ret = ieee80211_vif_set_links(sdata, new_valid_links,
				      new_dormant_links);
	if (ret)
		sdata_info(sdata, "Failed setting valid links\n");

	ieee80211_vif_cfg_change_notify(sdata, BSS_CHANGED_MLD_VALID_LINKS);

out:
	if (!ret)
		cfg80211_links_removed(sdata->dev, sdata->u.mgd.removed_links);
	else
		__ieee80211_disconnect(sdata);

	sdata->u.mgd.removed_links = 0;
}

static void ieee80211_ml_reconfiguration(struct ieee80211_sub_if_data *sdata,
					 struct ieee802_11_elems *elems)
{
	const struct element *sub;
	unsigned long removed_links = 0;
	u16 link_removal_timeout[IEEE80211_MLD_MAX_NUM_LINKS] = {};
	u8 link_id;
	u32 delay;

	if (!ieee80211_vif_is_mld(&sdata->vif) || !elems->ml_reconf)
		return;

	/* Directly parse the sub elements as the common information doesn't
	 * hold any useful information.
	 */
	for_each_mle_subelement(sub, (const u8 *)elems->ml_reconf,
				elems->ml_reconf_len) {
		struct ieee80211_mle_per_sta_profile *prof = (void *)sub->data;
		u8 *pos = prof->variable;
		u16 control;

		if (sub->id != IEEE80211_MLE_SUBELEM_PER_STA_PROFILE)
			continue;

		if (!ieee80211_mle_reconf_sta_prof_size_ok(sub->data,
							   sub->datalen))
			return;

		control = le16_to_cpu(prof->control);
		link_id = control & IEEE80211_MLE_STA_RECONF_CONTROL_LINK_ID;

		removed_links |= BIT(link_id);

		/* the MAC address should not be included, but handle it */
		if (control &
		    IEEE80211_MLE_STA_RECONF_CONTROL_STA_MAC_ADDR_PRESENT)
			pos += 6;

		/* According to Draft P802.11be_D3.0, the control should
		 * include the AP Removal Timer present. If the AP Removal Timer
		 * is not present assume immediate removal.
		 */
		if (control &
		    IEEE80211_MLE_STA_RECONF_CONTROL_AP_REM_TIMER_PRESENT)
			link_removal_timeout[link_id] = get_unaligned_le16(pos);
	}

	removed_links &= sdata->vif.valid_links;
	if (!removed_links) {
		/* In case the removal was cancelled, abort it */
		if (sdata->u.mgd.removed_links) {
			sdata->u.mgd.removed_links = 0;
			wiphy_delayed_work_cancel(sdata->local->hw.wiphy,
						  &sdata->u.mgd.ml_reconf_work);
		}
		return;
	}

	delay = 0;
	for_each_set_bit(link_id, &removed_links, IEEE80211_MLD_MAX_NUM_LINKS) {
		struct ieee80211_bss_conf *link_conf =
			sdata_dereference(sdata->vif.link_conf[link_id], sdata);
		u32 link_delay;

		if (!link_conf) {
			removed_links &= ~BIT(link_id);
			continue;
		}

		if (link_removal_timeout[link_id] < 1)
			link_delay = 0;
		else
			link_delay = link_conf->beacon_int *
				(link_removal_timeout[link_id] - 1);

		if (!delay)
			delay = link_delay;
		else
			delay = min(delay, link_delay);
	}

	sdata->u.mgd.removed_links = removed_links;
	wiphy_delayed_work_queue(sdata->local->hw.wiphy,
				 &sdata->u.mgd.ml_reconf_work,
				 TU_TO_JIFFIES(delay));
}

static int ieee80211_ttlm_set_links(struct ieee80211_sub_if_data *sdata,
				    u16 active_links, u16 dormant_links,
				    u16 suspended_links)
{
	u64 changed = 0;
	int ret;

	if (!active_links) {
		ret = -EINVAL;
		goto out;
	}

	/* If there is an active negotiated TTLM, it should be discarded by
	 * the new negotiated/advertised TTLM.
	 */
	if (sdata->vif.neg_ttlm.valid) {
		memset(&sdata->vif.neg_ttlm, 0, sizeof(sdata->vif.neg_ttlm));
		sdata->vif.suspended_links = 0;
		changed = BSS_CHANGED_MLD_TTLM;
	}

	if (sdata->vif.active_links != active_links) {
		/* usable links are affected when active_links are changed,
		 * so notify the driver about the status change
		 */
		changed |= BSS_CHANGED_MLD_VALID_LINKS;
		active_links &= sdata->vif.active_links;
		if (!active_links)
			active_links =
				BIT(__ffs(sdata->vif.valid_links &
				    ~dormant_links));
		ret = ieee80211_set_active_links(&sdata->vif, active_links);
		if (ret) {
			sdata_info(sdata, "Failed to set TTLM active links\n");
			goto out;
		}
	}

	ret = ieee80211_vif_set_links(sdata, sdata->vif.valid_links,
				      dormant_links);
	if (ret) {
		sdata_info(sdata, "Failed to set TTLM dormant links\n");
		goto out;
	}

	sdata->vif.suspended_links = suspended_links;
	if (sdata->vif.suspended_links)
		changed |= BSS_CHANGED_MLD_TTLM;

	ieee80211_vif_cfg_change_notify(sdata, changed);

out:
	if (ret)
		ieee80211_disconnect(&sdata->vif, false);

	return ret;
}

static void ieee80211_tid_to_link_map_work(struct wiphy *wiphy,
					   struct wiphy_work *work)
{
	u16 new_active_links, new_dormant_links;
	struct ieee80211_sub_if_data *sdata =
		container_of(work, struct ieee80211_sub_if_data,
			     u.mgd.ttlm_work.work);

	new_active_links = sdata->u.mgd.ttlm_info.map &
			   sdata->vif.valid_links;
	new_dormant_links = ~sdata->u.mgd.ttlm_info.map &
			    sdata->vif.valid_links;

	ieee80211_vif_set_links(sdata, sdata->vif.valid_links, 0);
	if (ieee80211_ttlm_set_links(sdata, new_active_links, new_dormant_links,
				     0))
		return;

	sdata->u.mgd.ttlm_info.active = true;
	sdata->u.mgd.ttlm_info.switch_time = 0;
}

static u16 ieee80211_get_ttlm(u8 bm_size, u8 *data)
{
	if (bm_size == 1)
		return *data;
	else
		return get_unaligned_le16(data);
}

static int
ieee80211_parse_adv_t2l(struct ieee80211_sub_if_data *sdata,
			const struct ieee80211_ttlm_elem *ttlm,
			struct ieee80211_adv_ttlm_info *ttlm_info)
{
	/* The element size was already validated in
	 * ieee80211_tid_to_link_map_size_ok()
	 */
	u8 control, link_map_presence, map_size, tid;
	u8 *pos;

	memset(ttlm_info, 0, sizeof(*ttlm_info));
	pos = (void *)ttlm->optional;
	control	= ttlm->control;

	if ((control & IEEE80211_TTLM_CONTROL_DEF_LINK_MAP) ||
	    !(control & IEEE80211_TTLM_CONTROL_SWITCH_TIME_PRESENT))
		return 0;

	if ((control & IEEE80211_TTLM_CONTROL_DIRECTION) !=
	    IEEE80211_TTLM_DIRECTION_BOTH) {
		sdata_info(sdata, "Invalid advertised T2L map direction\n");
		return -EINVAL;
	}

	link_map_presence = *pos;
	pos++;

	ttlm_info->switch_time = get_unaligned_le16(pos);

	/* Since ttlm_info->switch_time == 0 means no switch time, bump it
	 * by 1.
	 */
	if (!ttlm_info->switch_time)
		ttlm_info->switch_time = 1;

	pos += 2;

	if (control & IEEE80211_TTLM_CONTROL_EXPECTED_DUR_PRESENT) {
		ttlm_info->duration = pos[0] | pos[1] << 8 | pos[2] << 16;
		pos += 3;
	}

	if (control & IEEE80211_TTLM_CONTROL_LINK_MAP_SIZE)
		map_size = 1;
	else
		map_size = 2;

	/* According to Draft P802.11be_D3.0 clause 35.3.7.1.7, an AP MLD shall
	 * not advertise a TID-to-link mapping that does not map all TIDs to the
	 * same link set, reject frame if not all links have mapping
	 */
	if (link_map_presence != 0xff) {
		sdata_info(sdata,
			   "Invalid advertised T2L mapping presence indicator\n");
		return -EINVAL;
	}

	ttlm_info->map = ieee80211_get_ttlm(map_size, pos);
	if (!ttlm_info->map) {
		sdata_info(sdata,
			   "Invalid advertised T2L map for TID 0\n");
		return -EINVAL;
	}

	pos += map_size;

	for (tid = 1; tid < 8; tid++) {
		u16 map = ieee80211_get_ttlm(map_size, pos);

		if (map != ttlm_info->map) {
			sdata_info(sdata, "Invalid advertised T2L map for tid %d\n",
				   tid);
			return -EINVAL;
		}

		pos += map_size;
	}
	return 0;
}

static void ieee80211_process_adv_ttlm(struct ieee80211_sub_if_data *sdata,
					  struct ieee802_11_elems *elems,
					  u64 beacon_ts)
{
	u8 i;
	int ret;

	if (!ieee80211_vif_is_mld(&sdata->vif))
		return;

	if (!elems->ttlm_num) {
		if (sdata->u.mgd.ttlm_info.switch_time) {
			/* if a planned TID-to-link mapping was cancelled -
			 * abort it
			 */
			wiphy_delayed_work_cancel(sdata->local->hw.wiphy,
						  &sdata->u.mgd.ttlm_work);
		} else if (sdata->u.mgd.ttlm_info.active) {
			/* if no TID-to-link element, set to default mapping in
			 * which all TIDs are mapped to all setup links
			 */
			ret = ieee80211_vif_set_links(sdata,
						      sdata->vif.valid_links,
						      0);
			if (ret) {
				sdata_info(sdata, "Failed setting valid/dormant links\n");
				return;
			}
			ieee80211_vif_cfg_change_notify(sdata,
							BSS_CHANGED_MLD_VALID_LINKS);
		}
		memset(&sdata->u.mgd.ttlm_info, 0,
		       sizeof(sdata->u.mgd.ttlm_info));
		return;
	}

	for (i = 0; i < elems->ttlm_num; i++) {
		struct ieee80211_adv_ttlm_info ttlm_info;
		u32 res;

		res = ieee80211_parse_adv_t2l(sdata, elems->ttlm[i],
					      &ttlm_info);

		if (res) {
			__ieee80211_disconnect(sdata);
			return;
		}

		if (ttlm_info.switch_time) {
			u16 beacon_ts_tu, st_tu, delay;
			u32 delay_jiffies;
			u64 mask;

			/* The t2l map switch time is indicated with a partial
			 * TSF value (bits 10 to 25), get the partial beacon TS
			 * as well, and calc the delay to the start time.
			 */
			mask = GENMASK_ULL(25, 10);
			beacon_ts_tu = (beacon_ts & mask) >> 10;
			st_tu = ttlm_info.switch_time;
			delay = st_tu - beacon_ts_tu;

			/*
			 * If the switch time is far in the future, then it
			 * could also be the previous switch still being
			 * announced.
			 * We can simply ignore it for now, if it is a future
			 * switch the AP will continue to announce it anyway.
			 */
			if (delay > IEEE80211_ADV_TTLM_ST_UNDERFLOW)
				return;

			delay_jiffies = TU_TO_JIFFIES(delay);

			/* Link switching can take time, so schedule it
			 * 100ms before to be ready on time
			 */
			if (delay_jiffies > IEEE80211_ADV_TTLM_SAFETY_BUFFER_MS)
				delay_jiffies -=
					IEEE80211_ADV_TTLM_SAFETY_BUFFER_MS;
			else
				delay_jiffies = 0;

			sdata->u.mgd.ttlm_info = ttlm_info;
			wiphy_delayed_work_cancel(sdata->local->hw.wiphy,
						  &sdata->u.mgd.ttlm_work);
			wiphy_delayed_work_queue(sdata->local->hw.wiphy,
						 &sdata->u.mgd.ttlm_work,
						 delay_jiffies);
			return;
		}
	}
}

static void
ieee80211_mgd_check_cross_link_csa(struct ieee80211_sub_if_data *sdata,
				   int reporting_link_id,
				   struct ieee802_11_elems *elems)
{
	const struct element *sta_profiles[IEEE80211_MLD_MAX_NUM_LINKS] = {};
	ssize_t sta_profiles_len[IEEE80211_MLD_MAX_NUM_LINKS] = {};
	const struct element *sub;
	const u8 *subelems;
	size_t subelems_len;
	u8 common_size;
	int link_id;

	if (!ieee80211_mle_size_ok((u8 *)elems->ml_basic, elems->ml_basic_len))
		return;

	common_size = ieee80211_mle_common_size((u8 *)elems->ml_basic);
	subelems = (u8 *)elems->ml_basic + common_size;
	subelems_len = elems->ml_basic_len - common_size;

	for_each_element_id(sub, IEEE80211_MLE_SUBELEM_PER_STA_PROFILE,
			    subelems, subelems_len) {
		struct ieee80211_mle_per_sta_profile *prof = (void *)sub->data;
		struct ieee80211_link_data *link;
		ssize_t len;

		if (!ieee80211_mle_basic_sta_prof_size_ok(sub->data,
							  sub->datalen))
			continue;

		link_id = le16_get_bits(prof->control,
					IEEE80211_MLE_STA_CONTROL_LINK_ID);
		/* need a valid link ID, but also not our own, both AP bugs */
		if (link_id == reporting_link_id ||
		    link_id >= IEEE80211_MLD_MAX_NUM_LINKS)
			continue;

		link = sdata_dereference(sdata->link[link_id], sdata);
		if (!link)
			continue;

		len = cfg80211_defragment_element(sub, subelems, subelems_len,
						  NULL, 0,
						  IEEE80211_MLE_SUBELEM_FRAGMENT);
		if (WARN_ON(len < 0))
			continue;

		sta_profiles[link_id] = sub;
		sta_profiles_len[link_id] = len;
	}

	for (link_id = 0; link_id < IEEE80211_MLD_MAX_NUM_LINKS; link_id++) {
		struct ieee80211_mle_per_sta_profile *prof;
		struct ieee802_11_elems *prof_elems;
		struct ieee80211_link_data *link;
		ssize_t len;

		if (link_id == reporting_link_id)
			continue;

		link = sdata_dereference(sdata->link[link_id], sdata);
		if (!link)
			continue;

		if (!sta_profiles[link_id]) {
			prof_elems = NULL;
			goto handle;
		}

		/* we can defragment in-place, won't use the buffer again */
		len = cfg80211_defragment_element(sta_profiles[link_id],
						  subelems, subelems_len,
						  (void *)sta_profiles[link_id],
						  sta_profiles_len[link_id],
						  IEEE80211_MLE_SUBELEM_FRAGMENT);
		if (WARN_ON(len != sta_profiles_len[link_id]))
			continue;

		prof = (void *)sta_profiles[link_id];
		prof_elems = ieee802_11_parse_elems(prof->variable +
						    (prof->sta_info_len - 1),
						    len -
						    (prof->sta_info_len - 1),
						    false, NULL);

		/* memory allocation failed - let's hope that's transient */
		if (!prof_elems)
			continue;

handle:
		/*
		 * FIXME: the timings here are obviously incorrect,
		 * but only older Intel drivers seem to care, and
		 * those don't have MLO. If you really need this,
		 * the problem is having to calculate it with the
		 * TSF offset etc. The device_timestamp is still
		 * correct, of course.
		 */
		ieee80211_sta_process_chanswitch(link, 0, 0, elems, prof_elems,
						 IEEE80211_CSA_SOURCE_OTHER_LINK);
		kfree(prof_elems);
	}
}

<<<<<<< HEAD
=======
static bool ieee80211_mgd_ssid_mismatch(struct ieee80211_sub_if_data *sdata,
					const struct ieee802_11_elems *elems)
{
	struct ieee80211_vif_cfg *cfg = &sdata->vif.cfg;
	static u8 zero_ssid[IEEE80211_MAX_SSID_LEN];

	if (!elems->ssid)
		return false;

	/* hidden SSID: zero length */
	if (elems->ssid_len == 0)
		return false;

	if (elems->ssid_len != cfg->ssid_len)
		return true;

	/* hidden SSID: zeroed out */
	if (memcmp(elems->ssid, zero_ssid, elems->ssid_len))
		return false;

	return memcmp(elems->ssid, cfg->ssid, cfg->ssid_len);
}

>>>>>>> 8400291e
static void ieee80211_rx_mgmt_beacon(struct ieee80211_link_data *link,
				     struct ieee80211_hdr *hdr, size_t len,
				     struct ieee80211_rx_status *rx_status)
{
	struct ieee80211_sub_if_data *sdata = link->sdata;
	struct ieee80211_if_managed *ifmgd = &sdata->u.mgd;
	struct ieee80211_bss_conf *bss_conf = link->conf;
	struct ieee80211_vif_cfg *vif_cfg = &sdata->vif.cfg;
	struct ieee80211_mgmt *mgmt = (void *) hdr;
	size_t baselen;
	struct ieee802_11_elems *elems;
	struct ieee80211_local *local = sdata->local;
	struct ieee80211_chanctx_conf *chanctx_conf;
	struct ieee80211_supported_band *sband;
	struct ieee80211_channel *chan;
	struct link_sta_info *link_sta;
	struct sta_info *sta;
	u64 changed = 0;
	bool erp_valid;
	u8 erp_value = 0;
	u32 ncrc = 0;
	u8 *bssid, *variable = mgmt->u.beacon.variable;
	u8 deauth_buf[IEEE80211_DEAUTH_FRAME_LEN];
	struct ieee80211_elems_parse_params parse_params = {
		.mode = link->u.mgd.conn.mode,
		.link_id = -1,
		.from_ap = true,
	};

	lockdep_assert_wiphy(local->hw.wiphy);

	/* Process beacon from the current BSS */
	bssid = ieee80211_get_bssid(hdr, len, sdata->vif.type);
	if (ieee80211_is_s1g_beacon(mgmt->frame_control)) {
		struct ieee80211_ext *ext = (void *) mgmt;

		if (ieee80211_is_s1g_short_beacon(ext->frame_control))
			variable = ext->u.s1g_short_beacon.variable;
		else
			variable = ext->u.s1g_beacon.variable;
	}

	baselen = (u8 *) variable - (u8 *) mgmt;
	if (baselen > len)
		return;

	parse_params.start = variable;
	parse_params.len = len - baselen;

	rcu_read_lock();
	chanctx_conf = rcu_dereference(bss_conf->chanctx_conf);
	if (!chanctx_conf) {
		rcu_read_unlock();
		return;
	}

	if (ieee80211_rx_status_to_khz(rx_status) !=
	    ieee80211_channel_to_khz(chanctx_conf->def.chan)) {
		rcu_read_unlock();
		return;
	}
	chan = chanctx_conf->def.chan;
	rcu_read_unlock();

	if (ifmgd->assoc_data && ifmgd->assoc_data->need_beacon &&
	    !WARN_ON(ieee80211_vif_is_mld(&sdata->vif)) &&
	    ieee80211_rx_our_beacon(bssid, ifmgd->assoc_data->link[0].bss)) {
		parse_params.bss = ifmgd->assoc_data->link[0].bss;
		elems = ieee802_11_parse_elems_full(&parse_params);
		if (!elems)
			return;

		ieee80211_rx_bss_info(link, mgmt, len, rx_status);

		if (elems->dtim_period)
			link->u.mgd.dtim_period = elems->dtim_period;
		link->u.mgd.have_beacon = true;
		ifmgd->assoc_data->need_beacon = false;
		if (ieee80211_hw_check(&local->hw, TIMING_BEACON_ONLY) &&
		    !ieee80211_is_s1g_beacon(hdr->frame_control)) {
			bss_conf->sync_tsf =
				le64_to_cpu(mgmt->u.beacon.timestamp);
			bss_conf->sync_device_ts =
				rx_status->device_timestamp;
			bss_conf->sync_dtim_count = elems->dtim_count;
		}

		if (elems->mbssid_config_ie)
			bss_conf->profile_periodicity =
				elems->mbssid_config_ie->profile_periodicity;
		else
			bss_conf->profile_periodicity = 0;

		if (elems->ext_capab_len >= 11 &&
		    (elems->ext_capab[10] & WLAN_EXT_CAPA11_EMA_SUPPORT))
			bss_conf->ema_ap = true;
		else
			bss_conf->ema_ap = false;

		/* continue assoc process */
		ifmgd->assoc_data->timeout = jiffies;
		ifmgd->assoc_data->timeout_started = true;
		run_again(sdata, ifmgd->assoc_data->timeout);
		kfree(elems);
		return;
	}

	if (!ifmgd->associated ||
	    !ieee80211_rx_our_beacon(bssid, bss_conf->bss))
		return;
	bssid = link->u.mgd.bssid;

	if (!(rx_status->flag & RX_FLAG_NO_SIGNAL_VAL))
		ieee80211_handle_beacon_sig(link, ifmgd, bss_conf,
					    local, rx_status);

	if (ifmgd->flags & IEEE80211_STA_CONNECTION_POLL) {
		mlme_dbg_ratelimited(sdata,
				     "cancelling AP probe due to a received beacon\n");
		ieee80211_reset_ap_probe(sdata);
	}

	/*
	 * Push the beacon loss detection into the future since
	 * we are processing a beacon from the AP just now.
	 */
	ieee80211_sta_reset_beacon_monitor(sdata);

	/* TODO: CRC urrently not calculated on S1G Beacon Compatibility
	 * element (which carries the beacon interval). Don't forget to add a
	 * bit to care_about_ies[] above if mac80211 is interested in a
	 * changing S1G element.
	 */
	if (!ieee80211_is_s1g_beacon(hdr->frame_control))
		ncrc = crc32_be(0, (void *)&mgmt->u.beacon.beacon_int, 4);
	parse_params.bss = bss_conf->bss;
	parse_params.filter = care_about_ies;
	parse_params.crc = ncrc;
	elems = ieee802_11_parse_elems_full(&parse_params);
	if (!elems)
		return;

	if (rx_status->flag & RX_FLAG_DECRYPTED &&
	    ieee80211_mgd_ssid_mismatch(sdata, elems)) {
		sdata_info(sdata, "SSID mismatch for AP %pM, disconnect\n",
			   sdata->vif.cfg.ap_addr);
		__ieee80211_disconnect(sdata);
		return;
	}

	ncrc = elems->crc;

	if (ieee80211_hw_check(&local->hw, PS_NULLFUNC_STACK) &&
	    ieee80211_check_tim(elems->tim, elems->tim_len, vif_cfg->aid)) {
		if (local->hw.conf.dynamic_ps_timeout > 0) {
			if (local->hw.conf.flags & IEEE80211_CONF_PS) {
				local->hw.conf.flags &= ~IEEE80211_CONF_PS;
				ieee80211_hw_config(local,
						    IEEE80211_CONF_CHANGE_PS);
			}
			ieee80211_send_nullfunc(local, sdata, false);
		} else if (!local->pspolling && sdata->u.mgd.powersave) {
			local->pspolling = true;

			/*
			 * Here is assumed that the driver will be
			 * able to send ps-poll frame and receive a
			 * response even though power save mode is
			 * enabled, but some drivers might require
			 * to disable power save here. This needs
			 * to be investigated.
			 */
			ieee80211_send_pspoll(local, sdata);
		}
	}

	if (sdata->vif.p2p ||
	    sdata->vif.driver_flags & IEEE80211_VIF_GET_NOA_UPDATE) {
		struct ieee80211_p2p_noa_attr noa = {};
		int ret;

		ret = cfg80211_get_p2p_attr(variable,
					    len - baselen,
					    IEEE80211_P2P_ATTR_ABSENCE_NOTICE,
					    (u8 *) &noa, sizeof(noa));
		if (ret >= 2) {
			if (link->u.mgd.p2p_noa_index != noa.index) {
				/* valid noa_attr and index changed */
				link->u.mgd.p2p_noa_index = noa.index;
				memcpy(&bss_conf->p2p_noa_attr, &noa, sizeof(noa));
				changed |= BSS_CHANGED_P2P_PS;
				/*
				 * make sure we update all information, the CRC
				 * mechanism doesn't look at P2P attributes.
				 */
				link->u.mgd.beacon_crc_valid = false;
			}
		} else if (link->u.mgd.p2p_noa_index != -1) {
			/* noa_attr not found and we had valid noa_attr before */
			link->u.mgd.p2p_noa_index = -1;
			memset(&bss_conf->p2p_noa_attr, 0, sizeof(bss_conf->p2p_noa_attr));
			changed |= BSS_CHANGED_P2P_PS;
			link->u.mgd.beacon_crc_valid = false;
		}
	}

	/*
	 * Update beacon timing and dtim count on every beacon appearance. This
	 * will allow the driver to use the most updated values. Do it before
	 * comparing this one with last received beacon.
	 * IMPORTANT: These parameters would possibly be out of sync by the time
	 * the driver will use them. The synchronized view is currently
	 * guaranteed only in certain callbacks.
	 */
	if (ieee80211_hw_check(&local->hw, TIMING_BEACON_ONLY) &&
	    !ieee80211_is_s1g_beacon(hdr->frame_control)) {
		bss_conf->sync_tsf =
			le64_to_cpu(mgmt->u.beacon.timestamp);
		bss_conf->sync_device_ts =
			rx_status->device_timestamp;
		bss_conf->sync_dtim_count = elems->dtim_count;
	}

	if ((ncrc == link->u.mgd.beacon_crc && link->u.mgd.beacon_crc_valid) ||
	    ieee80211_is_s1g_short_beacon(mgmt->frame_control))
		goto free;
	link->u.mgd.beacon_crc = ncrc;
	link->u.mgd.beacon_crc_valid = true;

	ieee80211_rx_bss_info(link, mgmt, len, rx_status);

	ieee80211_sta_process_chanswitch(link, rx_status->mactime,
					 rx_status->device_timestamp,
					 elems, elems,
					 IEEE80211_CSA_SOURCE_BEACON);

	/* note that after this elems->ml_basic can no longer be used fully */
	ieee80211_mgd_check_cross_link_csa(sdata, rx_status->link_id, elems);

	if (!link->u.mgd.disable_wmm_tracking &&
	    ieee80211_sta_wmm_params(local, link, elems->wmm_param,
				     elems->wmm_param_len,
				     elems->mu_edca_param_set))
		changed |= BSS_CHANGED_QOS;

	/*
	 * If we haven't had a beacon before, tell the driver about the
	 * DTIM period (and beacon timing if desired) now.
	 */
	if (!link->u.mgd.have_beacon) {
		/* a few bogus AP send dtim_period = 0 or no TIM IE */
		bss_conf->dtim_period = elems->dtim_period ?: 1;

		changed |= BSS_CHANGED_BEACON_INFO;
		link->u.mgd.have_beacon = true;

		ieee80211_recalc_ps(local);

		ieee80211_recalc_ps_vif(sdata);
	}

	if (elems->erp_info) {
		erp_valid = true;
		erp_value = elems->erp_info[0];
	} else {
		erp_valid = false;
	}

	if (!ieee80211_is_s1g_beacon(hdr->frame_control))
		changed |= ieee80211_handle_bss_capability(link,
				le16_to_cpu(mgmt->u.beacon.capab_info),
				erp_valid, erp_value);

	sta = sta_info_get(sdata, sdata->vif.cfg.ap_addr);
	if (WARN_ON(!sta)) {
		goto free;
	}
	link_sta = rcu_dereference_protected(sta->link[link->link_id],
					     lockdep_is_held(&local->hw.wiphy->mtx));
	if (WARN_ON(!link_sta)) {
		goto free;
	}

	if (WARN_ON(!bss_conf->chanreq.oper.chan))
		goto free;

	sband = local->hw.wiphy->bands[bss_conf->chanreq.oper.chan->band];

	changed |= ieee80211_recalc_twt_req(sdata, sband, link, link_sta, elems);

	if (ieee80211_config_bw(link, elems, true, &changed)) {
		ieee80211_set_disassoc(sdata, IEEE80211_STYPE_DEAUTH,
				       WLAN_REASON_DEAUTH_LEAVING,
				       true, deauth_buf);
		ieee80211_report_disconnect(sdata, deauth_buf,
					    sizeof(deauth_buf), true,
					    WLAN_REASON_DEAUTH_LEAVING,
					    false);
		goto free;
	}

	if (elems->opmode_notif)
		ieee80211_vht_handle_opmode(sdata, link_sta,
					    *elems->opmode_notif,
					    rx_status->band);

	changed |= ieee80211_handle_pwr_constr(link, chan, mgmt,
					       elems->country_elem,
					       elems->country_elem_len,
					       elems->pwr_constr_elem,
					       elems->cisco_dtpc_elem);

	ieee80211_ml_reconfiguration(sdata, elems);
	ieee80211_process_adv_ttlm(sdata, elems,
				      le64_to_cpu(mgmt->u.beacon.timestamp));

	ieee80211_link_info_change_notify(sdata, link, changed);
free:
	kfree(elems);
}

static void ieee80211_apply_neg_ttlm(struct ieee80211_sub_if_data *sdata,
				     struct ieee80211_neg_ttlm neg_ttlm)
{
	u16 new_active_links, new_dormant_links, new_suspended_links, map = 0;
	u8 i;

	for (i = 0; i < IEEE80211_TTLM_NUM_TIDS; i++)
		map |= neg_ttlm.downlink[i] | neg_ttlm.uplink[i];

	/* If there is an active TTLM, unset previously suspended links */
	if (sdata->vif.neg_ttlm.valid)
		sdata->vif.dormant_links &= ~sdata->vif.suspended_links;

	/* exclude links that are already disabled by advertised TTLM */
	new_active_links =
		map & sdata->vif.valid_links & ~sdata->vif.dormant_links;
	new_suspended_links =
		(~map & sdata->vif.valid_links) & ~sdata->vif.dormant_links;
	new_dormant_links = sdata->vif.dormant_links | new_suspended_links;
	if (ieee80211_ttlm_set_links(sdata, new_active_links,
				     new_dormant_links, new_suspended_links))
		return;

	sdata->vif.neg_ttlm = neg_ttlm;
	sdata->vif.neg_ttlm.valid = true;
}

static void ieee80211_neg_ttlm_timeout_work(struct wiphy *wiphy,
					    struct wiphy_work *work)
{
	struct ieee80211_sub_if_data *sdata =
		container_of(work, struct ieee80211_sub_if_data,
			     u.mgd.neg_ttlm_timeout_work.work);

	sdata_info(sdata,
		   "No negotiated TTLM response from AP, disconnecting.\n");

	__ieee80211_disconnect(sdata);
}

static void
ieee80211_neg_ttlm_add_suggested_map(struct sk_buff *skb,
				     struct ieee80211_neg_ttlm *neg_ttlm)
{
	u8 i, direction[IEEE80211_TTLM_MAX_CNT];

	if (memcmp(neg_ttlm->downlink, neg_ttlm->uplink,
		   sizeof(neg_ttlm->downlink))) {
		direction[0] = IEEE80211_TTLM_DIRECTION_DOWN;
		direction[1] = IEEE80211_TTLM_DIRECTION_UP;
	} else {
		direction[0] = IEEE80211_TTLM_DIRECTION_BOTH;
	}

	for (i = 0; i < ARRAY_SIZE(direction); i++) {
		u8 tid, len, map_ind = 0, *len_pos, *map_ind_pos, *pos;
		__le16 map;

		len = sizeof(struct ieee80211_ttlm_elem) + 1 + 1;

		pos = skb_put(skb, len + 2);
		*pos++ = WLAN_EID_EXTENSION;
		len_pos = pos++;
		*pos++ = WLAN_EID_EXT_TID_TO_LINK_MAPPING;
		*pos++ = direction[i];
		map_ind_pos = pos++;
		for (tid = 0; tid < IEEE80211_TTLM_NUM_TIDS; tid++) {
			map = direction[i] == IEEE80211_TTLM_DIRECTION_UP ?
				cpu_to_le16(neg_ttlm->uplink[tid]) :
				cpu_to_le16(neg_ttlm->downlink[tid]);
			if (!map)
				continue;

			len += 2;
			map_ind |= BIT(tid);
			skb_put_data(skb, &map, sizeof(map));
		}

		*map_ind_pos = map_ind;
		*len_pos = len;

		if (direction[i] == IEEE80211_TTLM_DIRECTION_BOTH)
			break;
	}
}

static void
ieee80211_send_neg_ttlm_req(struct ieee80211_sub_if_data *sdata,
			    struct ieee80211_neg_ttlm *neg_ttlm,
			    u8 dialog_token)
{
	struct ieee80211_local *local = sdata->local;
	struct ieee80211_mgmt *mgmt;
	struct sk_buff *skb;
	int hdr_len = offsetofend(struct ieee80211_mgmt, u.action.u.ttlm_req);
	int ttlm_max_len = 2 + 1 + sizeof(struct ieee80211_ttlm_elem) + 1 +
		2 * 2 * IEEE80211_TTLM_NUM_TIDS;

	skb = dev_alloc_skb(local->tx_headroom + hdr_len + ttlm_max_len);
	if (!skb)
		return;

	skb_reserve(skb, local->tx_headroom);
	mgmt = skb_put_zero(skb, hdr_len);
	mgmt->frame_control = cpu_to_le16(IEEE80211_FTYPE_MGMT |
					  IEEE80211_STYPE_ACTION);
	memcpy(mgmt->da, sdata->vif.cfg.ap_addr, ETH_ALEN);
	memcpy(mgmt->sa, sdata->vif.addr, ETH_ALEN);
	memcpy(mgmt->bssid, sdata->vif.cfg.ap_addr, ETH_ALEN);

	mgmt->u.action.category = WLAN_CATEGORY_PROTECTED_EHT;
	mgmt->u.action.u.ttlm_req.action_code =
		WLAN_PROTECTED_EHT_ACTION_TTLM_REQ;
	mgmt->u.action.u.ttlm_req.dialog_token = dialog_token;
	ieee80211_neg_ttlm_add_suggested_map(skb, neg_ttlm);
	ieee80211_tx_skb(sdata, skb);
}

int ieee80211_req_neg_ttlm(struct ieee80211_sub_if_data *sdata,
			   struct cfg80211_ttlm_params *params)
{
	struct ieee80211_neg_ttlm neg_ttlm = {};
	u8 i;

	if (!ieee80211_vif_is_mld(&sdata->vif) ||
	    !(sdata->vif.cfg.mld_capa_op &
	      IEEE80211_MLD_CAP_OP_TID_TO_LINK_MAP_NEG_SUPP))
		return -EINVAL;

	for (i = 0; i < IEEE80211_TTLM_NUM_TIDS; i++) {
		if ((params->dlink[i] & ~sdata->vif.valid_links) ||
		    (params->ulink[i] & ~sdata->vif.valid_links))
			return -EINVAL;

		neg_ttlm.downlink[i] = params->dlink[i];
		neg_ttlm.uplink[i] = params->ulink[i];
	}

	if (drv_can_neg_ttlm(sdata->local, sdata, &neg_ttlm) !=
	    NEG_TTLM_RES_ACCEPT)
		return -EINVAL;

	ieee80211_apply_neg_ttlm(sdata, neg_ttlm);
	sdata->u.mgd.dialog_token_alloc++;
	ieee80211_send_neg_ttlm_req(sdata, &sdata->vif.neg_ttlm,
				    sdata->u.mgd.dialog_token_alloc);
	wiphy_delayed_work_cancel(sdata->local->hw.wiphy,
				  &sdata->u.mgd.neg_ttlm_timeout_work);
	wiphy_delayed_work_queue(sdata->local->hw.wiphy,
				 &sdata->u.mgd.neg_ttlm_timeout_work,
				 IEEE80211_NEG_TTLM_REQ_TIMEOUT);
	return 0;
}

static void
ieee80211_send_neg_ttlm_res(struct ieee80211_sub_if_data *sdata,
			    enum ieee80211_neg_ttlm_res ttlm_res,
			    u8 dialog_token,
			    struct ieee80211_neg_ttlm *neg_ttlm)
{
	struct ieee80211_local *local = sdata->local;
	struct ieee80211_mgmt *mgmt;
	struct sk_buff *skb;
	int hdr_len = offsetofend(struct ieee80211_mgmt, u.action.u.ttlm_res);
	int ttlm_max_len = 2 + 1 + sizeof(struct ieee80211_ttlm_elem) + 1 +
		2 * 2 * IEEE80211_TTLM_NUM_TIDS;

	skb = dev_alloc_skb(local->tx_headroom + hdr_len + ttlm_max_len);
	if (!skb)
		return;

	skb_reserve(skb, local->tx_headroom);
	mgmt = skb_put_zero(skb, hdr_len);
	mgmt->frame_control = cpu_to_le16(IEEE80211_FTYPE_MGMT |
					  IEEE80211_STYPE_ACTION);
	memcpy(mgmt->da, sdata->vif.cfg.ap_addr, ETH_ALEN);
	memcpy(mgmt->sa, sdata->vif.addr, ETH_ALEN);
	memcpy(mgmt->bssid, sdata->vif.cfg.ap_addr, ETH_ALEN);

	mgmt->u.action.category = WLAN_CATEGORY_PROTECTED_EHT;
	mgmt->u.action.u.ttlm_res.action_code =
		WLAN_PROTECTED_EHT_ACTION_TTLM_RES;
	mgmt->u.action.u.ttlm_res.dialog_token = dialog_token;
	switch (ttlm_res) {
	default:
		WARN_ON(1);
		fallthrough;
	case NEG_TTLM_RES_REJECT:
		mgmt->u.action.u.ttlm_res.status_code =
			WLAN_STATUS_DENIED_TID_TO_LINK_MAPPING;
		break;
	case NEG_TTLM_RES_ACCEPT:
		mgmt->u.action.u.ttlm_res.status_code = WLAN_STATUS_SUCCESS;
		break;
	case NEG_TTLM_RES_SUGGEST_PREFERRED:
		mgmt->u.action.u.ttlm_res.status_code =
			WLAN_STATUS_PREF_TID_TO_LINK_MAPPING_SUGGESTED;
		ieee80211_neg_ttlm_add_suggested_map(skb, neg_ttlm);
		break;
	}

	ieee80211_tx_skb(sdata, skb);
}

static int
ieee80211_parse_neg_ttlm(struct ieee80211_sub_if_data *sdata,
			 const struct ieee80211_ttlm_elem *ttlm,
			 struct ieee80211_neg_ttlm *neg_ttlm,
			 u8 *direction)
{
	u8 control, link_map_presence, map_size, tid;
	u8 *pos;

	/* The element size was already validated in
	 * ieee80211_tid_to_link_map_size_ok()
	 */
	pos = (void *)ttlm->optional;

	control = ttlm->control;

	/* mapping switch time and expected duration fields are not expected
	 * in case of negotiated TTLM
	 */
	if (control & (IEEE80211_TTLM_CONTROL_SWITCH_TIME_PRESENT |
		       IEEE80211_TTLM_CONTROL_EXPECTED_DUR_PRESENT)) {
		mlme_dbg(sdata,
			 "Invalid TTLM element in negotiated TTLM request\n");
		return -EINVAL;
	}

	if (control & IEEE80211_TTLM_CONTROL_DEF_LINK_MAP) {
		for (tid = 0; tid < IEEE80211_TTLM_NUM_TIDS; tid++) {
			neg_ttlm->downlink[tid] = sdata->vif.valid_links;
			neg_ttlm->uplink[tid] = sdata->vif.valid_links;
		}
		*direction = IEEE80211_TTLM_DIRECTION_BOTH;
		return 0;
	}

	*direction = u8_get_bits(control, IEEE80211_TTLM_CONTROL_DIRECTION);
	if (*direction != IEEE80211_TTLM_DIRECTION_DOWN &&
	    *direction != IEEE80211_TTLM_DIRECTION_UP &&
	    *direction != IEEE80211_TTLM_DIRECTION_BOTH)
		return -EINVAL;

	link_map_presence = *pos;
	pos++;

	if (control & IEEE80211_TTLM_CONTROL_LINK_MAP_SIZE)
		map_size = 1;
	else
		map_size = 2;

	for (tid = 0; tid < IEEE80211_TTLM_NUM_TIDS; tid++) {
		u16 map;

		if (link_map_presence & BIT(tid)) {
			map = ieee80211_get_ttlm(map_size, pos);
			if (!map) {
				mlme_dbg(sdata,
					 "No active links for TID %d", tid);
				return -EINVAL;
			}
		} else {
			map = 0;
		}

		switch (*direction) {
		case IEEE80211_TTLM_DIRECTION_BOTH:
			neg_ttlm->downlink[tid] = map;
			neg_ttlm->uplink[tid] = map;
			break;
		case IEEE80211_TTLM_DIRECTION_DOWN:
			neg_ttlm->downlink[tid] = map;
			break;
		case IEEE80211_TTLM_DIRECTION_UP:
			neg_ttlm->uplink[tid] = map;
			break;
		default:
			return -EINVAL;
		}
		pos += map_size;
	}
	return 0;
}

void ieee80211_process_neg_ttlm_req(struct ieee80211_sub_if_data *sdata,
				    struct ieee80211_mgmt *mgmt, size_t len)
{
	u8 dialog_token, direction[IEEE80211_TTLM_MAX_CNT] = {}, i;
	size_t ies_len;
	enum ieee80211_neg_ttlm_res ttlm_res = NEG_TTLM_RES_ACCEPT;
	struct ieee802_11_elems *elems = NULL;
	struct ieee80211_neg_ttlm neg_ttlm = {};

	BUILD_BUG_ON(ARRAY_SIZE(direction) != ARRAY_SIZE(elems->ttlm));

	if (!ieee80211_vif_is_mld(&sdata->vif))
		return;

	dialog_token = mgmt->u.action.u.ttlm_req.dialog_token;
	ies_len  = len - offsetof(struct ieee80211_mgmt,
				  u.action.u.ttlm_req.variable);
	elems = ieee802_11_parse_elems(mgmt->u.action.u.ttlm_req.variable,
				       ies_len, true, NULL);
	if (!elems) {
		ttlm_res = NEG_TTLM_RES_REJECT;
		goto out;
	}

	for (i = 0; i < elems->ttlm_num; i++) {
		if (ieee80211_parse_neg_ttlm(sdata, elems->ttlm[i],
					     &neg_ttlm, &direction[i]) ||
		    (direction[i] == IEEE80211_TTLM_DIRECTION_BOTH &&
		     elems->ttlm_num != 1)) {
			ttlm_res = NEG_TTLM_RES_REJECT;
			goto out;
		}
	}

	if (!elems->ttlm_num ||
	    (elems->ttlm_num == 2 && direction[0] == direction[1])) {
		ttlm_res = NEG_TTLM_RES_REJECT;
		goto out;
	}

	for (i = 0; i < IEEE80211_TTLM_NUM_TIDS; i++) {
		if ((neg_ttlm.downlink[i] &&
		     (neg_ttlm.downlink[i] & ~sdata->vif.valid_links)) ||
		    (neg_ttlm.uplink[i] &&
		     (neg_ttlm.uplink[i] & ~sdata->vif.valid_links))) {
			ttlm_res = NEG_TTLM_RES_REJECT;
			goto out;
		}
	}

	ttlm_res = drv_can_neg_ttlm(sdata->local, sdata, &neg_ttlm);

	if (ttlm_res != NEG_TTLM_RES_ACCEPT)
		goto out;

	ieee80211_apply_neg_ttlm(sdata, neg_ttlm);
out:
	kfree(elems);
	ieee80211_send_neg_ttlm_res(sdata, ttlm_res, dialog_token, &neg_ttlm);
}

void ieee80211_process_neg_ttlm_res(struct ieee80211_sub_if_data *sdata,
				    struct ieee80211_mgmt *mgmt, size_t len)
{
	if (!ieee80211_vif_is_mld(&sdata->vif) ||
	    mgmt->u.action.u.ttlm_req.dialog_token !=
	    sdata->u.mgd.dialog_token_alloc)
		return;

	wiphy_delayed_work_cancel(sdata->local->hw.wiphy,
				  &sdata->u.mgd.neg_ttlm_timeout_work);

	/* MLD station sends a TID to link mapping request, mainly to handle
	 * BTM (BSS transition management) request, in which case it needs to
	 * restrict the active links set.
	 * In this case it's not expected that the MLD AP will reject the
	 * negotiated TTLM request.
	 * This can be better implemented in the future, to handle request
	 * rejections.
	 */
	if (mgmt->u.action.u.ttlm_res.status_code != WLAN_STATUS_SUCCESS)
		__ieee80211_disconnect(sdata);
}

static void ieee80211_teardown_ttlm_work(struct wiphy *wiphy,
					 struct wiphy_work *work)
{
	u16 new_dormant_links;
	struct ieee80211_sub_if_data *sdata =
		container_of(work, struct ieee80211_sub_if_data,
			     u.mgd.teardown_ttlm_work);

	if (!sdata->vif.neg_ttlm.valid)
		return;

	memset(&sdata->vif.neg_ttlm, 0, sizeof(sdata->vif.neg_ttlm));
	new_dormant_links =
		sdata->vif.dormant_links & ~sdata->vif.suspended_links;
	sdata->vif.suspended_links = 0;
	ieee80211_vif_set_links(sdata, sdata->vif.valid_links,
				new_dormant_links);
	ieee80211_vif_cfg_change_notify(sdata, BSS_CHANGED_MLD_TTLM |
					       BSS_CHANGED_MLD_VALID_LINKS);
}

void ieee80211_send_teardown_neg_ttlm(struct ieee80211_vif *vif)
{
	struct ieee80211_sub_if_data *sdata = vif_to_sdata(vif);
	struct ieee80211_local *local = sdata->local;
	struct ieee80211_mgmt *mgmt;
	struct sk_buff *skb;
	int frame_len = offsetofend(struct ieee80211_mgmt,
				  u.action.u.ttlm_tear_down);
	struct ieee80211_tx_info *info;

	skb = dev_alloc_skb(local->hw.extra_tx_headroom + frame_len);
	if (!skb)
		return;

	skb_reserve(skb, local->hw.extra_tx_headroom);
	mgmt = skb_put_zero(skb, frame_len);
	mgmt->frame_control = cpu_to_le16(IEEE80211_FTYPE_MGMT |
					  IEEE80211_STYPE_ACTION);
	memcpy(mgmt->da, sdata->vif.cfg.ap_addr, ETH_ALEN);
	memcpy(mgmt->sa, sdata->vif.addr, ETH_ALEN);
	memcpy(mgmt->bssid, sdata->vif.cfg.ap_addr, ETH_ALEN);

	mgmt->u.action.category = WLAN_CATEGORY_PROTECTED_EHT;
	mgmt->u.action.u.ttlm_tear_down.action_code =
		WLAN_PROTECTED_EHT_ACTION_TTLM_TEARDOWN;

	info = IEEE80211_SKB_CB(skb);
	info->flags |= IEEE80211_TX_CTL_REQ_TX_STATUS;
	info->status_data = IEEE80211_STATUS_TYPE_NEG_TTLM;
	ieee80211_tx_skb(sdata, skb);
}
EXPORT_SYMBOL(ieee80211_send_teardown_neg_ttlm);

void ieee80211_sta_rx_queued_ext(struct ieee80211_sub_if_data *sdata,
				 struct sk_buff *skb)
{
	struct ieee80211_link_data *link = &sdata->deflink;
	struct ieee80211_rx_status *rx_status;
	struct ieee80211_hdr *hdr;
	u16 fc;

	lockdep_assert_wiphy(sdata->local->hw.wiphy);

	rx_status = (struct ieee80211_rx_status *) skb->cb;
	hdr = (struct ieee80211_hdr *) skb->data;
	fc = le16_to_cpu(hdr->frame_control);

	switch (fc & IEEE80211_FCTL_STYPE) {
	case IEEE80211_STYPE_S1G_BEACON:
		ieee80211_rx_mgmt_beacon(link, hdr, skb->len, rx_status);
		break;
	}
}

void ieee80211_sta_rx_queued_mgmt(struct ieee80211_sub_if_data *sdata,
				  struct sk_buff *skb)
{
	struct ieee80211_link_data *link = &sdata->deflink;
	struct ieee80211_rx_status *rx_status;
	struct ieee802_11_elems *elems;
	struct ieee80211_mgmt *mgmt;
	u16 fc;
	int ies_len;

	lockdep_assert_wiphy(sdata->local->hw.wiphy);

	rx_status = (struct ieee80211_rx_status *) skb->cb;
	mgmt = (struct ieee80211_mgmt *) skb->data;
	fc = le16_to_cpu(mgmt->frame_control);

	if (rx_status->link_valid) {
		link = sdata_dereference(sdata->link[rx_status->link_id],
					 sdata);
		if (!link)
			return;
	}

	switch (fc & IEEE80211_FCTL_STYPE) {
	case IEEE80211_STYPE_BEACON:
		ieee80211_rx_mgmt_beacon(link, (void *)mgmt,
					 skb->len, rx_status);
		break;
	case IEEE80211_STYPE_PROBE_RESP:
		ieee80211_rx_mgmt_probe_resp(link, skb);
		break;
	case IEEE80211_STYPE_AUTH:
		ieee80211_rx_mgmt_auth(sdata, mgmt, skb->len);
		break;
	case IEEE80211_STYPE_DEAUTH:
		ieee80211_rx_mgmt_deauth(sdata, mgmt, skb->len);
		break;
	case IEEE80211_STYPE_DISASSOC:
		ieee80211_rx_mgmt_disassoc(sdata, mgmt, skb->len);
		break;
	case IEEE80211_STYPE_ASSOC_RESP:
	case IEEE80211_STYPE_REASSOC_RESP:
		ieee80211_rx_mgmt_assoc_resp(sdata, mgmt, skb->len);
		break;
	case IEEE80211_STYPE_ACTION:
		if (!sdata->u.mgd.associated ||
		    !ether_addr_equal(mgmt->bssid, sdata->vif.cfg.ap_addr))
			break;

		switch (mgmt->u.action.category) {
		case WLAN_CATEGORY_SPECTRUM_MGMT:
			ies_len = skb->len -
				  offsetof(struct ieee80211_mgmt,
					   u.action.u.chan_switch.variable);

			if (ies_len < 0)
				break;

			/* CSA IE cannot be overridden, no need for BSSID */
			elems = ieee802_11_parse_elems(
					mgmt->u.action.u.chan_switch.variable,
					ies_len, true, NULL);

			if (elems && !elems->parse_error) {
				enum ieee80211_csa_source src =
					IEEE80211_CSA_SOURCE_PROT_ACTION;

				ieee80211_sta_process_chanswitch(link,
								 rx_status->mactime,
								 rx_status->device_timestamp,
								 elems, elems,
<<<<<<< HEAD
								 IEEE80211_CSA_SOURCE_ACTION);
=======
								 src);
			}
>>>>>>> 8400291e
			kfree(elems);
			break;
		case WLAN_CATEGORY_PUBLIC:
		case WLAN_CATEGORY_PROTECTED_DUAL_OF_ACTION:
			ies_len = skb->len -
				  offsetof(struct ieee80211_mgmt,
					   u.action.u.ext_chan_switch.variable);

			if (ies_len < 0)
				break;

			/*
			 * extended CSA IE can't be overridden, no need for
			 * BSSID
			 */
			elems = ieee802_11_parse_elems(
					mgmt->u.action.u.ext_chan_switch.variable,
					ies_len, true, NULL);

			if (elems && !elems->parse_error) {
				enum ieee80211_csa_source src;

				if (mgmt->u.action.category ==
						WLAN_CATEGORY_PROTECTED_DUAL_OF_ACTION)
					src = IEEE80211_CSA_SOURCE_PROT_ACTION;
				else
					src = IEEE80211_CSA_SOURCE_UNPROT_ACTION;

				/* for the handling code pretend it was an IE */
				elems->ext_chansw_ie =
					&mgmt->u.action.u.ext_chan_switch.data;

				ieee80211_sta_process_chanswitch(link,
								 rx_status->mactime,
								 rx_status->device_timestamp,
								 elems, elems,
<<<<<<< HEAD
								 IEEE80211_CSA_SOURCE_ACTION);
=======
								 src);
>>>>>>> 8400291e
			}

			kfree(elems);
			break;
		}
		break;
	}
}

static void ieee80211_sta_timer(struct timer_list *t)
{
	struct ieee80211_sub_if_data *sdata =
		from_timer(sdata, t, u.mgd.timer);

	wiphy_work_queue(sdata->local->hw.wiphy, &sdata->work);
}

void ieee80211_sta_connection_lost(struct ieee80211_sub_if_data *sdata,
				   u8 reason, bool tx)
{
	u8 frame_buf[IEEE80211_DEAUTH_FRAME_LEN];

	ieee80211_set_disassoc(sdata, IEEE80211_STYPE_DEAUTH, reason,
			       tx, frame_buf);

	ieee80211_report_disconnect(sdata, frame_buf, sizeof(frame_buf), true,
				    reason, false);
}

static int ieee80211_auth(struct ieee80211_sub_if_data *sdata)
{
	struct ieee80211_local *local = sdata->local;
	struct ieee80211_if_managed *ifmgd = &sdata->u.mgd;
	struct ieee80211_mgd_auth_data *auth_data = ifmgd->auth_data;
	u32 tx_flags = 0;
	u16 trans = 1;
	u16 status = 0;
	struct ieee80211_prep_tx_info info = {
		.subtype = IEEE80211_STYPE_AUTH,
	};

	lockdep_assert_wiphy(sdata->local->hw.wiphy);

	if (WARN_ON_ONCE(!auth_data))
		return -EINVAL;

	auth_data->tries++;

	if (auth_data->tries > IEEE80211_AUTH_MAX_TRIES) {
		sdata_info(sdata, "authentication with %pM timed out\n",
			   auth_data->ap_addr);

		/*
		 * Most likely AP is not in the range so remove the
		 * bss struct for that AP.
		 */
		cfg80211_unlink_bss(local->hw.wiphy, auth_data->bss);

		return -ETIMEDOUT;
	}

	if (auth_data->algorithm == WLAN_AUTH_SAE)
		info.duration = jiffies_to_msecs(IEEE80211_AUTH_TIMEOUT_SAE);

	info.link_id = auth_data->link_id;
	drv_mgd_prepare_tx(local, sdata, &info);

	sdata_info(sdata, "send auth to %pM (try %d/%d)\n",
		   auth_data->ap_addr, auth_data->tries,
		   IEEE80211_AUTH_MAX_TRIES);

	auth_data->expected_transaction = 2;

	if (auth_data->algorithm == WLAN_AUTH_SAE) {
		trans = auth_data->sae_trans;
		status = auth_data->sae_status;
		auth_data->expected_transaction = trans;
	}

	if (ieee80211_hw_check(&local->hw, REPORTS_TX_ACK_STATUS))
		tx_flags = IEEE80211_TX_CTL_REQ_TX_STATUS |
			   IEEE80211_TX_INTFL_MLME_CONN_TX;

	ieee80211_send_auth(sdata, trans, auth_data->algorithm, status,
			    auth_data->data, auth_data->data_len,
			    auth_data->ap_addr, auth_data->ap_addr,
			    NULL, 0, 0, tx_flags);

	if (tx_flags == 0) {
		if (auth_data->algorithm == WLAN_AUTH_SAE)
			auth_data->timeout = jiffies +
				IEEE80211_AUTH_TIMEOUT_SAE;
		else
			auth_data->timeout = jiffies + IEEE80211_AUTH_TIMEOUT;
	} else {
		auth_data->timeout =
			round_jiffies_up(jiffies + IEEE80211_AUTH_TIMEOUT_LONG);
	}

	auth_data->timeout_started = true;
	run_again(sdata, auth_data->timeout);

	return 0;
}

static int ieee80211_do_assoc(struct ieee80211_sub_if_data *sdata)
{
	struct ieee80211_mgd_assoc_data *assoc_data = sdata->u.mgd.assoc_data;
	struct ieee80211_local *local = sdata->local;
	int ret;

	lockdep_assert_wiphy(sdata->local->hw.wiphy);

	assoc_data->tries++;
	if (assoc_data->tries > IEEE80211_ASSOC_MAX_TRIES) {
		sdata_info(sdata, "association with %pM timed out\n",
			   assoc_data->ap_addr);

		/*
		 * Most likely AP is not in the range so remove the
		 * bss struct for that AP.
		 */
		cfg80211_unlink_bss(local->hw.wiphy,
				    assoc_data->link[assoc_data->assoc_link_id].bss);

		return -ETIMEDOUT;
	}

	sdata_info(sdata, "associate with %pM (try %d/%d)\n",
		   assoc_data->ap_addr, assoc_data->tries,
		   IEEE80211_ASSOC_MAX_TRIES);
	ret = ieee80211_send_assoc(sdata);
	if (ret)
		return ret;

	if (!ieee80211_hw_check(&local->hw, REPORTS_TX_ACK_STATUS)) {
		assoc_data->timeout = jiffies + IEEE80211_ASSOC_TIMEOUT;
		assoc_data->timeout_started = true;
		run_again(sdata, assoc_data->timeout);
	} else {
		assoc_data->timeout =
			round_jiffies_up(jiffies +
					 IEEE80211_ASSOC_TIMEOUT_LONG);
		assoc_data->timeout_started = true;
		run_again(sdata, assoc_data->timeout);
	}

	return 0;
}

void ieee80211_mgd_conn_tx_status(struct ieee80211_sub_if_data *sdata,
				  __le16 fc, bool acked)
{
	struct ieee80211_local *local = sdata->local;

	sdata->u.mgd.status_fc = fc;
	sdata->u.mgd.status_acked = acked;
	sdata->u.mgd.status_received = true;

	wiphy_work_queue(local->hw.wiphy, &sdata->work);
}

void ieee80211_sta_work(struct ieee80211_sub_if_data *sdata)
{
	struct ieee80211_local *local = sdata->local;
	struct ieee80211_if_managed *ifmgd = &sdata->u.mgd;

	lockdep_assert_wiphy(sdata->local->hw.wiphy);

	if (ifmgd->status_received) {
		__le16 fc = ifmgd->status_fc;
		bool status_acked = ifmgd->status_acked;

		ifmgd->status_received = false;
		if (ifmgd->auth_data && ieee80211_is_auth(fc)) {
			if (status_acked) {
				if (ifmgd->auth_data->algorithm ==
				    WLAN_AUTH_SAE)
					ifmgd->auth_data->timeout =
						jiffies +
						IEEE80211_AUTH_TIMEOUT_SAE;
				else
					ifmgd->auth_data->timeout =
						jiffies +
						IEEE80211_AUTH_TIMEOUT_SHORT;
				run_again(sdata, ifmgd->auth_data->timeout);
			} else {
				ifmgd->auth_data->timeout = jiffies - 1;
			}
			ifmgd->auth_data->timeout_started = true;
		} else if (ifmgd->assoc_data &&
			   !ifmgd->assoc_data->comeback &&
			   (ieee80211_is_assoc_req(fc) ||
			    ieee80211_is_reassoc_req(fc))) {
			/*
			 * Update association timeout based on the TX status
			 * for the (Re)Association Request frame. Skip this if
			 * we have already processed a (Re)Association Response
			 * frame that indicated need for association comeback
			 * at a specific time in the future. This could happen
			 * if the TX status information is delayed enough for
			 * the response to be received and processed first.
			 */
			if (status_acked) {
				ifmgd->assoc_data->timeout =
					jiffies + IEEE80211_ASSOC_TIMEOUT_SHORT;
				run_again(sdata, ifmgd->assoc_data->timeout);
			} else {
				ifmgd->assoc_data->timeout = jiffies - 1;
			}
			ifmgd->assoc_data->timeout_started = true;
		}
	}

	if (ifmgd->auth_data && ifmgd->auth_data->timeout_started &&
	    time_after(jiffies, ifmgd->auth_data->timeout)) {
		if (ifmgd->auth_data->done || ifmgd->auth_data->waiting) {
			/*
			 * ok ... we waited for assoc or continuation but
			 * userspace didn't do it, so kill the auth data
			 */
			ieee80211_destroy_auth_data(sdata, false);
		} else if (ieee80211_auth(sdata)) {
			u8 ap_addr[ETH_ALEN];
			struct ieee80211_event event = {
				.type = MLME_EVENT,
				.u.mlme.data = AUTH_EVENT,
				.u.mlme.status = MLME_TIMEOUT,
			};

			memcpy(ap_addr, ifmgd->auth_data->ap_addr, ETH_ALEN);

			ieee80211_destroy_auth_data(sdata, false);

			cfg80211_auth_timeout(sdata->dev, ap_addr);
			drv_event_callback(sdata->local, sdata, &event);
		}
	} else if (ifmgd->auth_data && ifmgd->auth_data->timeout_started)
		run_again(sdata, ifmgd->auth_data->timeout);

	if (ifmgd->assoc_data && ifmgd->assoc_data->timeout_started &&
	    time_after(jiffies, ifmgd->assoc_data->timeout)) {
		if ((ifmgd->assoc_data->need_beacon &&
		     !sdata->deflink.u.mgd.have_beacon) ||
		    ieee80211_do_assoc(sdata)) {
			struct ieee80211_event event = {
				.type = MLME_EVENT,
				.u.mlme.data = ASSOC_EVENT,
				.u.mlme.status = MLME_TIMEOUT,
			};

			ieee80211_destroy_assoc_data(sdata, ASSOC_TIMEOUT);
			drv_event_callback(sdata->local, sdata, &event);
		}
	} else if (ifmgd->assoc_data && ifmgd->assoc_data->timeout_started)
		run_again(sdata, ifmgd->assoc_data->timeout);

	if (ifmgd->flags & IEEE80211_STA_CONNECTION_POLL &&
	    ifmgd->associated) {
		u8 *bssid = sdata->deflink.u.mgd.bssid;
		int max_tries;

		if (ieee80211_hw_check(&local->hw, REPORTS_TX_ACK_STATUS))
			max_tries = max_nullfunc_tries;
		else
			max_tries = max_probe_tries;

		/* ACK received for nullfunc probing frame */
		if (!ifmgd->probe_send_count)
			ieee80211_reset_ap_probe(sdata);
		else if (ifmgd->nullfunc_failed) {
			if (ifmgd->probe_send_count < max_tries) {
				mlme_dbg(sdata,
					 "No ack for nullfunc frame to AP %pM, try %d/%i\n",
					 bssid, ifmgd->probe_send_count,
					 max_tries);
				ieee80211_mgd_probe_ap_send(sdata);
			} else {
				mlme_dbg(sdata,
					 "No ack for nullfunc frame to AP %pM, disconnecting.\n",
					 bssid);
				ieee80211_sta_connection_lost(sdata,
					WLAN_REASON_DISASSOC_DUE_TO_INACTIVITY,
					false);
			}
		} else if (time_is_after_jiffies(ifmgd->probe_timeout))
			run_again(sdata, ifmgd->probe_timeout);
		else if (ieee80211_hw_check(&local->hw, REPORTS_TX_ACK_STATUS)) {
			mlme_dbg(sdata,
				 "Failed to send nullfunc to AP %pM after %dms, disconnecting\n",
				 bssid, probe_wait_ms);
			ieee80211_sta_connection_lost(sdata,
				WLAN_REASON_DISASSOC_DUE_TO_INACTIVITY, false);
		} else if (ifmgd->probe_send_count < max_tries) {
			mlme_dbg(sdata,
				 "No probe response from AP %pM after %dms, try %d/%i\n",
				 bssid, probe_wait_ms,
				 ifmgd->probe_send_count, max_tries);
			ieee80211_mgd_probe_ap_send(sdata);
		} else {
			/*
			 * We actually lost the connection ... or did we?
			 * Let's make sure!
			 */
			mlme_dbg(sdata,
				 "No probe response from AP %pM after %dms, disconnecting.\n",
				 bssid, probe_wait_ms);

			ieee80211_sta_connection_lost(sdata,
				WLAN_REASON_DISASSOC_DUE_TO_INACTIVITY, false);
		}
	}
}

static void ieee80211_sta_bcn_mon_timer(struct timer_list *t)
{
	struct ieee80211_sub_if_data *sdata =
		from_timer(sdata, t, u.mgd.bcn_mon_timer);

	if (WARN_ON(ieee80211_vif_is_mld(&sdata->vif)))
		return;

	if (sdata->vif.bss_conf.csa_active &&
	    !sdata->deflink.u.mgd.csa.waiting_bcn)
		return;

	if (sdata->vif.driver_flags & IEEE80211_VIF_BEACON_FILTER)
		return;

	sdata->u.mgd.connection_loss = false;
	wiphy_work_queue(sdata->local->hw.wiphy,
			 &sdata->u.mgd.beacon_connection_loss_work);
}

static void ieee80211_sta_conn_mon_timer(struct timer_list *t)
{
	struct ieee80211_sub_if_data *sdata =
		from_timer(sdata, t, u.mgd.conn_mon_timer);
	struct ieee80211_if_managed *ifmgd = &sdata->u.mgd;
	struct ieee80211_local *local = sdata->local;
	struct sta_info *sta;
	unsigned long timeout;

	if (WARN_ON(ieee80211_vif_is_mld(&sdata->vif)))
		return;

	if (sdata->vif.bss_conf.csa_active &&
	    !sdata->deflink.u.mgd.csa.waiting_bcn)
		return;

	sta = sta_info_get(sdata, sdata->vif.cfg.ap_addr);
	if (!sta)
		return;

	timeout = sta->deflink.status_stats.last_ack;
	if (time_before(sta->deflink.status_stats.last_ack, sta->deflink.rx_stats.last_rx))
		timeout = sta->deflink.rx_stats.last_rx;
	timeout += IEEE80211_CONNECTION_IDLE_TIME;

	/* If timeout is after now, then update timer to fire at
	 * the later date, but do not actually probe at this time.
	 */
	if (time_is_after_jiffies(timeout)) {
		mod_timer(&ifmgd->conn_mon_timer, round_jiffies_up(timeout));
		return;
	}

	wiphy_work_queue(local->hw.wiphy, &sdata->u.mgd.monitor_work);
}

static void ieee80211_sta_monitor_work(struct wiphy *wiphy,
				       struct wiphy_work *work)
{
	struct ieee80211_sub_if_data *sdata =
		container_of(work, struct ieee80211_sub_if_data,
			     u.mgd.monitor_work);

	ieee80211_mgd_probe_ap(sdata, false);
}

static void ieee80211_restart_sta_timer(struct ieee80211_sub_if_data *sdata)
{
	if (sdata->vif.type == NL80211_IFTYPE_STATION) {
		__ieee80211_stop_poll(sdata);

		/* let's probe the connection once */
		if (!ieee80211_hw_check(&sdata->local->hw, CONNECTION_MONITOR))
			wiphy_work_queue(sdata->local->hw.wiphy,
					 &sdata->u.mgd.monitor_work);
	}
}

#ifdef CONFIG_PM
void ieee80211_mgd_quiesce(struct ieee80211_sub_if_data *sdata)
{
	struct ieee80211_if_managed *ifmgd = &sdata->u.mgd;
	u8 frame_buf[IEEE80211_DEAUTH_FRAME_LEN];

	lockdep_assert_wiphy(sdata->local->hw.wiphy);

	if (ifmgd->auth_data || ifmgd->assoc_data) {
		const u8 *ap_addr = ifmgd->auth_data ?
				ifmgd->auth_data->ap_addr :
				ifmgd->assoc_data->ap_addr;

		/*
		 * If we are trying to authenticate / associate while suspending,
		 * cfg80211 won't know and won't actually abort those attempts,
		 * thus we need to do that ourselves.
		 */
		ieee80211_send_deauth_disassoc(sdata, ap_addr, ap_addr,
					       IEEE80211_STYPE_DEAUTH,
					       WLAN_REASON_DEAUTH_LEAVING,
					       false, frame_buf);
		if (ifmgd->assoc_data)
			ieee80211_destroy_assoc_data(sdata, ASSOC_ABANDON);
		if (ifmgd->auth_data)
			ieee80211_destroy_auth_data(sdata, false);
		cfg80211_tx_mlme_mgmt(sdata->dev, frame_buf,
				      IEEE80211_DEAUTH_FRAME_LEN,
				      false);
	}

	/* This is a bit of a hack - we should find a better and more generic
	 * solution to this. Normally when suspending, cfg80211 will in fact
	 * deauthenticate. However, it doesn't (and cannot) stop an ongoing
	 * auth (not so important) or assoc (this is the problem) process.
	 *
	 * As a consequence, it can happen that we are in the process of both
	 * associating and suspending, and receive an association response
	 * after cfg80211 has checked if it needs to disconnect, but before
	 * we actually set the flag to drop incoming frames. This will then
	 * cause the workqueue flush to process the association response in
	 * the suspend, resulting in a successful association just before it
	 * tries to remove the interface from the driver, which now though
	 * has a channel context assigned ... this results in issues.
	 *
	 * To work around this (for now) simply deauth here again if we're
	 * now connected.
	 */
	if (ifmgd->associated && !sdata->local->wowlan) {
		u8 bssid[ETH_ALEN];
		struct cfg80211_deauth_request req = {
			.reason_code = WLAN_REASON_DEAUTH_LEAVING,
			.bssid = bssid,
		};

		memcpy(bssid, sdata->vif.cfg.ap_addr, ETH_ALEN);
		ieee80211_mgd_deauth(sdata, &req);
	}
}
#endif

void ieee80211_sta_restart(struct ieee80211_sub_if_data *sdata)
{
	struct ieee80211_if_managed *ifmgd = &sdata->u.mgd;

	lockdep_assert_wiphy(sdata->local->hw.wiphy);

	if (!ifmgd->associated)
		return;

	if (sdata->flags & IEEE80211_SDATA_DISCONNECT_RESUME) {
		sdata->flags &= ~IEEE80211_SDATA_DISCONNECT_RESUME;
		mlme_dbg(sdata, "driver requested disconnect after resume\n");
		ieee80211_sta_connection_lost(sdata,
					      WLAN_REASON_UNSPECIFIED,
					      true);
		return;
	}

	if (sdata->flags & IEEE80211_SDATA_DISCONNECT_HW_RESTART) {
		sdata->flags &= ~IEEE80211_SDATA_DISCONNECT_HW_RESTART;
		mlme_dbg(sdata, "driver requested disconnect after hardware restart\n");
		ieee80211_sta_connection_lost(sdata,
					      WLAN_REASON_UNSPECIFIED,
					      true);
		return;
	}
}

static void ieee80211_request_smps_mgd_work(struct wiphy *wiphy,
					    struct wiphy_work *work)
{
	struct ieee80211_link_data *link =
		container_of(work, struct ieee80211_link_data,
			     u.mgd.request_smps_work);

	__ieee80211_request_smps_mgd(link->sdata, link,
				     link->u.mgd.driver_smps_mode);
}

/* interface setup */
void ieee80211_sta_setup_sdata(struct ieee80211_sub_if_data *sdata)
{
	struct ieee80211_if_managed *ifmgd = &sdata->u.mgd;

	wiphy_work_init(&ifmgd->monitor_work, ieee80211_sta_monitor_work);
	wiphy_work_init(&ifmgd->beacon_connection_loss_work,
			ieee80211_beacon_connection_loss_work);
	wiphy_work_init(&ifmgd->csa_connection_drop_work,
			ieee80211_csa_connection_drop_work);
	wiphy_delayed_work_init(&ifmgd->tdls_peer_del_work,
				ieee80211_tdls_peer_del_work);
	wiphy_delayed_work_init(&ifmgd->ml_reconf_work,
				ieee80211_ml_reconf_work);
	timer_setup(&ifmgd->timer, ieee80211_sta_timer, 0);
	timer_setup(&ifmgd->bcn_mon_timer, ieee80211_sta_bcn_mon_timer, 0);
	timer_setup(&ifmgd->conn_mon_timer, ieee80211_sta_conn_mon_timer, 0);
	wiphy_delayed_work_init(&ifmgd->tx_tspec_wk,
				ieee80211_sta_handle_tspec_ac_params_wk);
	wiphy_delayed_work_init(&ifmgd->ttlm_work,
				ieee80211_tid_to_link_map_work);
	wiphy_delayed_work_init(&ifmgd->neg_ttlm_timeout_work,
				ieee80211_neg_ttlm_timeout_work);
	wiphy_work_init(&ifmgd->teardown_ttlm_work,
			ieee80211_teardown_ttlm_work);

	ifmgd->flags = 0;
	ifmgd->powersave = sdata->wdev.ps;
	ifmgd->uapsd_queues = sdata->local->hw.uapsd_queues;
	ifmgd->uapsd_max_sp_len = sdata->local->hw.uapsd_max_sp_len;
	/* Setup TDLS data */
	spin_lock_init(&ifmgd->teardown_lock);
	ifmgd->teardown_skb = NULL;
	ifmgd->orig_teardown_skb = NULL;
	ifmgd->mcast_seq_last = IEEE80211_SN_MODULO;
}

static void ieee80211_recalc_smps_work(struct wiphy *wiphy,
				       struct wiphy_work *work)
{
	struct ieee80211_link_data *link =
		container_of(work, struct ieee80211_link_data,
			     u.mgd.recalc_smps);

	ieee80211_recalc_smps(link->sdata, link);
}

void ieee80211_mgd_setup_link(struct ieee80211_link_data *link)
{
	struct ieee80211_sub_if_data *sdata = link->sdata;
	struct ieee80211_local *local = sdata->local;
	unsigned int link_id = link->link_id;

	link->u.mgd.p2p_noa_index = -1;
	link->conf->bssid = link->u.mgd.bssid;
	link->smps_mode = IEEE80211_SMPS_OFF;

	wiphy_work_init(&link->u.mgd.request_smps_work,
			ieee80211_request_smps_mgd_work);
	wiphy_work_init(&link->u.mgd.recalc_smps,
			ieee80211_recalc_smps_work);
	if (local->hw.wiphy->features & NL80211_FEATURE_DYNAMIC_SMPS)
		link->u.mgd.req_smps = IEEE80211_SMPS_AUTOMATIC;
	else
		link->u.mgd.req_smps = IEEE80211_SMPS_OFF;

	wiphy_delayed_work_init(&link->u.mgd.csa.switch_work,
				ieee80211_csa_switch_work);

	ieee80211_clear_tpe(&link->conf->tpe);

	if (sdata->u.mgd.assoc_data)
		ether_addr_copy(link->conf->addr,
				sdata->u.mgd.assoc_data->link[link_id].addr);
	else if (!is_valid_ether_addr(link->conf->addr))
		eth_random_addr(link->conf->addr);
}

/* scan finished notification */
void ieee80211_mlme_notify_scan_completed(struct ieee80211_local *local)
{
	struct ieee80211_sub_if_data *sdata;

	/* Restart STA timers */
	rcu_read_lock();
	list_for_each_entry_rcu(sdata, &local->interfaces, list) {
		if (ieee80211_sdata_running(sdata))
			ieee80211_restart_sta_timer(sdata);
	}
	rcu_read_unlock();
}

static int ieee80211_prep_connection(struct ieee80211_sub_if_data *sdata,
				     struct cfg80211_bss *cbss, s8 link_id,
				     const u8 *ap_mld_addr, bool assoc,
				     struct ieee80211_conn_settings *conn,
				     bool override)
{
	struct ieee80211_local *local = sdata->local;
	struct ieee80211_if_managed *ifmgd = &sdata->u.mgd;
	struct ieee80211_bss *bss = (void *)cbss->priv;
	struct sta_info *new_sta = NULL;
	struct ieee80211_link_data *link;
	bool have_sta = false;
	bool mlo;
	int err;

	if (link_id >= 0) {
		mlo = true;
		if (WARN_ON(!ap_mld_addr))
			return -EINVAL;
		err = ieee80211_vif_set_links(sdata, BIT(link_id), 0);
	} else {
		if (WARN_ON(ap_mld_addr))
			return -EINVAL;
		ap_mld_addr = cbss->bssid;
		err = ieee80211_vif_set_links(sdata, 0, 0);
		link_id = 0;
		mlo = false;
	}

	if (err)
		return err;

	link = sdata_dereference(sdata->link[link_id], sdata);
	if (WARN_ON(!link)) {
		err = -ENOLINK;
		goto out_err;
	}

	if (WARN_ON(!ifmgd->auth_data && !ifmgd->assoc_data)) {
		err = -EINVAL;
		goto out_err;
	}

	/* If a reconfig is happening, bail out */
	if (local->in_reconfig) {
		err = -EBUSY;
		goto out_err;
	}

	if (assoc) {
		rcu_read_lock();
		have_sta = sta_info_get(sdata, ap_mld_addr);
		rcu_read_unlock();
	}

	if (!have_sta) {
		if (mlo)
			new_sta = sta_info_alloc_with_link(sdata, ap_mld_addr,
							   link_id, cbss->bssid,
							   GFP_KERNEL);
		else
			new_sta = sta_info_alloc(sdata, ap_mld_addr, GFP_KERNEL);

		if (!new_sta) {
			err = -ENOMEM;
			goto out_err;
		}

		new_sta->sta.mlo = mlo;
	}

	/*
	 * Set up the information for the new channel before setting the
	 * new channel. We can't - completely race-free - change the basic
	 * rates bitmap and the channel (sband) that it refers to, but if
	 * we set it up before we at least avoid calling into the driver's
	 * bss_info_changed() method with invalid information (since we do
	 * call that from changing the channel - only for IDLE and perhaps
	 * some others, but ...).
	 *
	 * So to avoid that, just set up all the new information before the
	 * channel, but tell the driver to apply it only afterwards, since
	 * it might need the new channel for that.
	 */
	if (new_sta) {
		const struct cfg80211_bss_ies *ies;
		struct link_sta_info *link_sta;

		rcu_read_lock();
		link_sta = rcu_dereference(new_sta->link[link_id]);
		if (WARN_ON(!link_sta)) {
			rcu_read_unlock();
			sta_info_free(local, new_sta);
			err = -EINVAL;
			goto out_err;
		}

		err = ieee80211_mgd_setup_link_sta(link, new_sta,
						   link_sta, cbss);
		if (err) {
			rcu_read_unlock();
			sta_info_free(local, new_sta);
			goto out_err;
		}

		memcpy(link->u.mgd.bssid, cbss->bssid, ETH_ALEN);

		/* set timing information */
		link->conf->beacon_int = cbss->beacon_interval;
		ies = rcu_dereference(cbss->beacon_ies);
		if (ies) {
			link->conf->sync_tsf = ies->tsf;
			link->conf->sync_device_ts =
				bss->device_ts_beacon;

			ieee80211_get_dtim(ies,
					   &link->conf->sync_dtim_count,
					   NULL);
		} else if (!ieee80211_hw_check(&sdata->local->hw,
					       TIMING_BEACON_ONLY)) {
			ies = rcu_dereference(cbss->proberesp_ies);
			/* must be non-NULL since beacon IEs were NULL */
			link->conf->sync_tsf = ies->tsf;
			link->conf->sync_device_ts =
				bss->device_ts_presp;
			link->conf->sync_dtim_count = 0;
		} else {
			link->conf->sync_tsf = 0;
			link->conf->sync_device_ts = 0;
			link->conf->sync_dtim_count = 0;
		}
		rcu_read_unlock();
	}

	if (new_sta || override) {
		/*
		 * Only set this if we're also going to calculate the AP
		 * settings etc., otherwise this was set before in a
		 * previous call. Note override is set to %true in assoc
		 * if the settings were changed.
		 */
		link->u.mgd.conn = *conn;
		err = ieee80211_prep_channel(sdata, link, link->link_id, cbss,
					     mlo, &link->u.mgd.conn);
		if (err) {
			if (new_sta)
				sta_info_free(local, new_sta);
			goto out_err;
		}
		/* pass out for use in assoc */
		*conn = link->u.mgd.conn;
	}

	if (new_sta) {
		/*
		 * tell driver about BSSID, basic rates and timing
		 * this was set up above, before setting the channel
		 */
		ieee80211_link_info_change_notify(sdata, link,
						  BSS_CHANGED_BSSID |
						  BSS_CHANGED_BASIC_RATES |
						  BSS_CHANGED_BEACON_INT);

		if (assoc)
			sta_info_pre_move_state(new_sta, IEEE80211_STA_AUTH);

		err = sta_info_insert(new_sta);
		new_sta = NULL;
		if (err) {
			sdata_info(sdata,
				   "failed to insert STA entry for the AP (error %d)\n",
				   err);
			goto out_release_chan;
		}
	} else
		WARN_ON_ONCE(!ether_addr_equal(link->u.mgd.bssid, cbss->bssid));

	/* Cancel scan to ensure that nothing interferes with connection */
	if (local->scanning)
		ieee80211_scan_cancel(local);

	return 0;

out_release_chan:
	ieee80211_link_release_channel(link);
out_err:
	ieee80211_vif_set_links(sdata, 0, 0);
	return err;
}

static bool ieee80211_mgd_csa_present(struct ieee80211_sub_if_data *sdata,
				      const struct cfg80211_bss_ies *ies,
				      u8 cur_channel, bool ignore_ecsa)
{
	const struct element *csa_elem, *ecsa_elem;
	struct ieee80211_channel_sw_ie *csa = NULL;
	struct ieee80211_ext_chansw_ie *ecsa = NULL;

	if (!ies)
		return false;

	csa_elem = cfg80211_find_elem(WLAN_EID_CHANNEL_SWITCH,
				      ies->data, ies->len);
	if (csa_elem && csa_elem->datalen == sizeof(*csa))
		csa = (void *)csa_elem->data;

	ecsa_elem = cfg80211_find_elem(WLAN_EID_EXT_CHANSWITCH_ANN,
				       ies->data, ies->len);
	if (ecsa_elem && ecsa_elem->datalen == sizeof(*ecsa))
		ecsa = (void *)ecsa_elem->data;

	if (csa && csa->count == 0)
		csa = NULL;
	if (csa && !csa->mode && csa->new_ch_num == cur_channel)
		csa = NULL;

	if (ecsa && ecsa->count == 0)
		ecsa = NULL;
	if (ecsa && !ecsa->mode && ecsa->new_ch_num == cur_channel)
		ecsa = NULL;

	if (ignore_ecsa && ecsa) {
		sdata_info(sdata,
			   "Ignoring ECSA in probe response - was considered stuck!\n");
		return csa;
	}

	return csa || ecsa;
}

static bool ieee80211_mgd_csa_in_process(struct ieee80211_sub_if_data *sdata,
					 struct cfg80211_bss *bss)
{
	u8 cur_channel;
	bool ret;

	cur_channel = ieee80211_frequency_to_channel(bss->channel->center_freq);

	rcu_read_lock();
	if (ieee80211_mgd_csa_present(sdata,
				      rcu_dereference(bss->beacon_ies),
				      cur_channel, false)) {
		ret = true;
		goto out;
	}

	if (ieee80211_mgd_csa_present(sdata,
				      rcu_dereference(bss->proberesp_ies),
				      cur_channel, bss->proberesp_ecsa_stuck)) {
		ret = true;
		goto out;
	}

	ret = false;
out:
	rcu_read_unlock();
	return ret;
}

/* config hooks */
int ieee80211_mgd_auth(struct ieee80211_sub_if_data *sdata,
		       struct cfg80211_auth_request *req)
{
	struct ieee80211_local *local = sdata->local;
	struct ieee80211_if_managed *ifmgd = &sdata->u.mgd;
	struct ieee80211_mgd_auth_data *auth_data;
	struct ieee80211_conn_settings conn;
	struct ieee80211_link_data *link;
	struct ieee80211_supported_band *sband;
	struct ieee80211_bss *bss;
	u16 auth_alg;
	int err;
	bool cont_auth, wmm_used;

	lockdep_assert_wiphy(sdata->local->hw.wiphy);

	/* prepare auth data structure */

	switch (req->auth_type) {
	case NL80211_AUTHTYPE_OPEN_SYSTEM:
		auth_alg = WLAN_AUTH_OPEN;
		break;
	case NL80211_AUTHTYPE_SHARED_KEY:
		if (fips_enabled)
			return -EOPNOTSUPP;
		auth_alg = WLAN_AUTH_SHARED_KEY;
		break;
	case NL80211_AUTHTYPE_FT:
		auth_alg = WLAN_AUTH_FT;
		break;
	case NL80211_AUTHTYPE_NETWORK_EAP:
		auth_alg = WLAN_AUTH_LEAP;
		break;
	case NL80211_AUTHTYPE_SAE:
		auth_alg = WLAN_AUTH_SAE;
		break;
	case NL80211_AUTHTYPE_FILS_SK:
		auth_alg = WLAN_AUTH_FILS_SK;
		break;
	case NL80211_AUTHTYPE_FILS_SK_PFS:
		auth_alg = WLAN_AUTH_FILS_SK_PFS;
		break;
	case NL80211_AUTHTYPE_FILS_PK:
		auth_alg = WLAN_AUTH_FILS_PK;
		break;
	default:
		return -EOPNOTSUPP;
	}

	if (ifmgd->assoc_data)
		return -EBUSY;

	if (ieee80211_mgd_csa_in_process(sdata, req->bss)) {
		sdata_info(sdata, "AP is in CSA process, reject auth\n");
		return -EINVAL;
	}

	auth_data = kzalloc(sizeof(*auth_data) + req->auth_data_len +
			    req->ie_len, GFP_KERNEL);
	if (!auth_data)
		return -ENOMEM;

	memcpy(auth_data->ap_addr,
	       req->ap_mld_addr ?: req->bss->bssid,
	       ETH_ALEN);
	auth_data->bss = req->bss;
	auth_data->link_id = req->link_id;

	if (req->auth_data_len >= 4) {
		if (req->auth_type == NL80211_AUTHTYPE_SAE) {
			__le16 *pos = (__le16 *) req->auth_data;

			auth_data->sae_trans = le16_to_cpu(pos[0]);
			auth_data->sae_status = le16_to_cpu(pos[1]);
		}
		memcpy(auth_data->data, req->auth_data + 4,
		       req->auth_data_len - 4);
		auth_data->data_len += req->auth_data_len - 4;
	}

	/* Check if continuing authentication or trying to authenticate with the
	 * same BSS that we were in the process of authenticating with and avoid
	 * removal and re-addition of the STA entry in
	 * ieee80211_prep_connection().
	 */
	cont_auth = ifmgd->auth_data && req->bss == ifmgd->auth_data->bss &&
		    ifmgd->auth_data->link_id == req->link_id;

	if (req->ie && req->ie_len) {
		memcpy(&auth_data->data[auth_data->data_len],
		       req->ie, req->ie_len);
		auth_data->data_len += req->ie_len;
	}

	if (req->key && req->key_len) {
		auth_data->key_len = req->key_len;
		auth_data->key_idx = req->key_idx;
		memcpy(auth_data->key, req->key, req->key_len);
	}

	auth_data->algorithm = auth_alg;

	/* try to authenticate/probe */

	if (ifmgd->auth_data) {
		if (cont_auth && req->auth_type == NL80211_AUTHTYPE_SAE) {
			auth_data->peer_confirmed =
				ifmgd->auth_data->peer_confirmed;
		}
		ieee80211_destroy_auth_data(sdata, cont_auth);
	}

	/* prep auth_data so we don't go into idle on disassoc */
	ifmgd->auth_data = auth_data;

	/* If this is continuation of an ongoing SAE authentication exchange
	 * (i.e., request to send SAE Confirm) and the peer has already
	 * confirmed, mark authentication completed since we are about to send
	 * out SAE Confirm.
	 */
	if (cont_auth && req->auth_type == NL80211_AUTHTYPE_SAE &&
	    auth_data->peer_confirmed && auth_data->sae_trans == 2)
		ieee80211_mark_sta_auth(sdata);

	if (ifmgd->associated) {
		u8 frame_buf[IEEE80211_DEAUTH_FRAME_LEN];

		sdata_info(sdata,
			   "disconnect from AP %pM for new auth to %pM\n",
			   sdata->vif.cfg.ap_addr, auth_data->ap_addr);
		ieee80211_set_disassoc(sdata, IEEE80211_STYPE_DEAUTH,
				       WLAN_REASON_UNSPECIFIED,
				       false, frame_buf);

		ieee80211_report_disconnect(sdata, frame_buf,
					    sizeof(frame_buf), true,
					    WLAN_REASON_UNSPECIFIED,
					    false);
	}

	/* needed for transmitting the auth frame(s) properly */
	memcpy(sdata->vif.cfg.ap_addr, auth_data->ap_addr, ETH_ALEN);

	bss = (void *)req->bss->priv;
	wmm_used = bss->wmm_used && (local->hw.queues >= IEEE80211_NUM_ACS);

	sband = local->hw.wiphy->bands[req->bss->channel->band];

	ieee80211_determine_our_sta_mode_auth(sdata, sband, req, wmm_used,
					      &conn);

	err = ieee80211_prep_connection(sdata, req->bss, req->link_id,
					req->ap_mld_addr, cont_auth,
					&conn, false);
	if (err)
		goto err_clear;

	if (req->link_id >= 0)
		link = sdata_dereference(sdata->link[req->link_id], sdata);
	else
		link = &sdata->deflink;

	if (WARN_ON(!link)) {
		err = -ENOLINK;
		goto err_clear;
	}

	sdata_info(sdata, "authenticate with %pM (local address=%pM)\n",
		   auth_data->ap_addr, link->conf->addr);

	err = ieee80211_auth(sdata);
	if (err) {
		sta_info_destroy_addr(sdata, auth_data->ap_addr);
		goto err_clear;
	}

	/* hold our own reference */
	cfg80211_ref_bss(local->hw.wiphy, auth_data->bss);
	return 0;

 err_clear:
	if (!ieee80211_vif_is_mld(&sdata->vif)) {
		eth_zero_addr(sdata->deflink.u.mgd.bssid);
		ieee80211_link_info_change_notify(sdata, &sdata->deflink,
						  BSS_CHANGED_BSSID);
		ieee80211_link_release_channel(&sdata->deflink);
	}
	ifmgd->auth_data = NULL;
	kfree(auth_data);
	return err;
}

static void
ieee80211_setup_assoc_link(struct ieee80211_sub_if_data *sdata,
			   struct ieee80211_mgd_assoc_data *assoc_data,
			   struct cfg80211_assoc_request *req,
			   struct ieee80211_conn_settings *conn,
			   unsigned int link_id)
{
	struct ieee80211_local *local = sdata->local;
	const struct cfg80211_bss_ies *bss_ies;
	struct ieee80211_supported_band *sband;
	struct ieee80211_link_data *link;
	struct cfg80211_bss *cbss;
	struct ieee80211_bss *bss;

	cbss = assoc_data->link[link_id].bss;
	if (WARN_ON(!cbss))
		return;

	bss = (void *)cbss->priv;

	sband = local->hw.wiphy->bands[cbss->channel->band];
	if (WARN_ON(!sband))
		return;

	link = sdata_dereference(sdata->link[link_id], sdata);
	if (WARN_ON(!link))
		return;

	/* for MLO connections assume advertising all rates is OK */
	if (!req->ap_mld_addr) {
		assoc_data->supp_rates = bss->supp_rates;
		assoc_data->supp_rates_len = bss->supp_rates_len;
	}

	/* copy and link elems for the STA profile */
	if (req->links[link_id].elems_len) {
		memcpy(assoc_data->ie_pos, req->links[link_id].elems,
		       req->links[link_id].elems_len);
		assoc_data->link[link_id].elems = assoc_data->ie_pos;
		assoc_data->link[link_id].elems_len = req->links[link_id].elems_len;
		assoc_data->ie_pos += req->links[link_id].elems_len;
	}

	link->u.mgd.beacon_crc_valid = false;
	link->u.mgd.dtim_period = 0;
	link->u.mgd.have_beacon = false;

	/* override HT configuration only if the AP and we support it */
	if (conn->mode >= IEEE80211_CONN_MODE_HT) {
		struct ieee80211_sta_ht_cap sta_ht_cap;

		memcpy(&sta_ht_cap, &sband->ht_cap, sizeof(sta_ht_cap));
		ieee80211_apply_htcap_overrides(sdata, &sta_ht_cap);
	}

	rcu_read_lock();
	bss_ies = rcu_dereference(cbss->beacon_ies);
	if (bss_ies) {
		u8 dtim_count = 0;

		ieee80211_get_dtim(bss_ies, &dtim_count,
				   &link->u.mgd.dtim_period);

		sdata->deflink.u.mgd.have_beacon = true;

		if (ieee80211_hw_check(&local->hw, TIMING_BEACON_ONLY)) {
			link->conf->sync_tsf = bss_ies->tsf;
			link->conf->sync_device_ts = bss->device_ts_beacon;
			link->conf->sync_dtim_count = dtim_count;
		}
	} else {
		bss_ies = rcu_dereference(cbss->ies);
	}

	if (bss_ies) {
		const struct element *elem;

		elem = cfg80211_find_ext_elem(WLAN_EID_EXT_MULTIPLE_BSSID_CONFIGURATION,
					      bss_ies->data, bss_ies->len);
		if (elem && elem->datalen >= 3)
			link->conf->profile_periodicity = elem->data[2];
		else
			link->conf->profile_periodicity = 0;

		elem = cfg80211_find_elem(WLAN_EID_EXT_CAPABILITY,
					  bss_ies->data, bss_ies->len);
		if (elem && elem->datalen >= 11 &&
		    (elem->data[10] & WLAN_EXT_CAPA11_EMA_SUPPORT))
			link->conf->ema_ap = true;
		else
			link->conf->ema_ap = false;
	}
	rcu_read_unlock();

	if (bss->corrupt_data) {
		char *corrupt_type = "data";

		if (bss->corrupt_data & IEEE80211_BSS_CORRUPT_BEACON) {
			if (bss->corrupt_data & IEEE80211_BSS_CORRUPT_PROBE_RESP)
				corrupt_type = "beacon and probe response";
			else
				corrupt_type = "beacon";
		} else if (bss->corrupt_data & IEEE80211_BSS_CORRUPT_PROBE_RESP) {
			corrupt_type = "probe response";
		}
		sdata_info(sdata, "associating to AP %pM with corrupt %s\n",
			   cbss->bssid, corrupt_type);
	}

	if (link->u.mgd.req_smps == IEEE80211_SMPS_AUTOMATIC) {
		if (sdata->u.mgd.powersave)
			link->smps_mode = IEEE80211_SMPS_DYNAMIC;
		else
			link->smps_mode = IEEE80211_SMPS_OFF;
	} else {
		link->smps_mode = link->u.mgd.req_smps;
	}
}

static int
ieee80211_mgd_get_ap_ht_vht_capa(struct ieee80211_sub_if_data *sdata,
				 struct ieee80211_mgd_assoc_data *assoc_data,
				 int link_id)
{
	struct cfg80211_bss *cbss = assoc_data->link[link_id].bss;
	enum nl80211_band band = cbss->channel->band;
	struct ieee80211_supported_band *sband;
	const struct element *elem;
	int err;

	/* neither HT nor VHT elements used on 6 GHz */
	if (band == NL80211_BAND_6GHZ)
		return 0;

	if (assoc_data->link[link_id].conn.mode < IEEE80211_CONN_MODE_HT)
		return 0;

	rcu_read_lock();
	elem = ieee80211_bss_get_elem(cbss, WLAN_EID_HT_OPERATION);
	if (!elem || elem->datalen < sizeof(struct ieee80211_ht_operation)) {
		mlme_link_id_dbg(sdata, link_id, "no HT operation on BSS %pM\n",
				 cbss->bssid);
		err = -EINVAL;
		goto out_rcu;
	}
	assoc_data->link[link_id].ap_ht_param =
		((struct ieee80211_ht_operation *)(elem->data))->ht_param;
	rcu_read_unlock();

	if (assoc_data->link[link_id].conn.mode < IEEE80211_CONN_MODE_VHT)
		return 0;

	/* some drivers want to support VHT on 2.4 GHz even */
	sband = sdata->local->hw.wiphy->bands[band];
	if (!sband->vht_cap.vht_supported)
		return 0;

	rcu_read_lock();
	elem = ieee80211_bss_get_elem(cbss, WLAN_EID_VHT_CAPABILITY);
	/* but even then accept it not being present on the AP */
	if (!elem && band == NL80211_BAND_2GHZ) {
		err = 0;
		goto out_rcu;
	}
	if (!elem || elem->datalen < sizeof(struct ieee80211_vht_cap)) {
		mlme_link_id_dbg(sdata, link_id, "no VHT capa on BSS %pM\n",
				 cbss->bssid);
		err = -EINVAL;
		goto out_rcu;
	}
	memcpy(&assoc_data->link[link_id].ap_vht_cap, elem->data,
	       sizeof(struct ieee80211_vht_cap));
	rcu_read_unlock();

	return 0;
out_rcu:
	rcu_read_unlock();
	return err;
}

int ieee80211_mgd_assoc(struct ieee80211_sub_if_data *sdata,
			struct cfg80211_assoc_request *req)
{
	unsigned int assoc_link_id = req->link_id < 0 ? 0 : req->link_id;
	struct ieee80211_local *local = sdata->local;
	struct ieee80211_if_managed *ifmgd = &sdata->u.mgd;
	struct ieee80211_mgd_assoc_data *assoc_data;
	const struct element *ssid_elem;
	struct ieee80211_vif_cfg *vif_cfg = &sdata->vif.cfg;
	struct ieee80211_link_data *link;
	struct cfg80211_bss *cbss;
	bool override, uapsd_supported;
	bool match_auth;
	int i, err;
	size_t size = sizeof(*assoc_data) + req->ie_len;

	for (i = 0; i < IEEE80211_MLD_MAX_NUM_LINKS; i++)
		size += req->links[i].elems_len;

	/* FIXME: no support for 4-addr MLO yet */
	if (sdata->u.mgd.use_4addr && req->link_id >= 0)
		return -EOPNOTSUPP;

	assoc_data = kzalloc(size, GFP_KERNEL);
	if (!assoc_data)
		return -ENOMEM;

	cbss = req->link_id < 0 ? req->bss : req->links[req->link_id].bss;

	if (ieee80211_mgd_csa_in_process(sdata, cbss)) {
		sdata_info(sdata, "AP is in CSA process, reject assoc\n");
		err = -EINVAL;
		goto err_free;
	}

	rcu_read_lock();
	ssid_elem = ieee80211_bss_get_elem(cbss, WLAN_EID_SSID);
	if (!ssid_elem || ssid_elem->datalen > sizeof(assoc_data->ssid)) {
		rcu_read_unlock();
		err = -EINVAL;
		goto err_free;
	}

	memcpy(assoc_data->ssid, ssid_elem->data, ssid_elem->datalen);
	assoc_data->ssid_len = ssid_elem->datalen;
	rcu_read_unlock();

	if (req->ap_mld_addr)
		memcpy(assoc_data->ap_addr, req->ap_mld_addr, ETH_ALEN);
	else
		memcpy(assoc_data->ap_addr, cbss->bssid, ETH_ALEN);

	if (ifmgd->associated) {
		u8 frame_buf[IEEE80211_DEAUTH_FRAME_LEN];

		sdata_info(sdata,
			   "disconnect from AP %pM for new assoc to %pM\n",
			   sdata->vif.cfg.ap_addr, assoc_data->ap_addr);
		ieee80211_set_disassoc(sdata, IEEE80211_STYPE_DEAUTH,
				       WLAN_REASON_UNSPECIFIED,
				       false, frame_buf);

		ieee80211_report_disconnect(sdata, frame_buf,
					    sizeof(frame_buf), true,
					    WLAN_REASON_UNSPECIFIED,
					    false);
	}

	memcpy(&ifmgd->ht_capa, &req->ht_capa, sizeof(ifmgd->ht_capa));
	memcpy(&ifmgd->ht_capa_mask, &req->ht_capa_mask,
	       sizeof(ifmgd->ht_capa_mask));

	memcpy(&ifmgd->vht_capa, &req->vht_capa, sizeof(ifmgd->vht_capa));
	memcpy(&ifmgd->vht_capa_mask, &req->vht_capa_mask,
	       sizeof(ifmgd->vht_capa_mask));

	memcpy(&ifmgd->s1g_capa, &req->s1g_capa, sizeof(ifmgd->s1g_capa));
	memcpy(&ifmgd->s1g_capa_mask, &req->s1g_capa_mask,
	       sizeof(ifmgd->s1g_capa_mask));

	/* keep some setup (AP STA, channel, ...) if matching */
	match_auth = ifmgd->auth_data &&
		     ether_addr_equal(ifmgd->auth_data->ap_addr,
				      assoc_data->ap_addr) &&
		     ifmgd->auth_data->link_id == req->link_id;

	if (req->ap_mld_addr) {
		uapsd_supported = true;

		if (req->flags & (ASSOC_REQ_DISABLE_HT |
				  ASSOC_REQ_DISABLE_VHT |
				  ASSOC_REQ_DISABLE_HE |
				  ASSOC_REQ_DISABLE_EHT)) {
			err = -EINVAL;
			goto err_free;
		}

		for (i = 0; i < IEEE80211_MLD_MAX_NUM_LINKS; i++) {
			struct ieee80211_supported_band *sband;
			struct cfg80211_bss *link_cbss = req->links[i].bss;
			struct ieee80211_bss *bss;

			if (!link_cbss)
				continue;

			bss = (void *)link_cbss->priv;

			if (!bss->wmm_used) {
				err = -EINVAL;
				req->links[i].error = err;
				goto err_free;
			}

			if (link_cbss->channel->band == NL80211_BAND_S1GHZ) {
				err = -EINVAL;
				req->links[i].error = err;
				goto err_free;
			}

			link = sdata_dereference(sdata->link[i], sdata);
			if (link)
				ether_addr_copy(assoc_data->link[i].addr,
						link->conf->addr);
			else
				eth_random_addr(assoc_data->link[i].addr);
			sband = local->hw.wiphy->bands[link_cbss->channel->band];

			if (match_auth && i == assoc_link_id && link)
				assoc_data->link[i].conn = link->u.mgd.conn;
			else
				assoc_data->link[i].conn =
					ieee80211_conn_settings_unlimited;
			ieee80211_determine_our_sta_mode_assoc(sdata, sband,
							       req, true, i,
							       &assoc_data->link[i].conn);
			assoc_data->link[i].bss = link_cbss;
			assoc_data->link[i].disabled = req->links[i].disabled;

			if (!bss->uapsd_supported)
				uapsd_supported = false;

			if (assoc_data->link[i].conn.mode < IEEE80211_CONN_MODE_EHT) {
				err = -EINVAL;
				req->links[i].error = err;
				goto err_free;
			}

			err = ieee80211_mgd_get_ap_ht_vht_capa(sdata,
							       assoc_data, i);
			if (err) {
				err = -EINVAL;
				req->links[i].error = err;
				goto err_free;
			}
		}

		assoc_data->wmm = true;
	} else {
		struct ieee80211_supported_band *sband;
		struct ieee80211_bss *bss = (void *)cbss->priv;

		memcpy(assoc_data->link[0].addr, sdata->vif.addr, ETH_ALEN);
		assoc_data->s1g = cbss->channel->band == NL80211_BAND_S1GHZ;

		assoc_data->wmm = bss->wmm_used &&
				  (local->hw.queues >= IEEE80211_NUM_ACS);

		if (cbss->channel->band == NL80211_BAND_6GHZ &&
		    req->flags & (ASSOC_REQ_DISABLE_HT |
				  ASSOC_REQ_DISABLE_VHT |
				  ASSOC_REQ_DISABLE_HE)) {
			err = -EINVAL;
			goto err_free;
		}

		sband = local->hw.wiphy->bands[cbss->channel->band];

		assoc_data->link[0].bss = cbss;

		if (match_auth)
			assoc_data->link[0].conn = sdata->deflink.u.mgd.conn;
		else
			assoc_data->link[0].conn =
				ieee80211_conn_settings_unlimited;
		ieee80211_determine_our_sta_mode_assoc(sdata, sband, req,
						       assoc_data->wmm, 0,
						       &assoc_data->link[0].conn);

		uapsd_supported = bss->uapsd_supported;

		err = ieee80211_mgd_get_ap_ht_vht_capa(sdata, assoc_data, 0);
		if (err)
			goto err_free;
	}

	assoc_data->spp_amsdu = req->flags & ASSOC_REQ_SPP_AMSDU;

	if (ifmgd->auth_data && !ifmgd->auth_data->done) {
		err = -EBUSY;
		goto err_free;
	}

	if (ifmgd->assoc_data) {
		err = -EBUSY;
		goto err_free;
	}

	/* Cleanup is delayed if auth_data matches */
	if (ifmgd->auth_data && !match_auth)
		ieee80211_destroy_auth_data(sdata, false);

	if (req->ie && req->ie_len) {
		memcpy(assoc_data->ie, req->ie, req->ie_len);
		assoc_data->ie_len = req->ie_len;
		assoc_data->ie_pos = assoc_data->ie + assoc_data->ie_len;
	} else {
		assoc_data->ie_pos = assoc_data->ie;
	}

	if (req->fils_kek) {
		/* should already be checked in cfg80211 - so warn */
		if (WARN_ON(req->fils_kek_len > FILS_MAX_KEK_LEN)) {
			err = -EINVAL;
			goto err_free;
		}
		memcpy(assoc_data->fils_kek, req->fils_kek,
		       req->fils_kek_len);
		assoc_data->fils_kek_len = req->fils_kek_len;
	}

	if (req->fils_nonces)
		memcpy(assoc_data->fils_nonces, req->fils_nonces,
		       2 * FILS_NONCE_LEN);

	/* default timeout */
	assoc_data->timeout = jiffies;
	assoc_data->timeout_started = true;

	assoc_data->assoc_link_id = assoc_link_id;

	if (req->ap_mld_addr) {
		/* if there was no authentication, set up the link */
		err = ieee80211_vif_set_links(sdata, BIT(assoc_link_id), 0);
		if (err)
			goto err_clear;
	}

	link = sdata_dereference(sdata->link[assoc_link_id], sdata);
	if (WARN_ON(!link)) {
		err = -EINVAL;
		goto err_clear;
	}

	override = link->u.mgd.conn.mode !=
			assoc_data->link[assoc_link_id].conn.mode ||
		   link->u.mgd.conn.bw_limit !=
			assoc_data->link[assoc_link_id].conn.bw_limit;
	link->u.mgd.conn = assoc_data->link[assoc_link_id].conn;

	ieee80211_setup_assoc_link(sdata, assoc_data, req, &link->u.mgd.conn,
				   assoc_link_id);

	if (WARN((sdata->vif.driver_flags & IEEE80211_VIF_SUPPORTS_UAPSD) &&
		 ieee80211_hw_check(&local->hw, PS_NULLFUNC_STACK),
	     "U-APSD not supported with HW_PS_NULLFUNC_STACK\n"))
		sdata->vif.driver_flags &= ~IEEE80211_VIF_SUPPORTS_UAPSD;

	if (assoc_data->wmm && uapsd_supported &&
	    (sdata->vif.driver_flags & IEEE80211_VIF_SUPPORTS_UAPSD)) {
		assoc_data->uapsd = true;
		ifmgd->flags |= IEEE80211_STA_UAPSD_ENABLED;
	} else {
		assoc_data->uapsd = false;
		ifmgd->flags &= ~IEEE80211_STA_UAPSD_ENABLED;
	}

	if (req->prev_bssid)
		memcpy(assoc_data->prev_ap_addr, req->prev_bssid, ETH_ALEN);

	if (req->use_mfp) {
		ifmgd->mfp = IEEE80211_MFP_REQUIRED;
		ifmgd->flags |= IEEE80211_STA_MFP_ENABLED;
	} else {
		ifmgd->mfp = IEEE80211_MFP_DISABLED;
		ifmgd->flags &= ~IEEE80211_STA_MFP_ENABLED;
	}

	if (req->flags & ASSOC_REQ_USE_RRM)
		ifmgd->flags |= IEEE80211_STA_ENABLE_RRM;
	else
		ifmgd->flags &= ~IEEE80211_STA_ENABLE_RRM;

	if (req->crypto.control_port)
		ifmgd->flags |= IEEE80211_STA_CONTROL_PORT;
	else
		ifmgd->flags &= ~IEEE80211_STA_CONTROL_PORT;

	sdata->control_port_protocol = req->crypto.control_port_ethertype;
	sdata->control_port_no_encrypt = req->crypto.control_port_no_encrypt;
	sdata->control_port_over_nl80211 =
					req->crypto.control_port_over_nl80211;
	sdata->control_port_no_preauth = req->crypto.control_port_no_preauth;

	/* kick off associate process */
	ifmgd->assoc_data = assoc_data;

	for (i = 0; i < ARRAY_SIZE(assoc_data->link); i++) {
		if (!assoc_data->link[i].bss)
			continue;
		if (i == assoc_data->assoc_link_id)
			continue;
		/* only calculate the mode, hence link == NULL */
		err = ieee80211_prep_channel(sdata, NULL, i,
					     assoc_data->link[i].bss, true,
					     &assoc_data->link[i].conn);
		if (err) {
			req->links[i].error = err;
			goto err_clear;
		}
	}

	memcpy(vif_cfg->ssid, assoc_data->ssid, assoc_data->ssid_len);
	vif_cfg->ssid_len = assoc_data->ssid_len;

	/* needed for transmitting the assoc frames properly */
	memcpy(sdata->vif.cfg.ap_addr, assoc_data->ap_addr, ETH_ALEN);

	err = ieee80211_prep_connection(sdata, cbss, req->link_id,
					req->ap_mld_addr, true,
					&assoc_data->link[assoc_link_id].conn,
					override);
	if (err)
		goto err_clear;

	if (ieee80211_hw_check(&sdata->local->hw, NEED_DTIM_BEFORE_ASSOC)) {
		const struct cfg80211_bss_ies *beacon_ies;

		rcu_read_lock();
		beacon_ies = rcu_dereference(req->bss->beacon_ies);
		if (!beacon_ies) {
			/*
			 * Wait up to one beacon interval ...
			 * should this be more if we miss one?
			 */
			sdata_info(sdata, "waiting for beacon from %pM\n",
				   link->u.mgd.bssid);
			assoc_data->timeout = TU_TO_EXP_TIME(req->bss->beacon_interval);
			assoc_data->timeout_started = true;
			assoc_data->need_beacon = true;
		}
		rcu_read_unlock();
	}

	run_again(sdata, assoc_data->timeout);

	/* We are associating, clean up auth_data */
	if (ifmgd->auth_data)
		ieee80211_destroy_auth_data(sdata, true);

	return 0;
 err_clear:
	if (!ifmgd->auth_data) {
		eth_zero_addr(sdata->deflink.u.mgd.bssid);
		ieee80211_link_info_change_notify(sdata, &sdata->deflink,
						  BSS_CHANGED_BSSID);
	}
	ifmgd->assoc_data = NULL;
 err_free:
	kfree(assoc_data);
	return err;
}

int ieee80211_mgd_deauth(struct ieee80211_sub_if_data *sdata,
			 struct cfg80211_deauth_request *req)
{
	struct ieee80211_if_managed *ifmgd = &sdata->u.mgd;
	u8 frame_buf[IEEE80211_DEAUTH_FRAME_LEN];
	bool tx = !req->local_state_change;
	struct ieee80211_prep_tx_info info = {
		.subtype = IEEE80211_STYPE_DEAUTH,
	};

	if (ifmgd->auth_data &&
	    ether_addr_equal(ifmgd->auth_data->ap_addr, req->bssid)) {
		sdata_info(sdata,
			   "aborting authentication with %pM by local choice (Reason: %u=%s)\n",
			   req->bssid, req->reason_code,
			   ieee80211_get_reason_code_string(req->reason_code));

		info.link_id = ifmgd->auth_data->link_id;
		drv_mgd_prepare_tx(sdata->local, sdata, &info);
		ieee80211_send_deauth_disassoc(sdata, req->bssid, req->bssid,
					       IEEE80211_STYPE_DEAUTH,
					       req->reason_code, tx,
					       frame_buf);
		ieee80211_destroy_auth_data(sdata, false);
		ieee80211_report_disconnect(sdata, frame_buf,
					    sizeof(frame_buf), true,
					    req->reason_code, false);
		drv_mgd_complete_tx(sdata->local, sdata, &info);
		return 0;
	}

	if (ifmgd->assoc_data &&
	    ether_addr_equal(ifmgd->assoc_data->ap_addr, req->bssid)) {
		sdata_info(sdata,
			   "aborting association with %pM by local choice (Reason: %u=%s)\n",
			   req->bssid, req->reason_code,
			   ieee80211_get_reason_code_string(req->reason_code));

		info.link_id = ifmgd->assoc_data->assoc_link_id;
		drv_mgd_prepare_tx(sdata->local, sdata, &info);
		ieee80211_send_deauth_disassoc(sdata, req->bssid, req->bssid,
					       IEEE80211_STYPE_DEAUTH,
					       req->reason_code, tx,
					       frame_buf);
		ieee80211_destroy_assoc_data(sdata, ASSOC_ABANDON);
		ieee80211_report_disconnect(sdata, frame_buf,
					    sizeof(frame_buf), true,
					    req->reason_code, false);
		drv_mgd_complete_tx(sdata->local, sdata, &info);
		return 0;
	}

	if (ifmgd->associated &&
	    ether_addr_equal(sdata->vif.cfg.ap_addr, req->bssid)) {
		sdata_info(sdata,
			   "deauthenticating from %pM by local choice (Reason: %u=%s)\n",
			   req->bssid, req->reason_code,
			   ieee80211_get_reason_code_string(req->reason_code));

		ieee80211_set_disassoc(sdata, IEEE80211_STYPE_DEAUTH,
				       req->reason_code, tx, frame_buf);
		ieee80211_report_disconnect(sdata, frame_buf,
					    sizeof(frame_buf), true,
					    req->reason_code, false);
		drv_mgd_complete_tx(sdata->local, sdata, &info);
		return 0;
	}

	return -ENOTCONN;
}

int ieee80211_mgd_disassoc(struct ieee80211_sub_if_data *sdata,
			   struct cfg80211_disassoc_request *req)
{
	u8 frame_buf[IEEE80211_DEAUTH_FRAME_LEN];

	if (!sdata->u.mgd.associated ||
	    memcmp(sdata->vif.cfg.ap_addr, req->ap_addr, ETH_ALEN))
		return -ENOTCONN;

	sdata_info(sdata,
		   "disassociating from %pM by local choice (Reason: %u=%s)\n",
		   req->ap_addr, req->reason_code,
		   ieee80211_get_reason_code_string(req->reason_code));

	ieee80211_set_disassoc(sdata, IEEE80211_STYPE_DISASSOC,
			       req->reason_code, !req->local_state_change,
			       frame_buf);

	ieee80211_report_disconnect(sdata, frame_buf, sizeof(frame_buf), true,
				    req->reason_code, false);

	return 0;
}

void ieee80211_mgd_stop_link(struct ieee80211_link_data *link)
{
	wiphy_work_cancel(link->sdata->local->hw.wiphy,
			  &link->u.mgd.request_smps_work);
	wiphy_work_cancel(link->sdata->local->hw.wiphy,
			  &link->u.mgd.recalc_smps);
	wiphy_delayed_work_cancel(link->sdata->local->hw.wiphy,
				  &link->u.mgd.csa.switch_work);
}

void ieee80211_mgd_stop(struct ieee80211_sub_if_data *sdata)
{
	struct ieee80211_if_managed *ifmgd = &sdata->u.mgd;

	/*
	 * Make sure some work items will not run after this,
	 * they will not do anything but might not have been
	 * cancelled when disconnecting.
	 */
	wiphy_work_cancel(sdata->local->hw.wiphy,
			  &ifmgd->monitor_work);
	wiphy_work_cancel(sdata->local->hw.wiphy,
			  &ifmgd->beacon_connection_loss_work);
	wiphy_work_cancel(sdata->local->hw.wiphy,
			  &ifmgd->csa_connection_drop_work);
	wiphy_delayed_work_cancel(sdata->local->hw.wiphy,
				  &ifmgd->tdls_peer_del_work);

	if (ifmgd->assoc_data)
		ieee80211_destroy_assoc_data(sdata, ASSOC_TIMEOUT);
	if (ifmgd->auth_data)
		ieee80211_destroy_auth_data(sdata, false);
	spin_lock_bh(&ifmgd->teardown_lock);
	if (ifmgd->teardown_skb) {
		kfree_skb(ifmgd->teardown_skb);
		ifmgd->teardown_skb = NULL;
		ifmgd->orig_teardown_skb = NULL;
	}
	kfree(ifmgd->assoc_req_ies);
	ifmgd->assoc_req_ies = NULL;
	ifmgd->assoc_req_ies_len = 0;
	spin_unlock_bh(&ifmgd->teardown_lock);
	del_timer_sync(&ifmgd->timer);
}

void ieee80211_cqm_rssi_notify(struct ieee80211_vif *vif,
			       enum nl80211_cqm_rssi_threshold_event rssi_event,
			       s32 rssi_level,
			       gfp_t gfp)
{
	struct ieee80211_sub_if_data *sdata = vif_to_sdata(vif);

	trace_api_cqm_rssi_notify(sdata, rssi_event, rssi_level);

	cfg80211_cqm_rssi_notify(sdata->dev, rssi_event, rssi_level, gfp);
}
EXPORT_SYMBOL(ieee80211_cqm_rssi_notify);

void ieee80211_cqm_beacon_loss_notify(struct ieee80211_vif *vif, gfp_t gfp)
{
	struct ieee80211_sub_if_data *sdata = vif_to_sdata(vif);

	trace_api_cqm_beacon_loss_notify(sdata->local, sdata);

	cfg80211_cqm_beacon_loss_notify(sdata->dev, gfp);
}
EXPORT_SYMBOL(ieee80211_cqm_beacon_loss_notify);

static void _ieee80211_enable_rssi_reports(struct ieee80211_sub_if_data *sdata,
					    int rssi_min_thold,
					    int rssi_max_thold)
{
	trace_api_enable_rssi_reports(sdata, rssi_min_thold, rssi_max_thold);

	if (WARN_ON(sdata->vif.type != NL80211_IFTYPE_STATION))
		return;

	/*
	 * Scale up threshold values before storing it, as the RSSI averaging
	 * algorithm uses a scaled up value as well. Change this scaling
	 * factor if the RSSI averaging algorithm changes.
	 */
	sdata->u.mgd.rssi_min_thold = rssi_min_thold*16;
	sdata->u.mgd.rssi_max_thold = rssi_max_thold*16;
}

void ieee80211_enable_rssi_reports(struct ieee80211_vif *vif,
				    int rssi_min_thold,
				    int rssi_max_thold)
{
	struct ieee80211_sub_if_data *sdata = vif_to_sdata(vif);

	WARN_ON(rssi_min_thold == rssi_max_thold ||
		rssi_min_thold > rssi_max_thold);

	_ieee80211_enable_rssi_reports(sdata, rssi_min_thold,
				       rssi_max_thold);
}
EXPORT_SYMBOL(ieee80211_enable_rssi_reports);

void ieee80211_disable_rssi_reports(struct ieee80211_vif *vif)
{
	struct ieee80211_sub_if_data *sdata = vif_to_sdata(vif);

	_ieee80211_enable_rssi_reports(sdata, 0, 0);
}
EXPORT_SYMBOL(ieee80211_disable_rssi_reports);<|MERGE_RESOLUTION|>--- conflicted
+++ resolved
@@ -2352,12 +2352,8 @@
 enum ieee80211_csa_source {
 	IEEE80211_CSA_SOURCE_BEACON,
 	IEEE80211_CSA_SOURCE_OTHER_LINK,
-<<<<<<< HEAD
-	IEEE80211_CSA_SOURCE_ACTION,
-=======
 	IEEE80211_CSA_SOURCE_PROT_ACTION,
 	IEEE80211_CSA_SOURCE_UNPROT_ACTION,
->>>>>>> 8400291e
 };
 
 static void
@@ -2398,13 +2394,9 @@
 						   current_band,
 						   bss->vht_cap_info,
 						   &link->u.mgd.conn,
-<<<<<<< HEAD
-						   link->u.mgd.bssid, &csa_ie);
-=======
 						   link->u.mgd.bssid,
 						   source == IEEE80211_CSA_SOURCE_UNPROT_ACTION,
 						   &csa_ie);
->>>>>>> 8400291e
 		if (res == 0) {
 			ch_switch.block_tx = csa_ie.mode;
 			ch_switch.chandef = csa_ie.chanreq.oper;
@@ -2432,12 +2424,8 @@
 
 	if (link->conf->csa_active) {
 		switch (source) {
-<<<<<<< HEAD
-		case IEEE80211_CSA_SOURCE_ACTION:
-=======
 		case IEEE80211_CSA_SOURCE_PROT_ACTION:
 		case IEEE80211_CSA_SOURCE_UNPROT_ACTION:
->>>>>>> 8400291e
 			/* already processing - disregard action frames */
 			return;
 		case IEEE80211_CSA_SOURCE_BEACON:
@@ -3683,15 +3671,7 @@
 	sdata->deflink.u.mgd.csa.blocked_tx = false;
 	sdata->deflink.u.mgd.csa.waiting_bcn = false;
 	sdata->deflink.u.mgd.csa.ignored_same_chan = false;
-<<<<<<< HEAD
-	if (sdata->csa_blocked_queues) {
-		ieee80211_wake_vif_queues(local, sdata,
-					  IEEE80211_QUEUE_STOP_REASON_CSA);
-		sdata->csa_blocked_queues = false;
-	}
-=======
 	ieee80211_vif_unblock_queues_csa(sdata);
->>>>>>> 8400291e
 
 	/* existing TX TSPEC sessions no longer exist */
 	memset(ifmgd->tx_tspec, 0, sizeof(ifmgd->tx_tspec));
@@ -4062,15 +4042,7 @@
 	sdata->vif.bss_conf.csa_active = false;
 	sdata->deflink.u.mgd.csa.waiting_bcn = false;
 	sdata->deflink.u.mgd.csa.blocked_tx = false;
-<<<<<<< HEAD
-	if (sdata->csa_blocked_queues) {
-		ieee80211_wake_vif_queues(local, sdata,
-					  IEEE80211_QUEUE_STOP_REASON_CSA);
-		sdata->csa_blocked_queues = false;
-	}
-=======
 	ieee80211_vif_unblock_queues_csa(sdata);
->>>>>>> 8400291e
 
 	ieee80211_report_disconnect(sdata, frame_buf, sizeof(frame_buf), tx,
 				    WLAN_REASON_DISASSOC_DUE_TO_INACTIVITY,
@@ -6675,8 +6647,6 @@
 	}
 }
 
-<<<<<<< HEAD
-=======
 static bool ieee80211_mgd_ssid_mismatch(struct ieee80211_sub_if_data *sdata,
 					const struct ieee802_11_elems *elems)
 {
@@ -6700,7 +6670,6 @@
 	return memcmp(elems->ssid, cfg->ssid, cfg->ssid_len);
 }
 
->>>>>>> 8400291e
 static void ieee80211_rx_mgmt_beacon(struct ieee80211_link_data *link,
 				     struct ieee80211_hdr *hdr, size_t len,
 				     struct ieee80211_rx_status *rx_status)
@@ -7538,12 +7507,8 @@
 								 rx_status->mactime,
 								 rx_status->device_timestamp,
 								 elems, elems,
-<<<<<<< HEAD
-								 IEEE80211_CSA_SOURCE_ACTION);
-=======
 								 src);
 			}
->>>>>>> 8400291e
 			kfree(elems);
 			break;
 		case WLAN_CATEGORY_PUBLIC:
@@ -7580,11 +7545,7 @@
 								 rx_status->mactime,
 								 rx_status->device_timestamp,
 								 elems, elems,
-<<<<<<< HEAD
-								 IEEE80211_CSA_SOURCE_ACTION);
-=======
 								 src);
->>>>>>> 8400291e
 			}
 
 			kfree(elems);
