/* Simple code to turn various tables in an ELF file into alias definitions.
 * This deals with kernel datastructures where they should be
 * dealt with: in the kernel source.
 *
 * Copyright 2002-2003  Rusty Russell, IBM Corporation
 *           2003       Kai Germaschewski
 *
 *
 * This software may be used and distributed according to the terms
 * of the GNU General Public License, incorporated herein by reference.
 */

#include "modpost.h"
#include "devicetable-offsets.h"

/* We use the ELF typedefs for kernel_ulong_t but bite the bullet and
 * use either stdint.h or inttypes.h for the rest. */
#if KERNEL_ELFCLASS == ELFCLASS32
typedef Elf32_Addr	kernel_ulong_t;
#define BITS_PER_LONG 32
#else
typedef Elf64_Addr	kernel_ulong_t;
#define BITS_PER_LONG 64
#endif
#ifdef __sun__
#include <inttypes.h>
#else
#include <stdint.h>
#endif

#include <ctype.h>
#include <stdbool.h>

typedef uint32_t	__u32;
typedef uint16_t	__u16;
typedef unsigned char	__u8;

/* UUID types for backward compatibility, don't use in new code */
typedef struct {
	__u8 b[16];
} guid_t;

typedef struct {
	__u8 b[16];
} uuid_t;

#define	UUID_STRING_LEN		36

/* MEI UUID type, don't use anywhere else */
typedef struct {
	__u8 b[16];
} uuid_le;

/* Big exception to the "don't include kernel headers into userspace, which
 * even potentially has different endianness and word sizes, since
 * we handle those differences explicitly below */
#include "../../include/linux/mod_devicetable.h"

/* This array collects all instances that use the generic do_table */
struct devtable {
	const char *device_id; /* name of table, __mod_<name>__*_device_table. */
	unsigned long id_size;
	int (*do_entry)(const char *filename, void *symval, char *alias);
};

/* Size of alias provided to do_entry functions */
#define ALIAS_SIZE 500

/* Define a variable f that holds the value of field f of struct devid
 * based at address m.
 */
#define DEF_FIELD(m, devid, f) \
	typeof(((struct devid *)0)->f) f = TO_NATIVE(*(typeof(f) *)((m) + OFF_##devid##_##f))

/* Define a variable v that holds the address of field f of struct devid
 * based at address m.  Due to the way typeof works, for a field of type
 * T[N] the variable has type T(*)[N], _not_ T*.
 */
#define DEF_FIELD_ADDR_VAR(m, devid, f, v) \
	typeof(((struct devid *)0)->f) *v = ((m) + OFF_##devid##_##f)

/* Define a variable f that holds the address of field f of struct devid
 * based at address m.  Due to the way typeof works, for a field of type
 * T[N] the variable has type T(*)[N], _not_ T*.
 */
#define DEF_FIELD_ADDR(m, devid, f) \
	DEF_FIELD_ADDR_VAR(m, devid, f, f)

#define ADD(str, sep, cond, field)                              \
do {                                                            \
        strcat(str, sep);                                       \
        if (cond)                                               \
                sprintf(str + strlen(str),                      \
                        sizeof(field) == 1 ? "%02X" :           \
                        sizeof(field) == 2 ? "%04X" :           \
                        sizeof(field) == 4 ? "%08X" : "",       \
                        field);                                 \
        else                                                    \
                sprintf(str + strlen(str), "*");                \
} while(0)

/* End in a wildcard, for future extension */
static inline void add_wildcard(char *str)
{
	int len = strlen(str);

	if (str[len - 1] != '*')
		strcat(str + len, "*");
}

static inline void add_uuid(char *str, uuid_le uuid)
{
	int len = strlen(str);

	sprintf(str + len, "%02x%02x%02x%02x-%02x%02x-%02x%02x-%02x%02x-%02x%02x%02x%02x%02x%02x",
		uuid.b[3], uuid.b[2], uuid.b[1], uuid.b[0],
		uuid.b[5], uuid.b[4], uuid.b[7], uuid.b[6],
		uuid.b[8], uuid.b[9], uuid.b[10], uuid.b[11],
		uuid.b[12], uuid.b[13], uuid.b[14], uuid.b[15]);
}

static inline void add_guid(char *str, guid_t guid)
{
	int len = strlen(str);

	sprintf(str + len, "%02X%02X%02X%02X-%02X%02X-%02X%02X-%02X%02X-%02X%02X%02X%02X%02X%02X",
		guid.b[3], guid.b[2], guid.b[1], guid.b[0],
		guid.b[5], guid.b[4], guid.b[7], guid.b[6],
		guid.b[8], guid.b[9], guid.b[10], guid.b[11],
		guid.b[12], guid.b[13], guid.b[14], guid.b[15]);
}

/**
 * Check that sizeof(device_id type) are consistent with size of section
 * in .o file. If in-consistent then userspace and kernel does not agree
 * on actual size which is a bug.
 * Also verify that the final entry in the table is all zeros.
 * Ignore both checks if build host differ from target host and size differs.
 **/
static void device_id_check(const char *modname, const char *device_id,
			    unsigned long size, unsigned long id_size,
			    void *symval)
{
	int i;

	if (size % id_size || size < id_size) {
		fatal("%s: sizeof(struct %s_device_id)=%lu is not a modulo of the size of section __mod_%s__<identifier>_device_table=%lu.\n"
		      "Fix definition of struct %s_device_id in mod_devicetable.h\n",
		      modname, device_id, id_size, device_id, size, device_id);
	}
	/* Verify last one is a terminator */
	for (i = 0; i < id_size; i++ ) {
		if (*(uint8_t*)(symval+size-id_size+i)) {
			fprintf(stderr,
				"%s: struct %s_device_id is %lu bytes.  The last of %lu is:\n",
				modname, device_id, id_size, size / id_size);
			for (i = 0; i < id_size; i++ )
				fprintf(stderr,"0x%02x ",
					*(uint8_t*)(symval+size-id_size+i) );
			fprintf(stderr,"\n");
			fatal("%s: struct %s_device_id is not terminated with a NULL entry!\n",
			      modname, device_id);
		}
	}
}

/* USB is special because the bcdDevice can be matched against a numeric range */
/* Looks like "usb:vNpNdNdcNdscNdpNicNiscNipNinN" */
static void do_usb_entry(void *symval,
			 unsigned int bcdDevice_initial, int bcdDevice_initial_digits,
			 unsigned char range_lo, unsigned char range_hi,
			 unsigned char max, struct module *mod)
{
	char alias[500];
	DEF_FIELD(symval, usb_device_id, match_flags);
	DEF_FIELD(symval, usb_device_id, idVendor);
	DEF_FIELD(symval, usb_device_id, idProduct);
	DEF_FIELD(symval, usb_device_id, bcdDevice_lo);
	DEF_FIELD(symval, usb_device_id, bDeviceClass);
	DEF_FIELD(symval, usb_device_id, bDeviceSubClass);
	DEF_FIELD(symval, usb_device_id, bDeviceProtocol);
	DEF_FIELD(symval, usb_device_id, bInterfaceClass);
	DEF_FIELD(symval, usb_device_id, bInterfaceSubClass);
	DEF_FIELD(symval, usb_device_id, bInterfaceProtocol);
	DEF_FIELD(symval, usb_device_id, bInterfaceNumber);

	strcpy(alias, "usb:");
	ADD(alias, "v", match_flags&USB_DEVICE_ID_MATCH_VENDOR,
	    idVendor);
	ADD(alias, "p", match_flags&USB_DEVICE_ID_MATCH_PRODUCT,
	    idProduct);

	strcat(alias, "d");
	if (bcdDevice_initial_digits)
		sprintf(alias + strlen(alias), "%0*X",
			bcdDevice_initial_digits, bcdDevice_initial);
	if (range_lo == range_hi)
		sprintf(alias + strlen(alias), "%X", range_lo);
	else if (range_lo > 0 || range_hi < max) {
		if (range_lo > 0x9 || range_hi < 0xA)
			sprintf(alias + strlen(alias),
				"[%X-%X]",
				range_lo,
				range_hi);
		else {
			sprintf(alias + strlen(alias),
				range_lo < 0x9 ? "[%X-9" : "[%X",
				range_lo);
			sprintf(alias + strlen(alias),
				range_hi > 0xA ? "A-%X]" : "%X]",
				range_hi);
		}
	}
	if (bcdDevice_initial_digits < (sizeof(bcdDevice_lo) * 2 - 1))
		strcat(alias, "*");

	ADD(alias, "dc", match_flags&USB_DEVICE_ID_MATCH_DEV_CLASS,
	    bDeviceClass);
	ADD(alias, "dsc", match_flags&USB_DEVICE_ID_MATCH_DEV_SUBCLASS,
	    bDeviceSubClass);
	ADD(alias, "dp", match_flags&USB_DEVICE_ID_MATCH_DEV_PROTOCOL,
	    bDeviceProtocol);
	ADD(alias, "ic", match_flags&USB_DEVICE_ID_MATCH_INT_CLASS,
	    bInterfaceClass);
	ADD(alias, "isc", match_flags&USB_DEVICE_ID_MATCH_INT_SUBCLASS,
	    bInterfaceSubClass);
	ADD(alias, "ip", match_flags&USB_DEVICE_ID_MATCH_INT_PROTOCOL,
	    bInterfaceProtocol);
	ADD(alias, "in", match_flags&USB_DEVICE_ID_MATCH_INT_NUMBER,
	    bInterfaceNumber);

	add_wildcard(alias);
	buf_printf(&mod->dev_table_buf,
		   "MODULE_ALIAS(\"%s\");\n", alias);
}

/* Handles increment/decrement of BCD formatted integers */
/* Returns the previous value, so it works like i++ or i-- */
static unsigned int incbcd(unsigned int *bcd,
			   int inc,
			   unsigned char max,
			   size_t chars)
{
	unsigned int init = *bcd, i, j;
	unsigned long long c, dec = 0;

	/* If bcd is not in BCD format, just increment */
	if (max > 0x9) {
		*bcd += inc;
		return init;
	}

	/* Convert BCD to Decimal */
	for (i=0 ; i < chars ; i++) {
		c = (*bcd >> (i << 2)) & 0xf;
		c = c > 9 ? 9 : c; /* force to bcd just in case */
		for (j=0 ; j < i ; j++)
			c = c * 10;
		dec += c;
	}

	/* Do our increment/decrement */
	dec += inc;
	*bcd  = 0;

	/* Convert back to BCD */
	for (i=0 ; i < chars ; i++) {
		for (c=1,j=0 ; j < i ; j++)
			c = c * 10;
		c = (dec / c) % 10;
		*bcd += c << (i << 2);
	}
	return init;
}

static void do_usb_entry_multi(void *symval, struct module *mod)
{
	unsigned int devlo, devhi;
	unsigned char chi, clo, max;
	int ndigits;

	DEF_FIELD(symval, usb_device_id, match_flags);
	DEF_FIELD(symval, usb_device_id, idVendor);
	DEF_FIELD(symval, usb_device_id, idProduct);
	DEF_FIELD(symval, usb_device_id, bcdDevice_lo);
	DEF_FIELD(symval, usb_device_id, bcdDevice_hi);
	DEF_FIELD(symval, usb_device_id, bDeviceClass);
	DEF_FIELD(symval, usb_device_id, bInterfaceClass);

	devlo = match_flags & USB_DEVICE_ID_MATCH_DEV_LO ?
		bcdDevice_lo : 0x0U;
	devhi = match_flags & USB_DEVICE_ID_MATCH_DEV_HI ?
		bcdDevice_hi : ~0x0U;

	/* Figure out if this entry is in bcd or hex format */
	max = 0x9; /* Default to decimal format */
	for (ndigits = 0 ; ndigits < sizeof(bcdDevice_lo) * 2 ; ndigits++) {
		clo = (devlo >> (ndigits << 2)) & 0xf;
		chi = ((devhi > 0x9999 ? 0x9999 : devhi) >> (ndigits << 2)) & 0xf;
		if (clo > max || chi > max) {
			max = 0xf;
			break;
		}
	}

	/*
	 * Some modules (visor) have empty slots as placeholder for
	 * run-time specification that results in catch-all alias
	 */
	if (!(idVendor | idProduct | bDeviceClass | bInterfaceClass))
		return;

	/* Convert numeric bcdDevice range into fnmatch-able pattern(s) */
	for (ndigits = sizeof(bcdDevice_lo) * 2 - 1; devlo <= devhi; ndigits--) {
		clo = devlo & 0xf;
		chi = devhi & 0xf;
		if (chi > max)	/* If we are in bcd mode, truncate if necessary */
			chi = max;
		devlo >>= 4;
		devhi >>= 4;

		if (devlo == devhi || !ndigits) {
			do_usb_entry(symval, devlo, ndigits, clo, chi, max, mod);
			break;
		}

		if (clo > 0x0)
			do_usb_entry(symval,
				     incbcd(&devlo, 1, max,
					    sizeof(bcdDevice_lo) * 2),
				     ndigits, clo, max, max, mod);

		if (chi < max)
			do_usb_entry(symval,
				     incbcd(&devhi, -1, max,
					    sizeof(bcdDevice_lo) * 2),
				     ndigits, 0x0, chi, max, mod);
	}
}

static void do_usb_table(void *symval, unsigned long size,
			 struct module *mod)
{
	unsigned int i;
	const unsigned long id_size = SIZE_usb_device_id;

	device_id_check(mod->name, "usb", size, id_size, symval);

	/* Leave last one: it's the terminator. */
	size -= id_size;

	for (i = 0; i < size; i += id_size)
		do_usb_entry_multi(symval + i, mod);
}

static void do_of_entry_multi(void *symval, struct module *mod)
{
	char alias[500];
	int len;
	char *tmp;

	DEF_FIELD_ADDR(symval, of_device_id, name);
	DEF_FIELD_ADDR(symval, of_device_id, type);
	DEF_FIELD_ADDR(symval, of_device_id, compatible);

	len = sprintf(alias, "of:N%sT%s", (*name)[0] ? *name : "*",
		      (*type)[0] ? *type : "*");

	if ((*compatible)[0])
		sprintf(&alias[len], "%sC%s", (*type)[0] ? "*" : "",
			*compatible);

	/* Replace all whitespace with underscores */
	for (tmp = alias; tmp && *tmp; tmp++)
		if (isspace(*tmp))
			*tmp = '_';

	buf_printf(&mod->dev_table_buf, "MODULE_ALIAS(\"%s\");\n", alias);
	strcat(alias, "C");
	add_wildcard(alias);
	buf_printf(&mod->dev_table_buf, "MODULE_ALIAS(\"%s\");\n", alias);
}

static void do_of_table(void *symval, unsigned long size,
			struct module *mod)
{
	unsigned int i;
	const unsigned long id_size = SIZE_of_device_id;

	device_id_check(mod->name, "of", size, id_size, symval);

	/* Leave last one: it's the terminator. */
	size -= id_size;

	for (i = 0; i < size; i += id_size)
		do_of_entry_multi(symval + i, mod);
}

/* Looks like: hid:bNvNpN */
static int do_hid_entry(const char *filename,
			     void *symval, char *alias)
{
	DEF_FIELD(symval, hid_device_id, bus);
	DEF_FIELD(symval, hid_device_id, group);
	DEF_FIELD(symval, hid_device_id, vendor);
	DEF_FIELD(symval, hid_device_id, product);

	sprintf(alias, "hid:");
	ADD(alias, "b", bus != HID_BUS_ANY, bus);
	ADD(alias, "g", group != HID_GROUP_ANY, group);
	ADD(alias, "v", vendor != HID_ANY_ID, vendor);
	ADD(alias, "p", product != HID_ANY_ID, product);

	return 1;
}

/* Looks like: ieee1394:venNmoNspNverN */
static int do_ieee1394_entry(const char *filename,
			     void *symval, char *alias)
{
	DEF_FIELD(symval, ieee1394_device_id, match_flags);
	DEF_FIELD(symval, ieee1394_device_id, vendor_id);
	DEF_FIELD(symval, ieee1394_device_id, model_id);
	DEF_FIELD(symval, ieee1394_device_id, specifier_id);
	DEF_FIELD(symval, ieee1394_device_id, version);

	strcpy(alias, "ieee1394:");
	ADD(alias, "ven", match_flags & IEEE1394_MATCH_VENDOR_ID,
	    vendor_id);
	ADD(alias, "mo", match_flags & IEEE1394_MATCH_MODEL_ID,
	    model_id);
	ADD(alias, "sp", match_flags & IEEE1394_MATCH_SPECIFIER_ID,
	    specifier_id);
	ADD(alias, "ver", match_flags & IEEE1394_MATCH_VERSION,
	    version);

	add_wildcard(alias);
	return 1;
}

/* Looks like: pci:vNdNsvNsdNbcNscNiN or <prefix>_pci:vNdNsvNsdNbcNscNiN. */
static int do_pci_entry(const char *filename,
			void *symval, char *alias)
{
	/* Class field can be divided into these three. */
	unsigned char baseclass, subclass, interface,
		baseclass_mask, subclass_mask, interface_mask;

	DEF_FIELD(symval, pci_device_id, vendor);
	DEF_FIELD(symval, pci_device_id, device);
	DEF_FIELD(symval, pci_device_id, subvendor);
	DEF_FIELD(symval, pci_device_id, subdevice);
	DEF_FIELD(symval, pci_device_id, class);
	DEF_FIELD(symval, pci_device_id, class_mask);
	DEF_FIELD(symval, pci_device_id, override_only);

	switch (override_only) {
	case 0:
		strcpy(alias, "pci:");
		break;
	case PCI_ID_F_VFIO_DRIVER_OVERRIDE:
		strcpy(alias, "vfio_pci:");
		break;
	default:
		warn("Unknown PCI driver_override alias %08X\n",
		     override_only);
		return 0;
	}

	ADD(alias, "v", vendor != PCI_ANY_ID, vendor);
	ADD(alias, "d", device != PCI_ANY_ID, device);
	ADD(alias, "sv", subvendor != PCI_ANY_ID, subvendor);
	ADD(alias, "sd", subdevice != PCI_ANY_ID, subdevice);

	baseclass = (class) >> 16;
	baseclass_mask = (class_mask) >> 16;
	subclass = (class) >> 8;
	subclass_mask = (class_mask) >> 8;
	interface = class;
	interface_mask = class_mask;

	if ((baseclass_mask != 0 && baseclass_mask != 0xFF)
	    || (subclass_mask != 0 && subclass_mask != 0xFF)
	    || (interface_mask != 0 && interface_mask != 0xFF)) {
		warn("Can't handle masks in %s:%04X\n",
		     filename, class_mask);
		return 0;
	}

	ADD(alias, "bc", baseclass_mask == 0xFF, baseclass);
	ADD(alias, "sc", subclass_mask == 0xFF, subclass);
	ADD(alias, "i", interface_mask == 0xFF, interface);
	add_wildcard(alias);
	return 1;
}

/* looks like: "ccw:tNmNdtNdmN" */
static int do_ccw_entry(const char *filename,
			void *symval, char *alias)
{
	DEF_FIELD(symval, ccw_device_id, match_flags);
	DEF_FIELD(symval, ccw_device_id, cu_type);
	DEF_FIELD(symval, ccw_device_id, cu_model);
	DEF_FIELD(symval, ccw_device_id, dev_type);
	DEF_FIELD(symval, ccw_device_id, dev_model);

	strcpy(alias, "ccw:");
	ADD(alias, "t", match_flags&CCW_DEVICE_ID_MATCH_CU_TYPE,
	    cu_type);
	ADD(alias, "m", match_flags&CCW_DEVICE_ID_MATCH_CU_MODEL,
	    cu_model);
	ADD(alias, "dt", match_flags&CCW_DEVICE_ID_MATCH_DEVICE_TYPE,
	    dev_type);
	ADD(alias, "dm", match_flags&CCW_DEVICE_ID_MATCH_DEVICE_MODEL,
	    dev_model);
	add_wildcard(alias);
	return 1;
}

/* looks like: "ap:tN" */
static int do_ap_entry(const char *filename,
		       void *symval, char *alias)
{
	DEF_FIELD(symval, ap_device_id, dev_type);

	sprintf(alias, "ap:t%02X*", dev_type);
	return 1;
}

/* looks like: "css:tN" */
static int do_css_entry(const char *filename,
			void *symval, char *alias)
{
	DEF_FIELD(symval, css_device_id, type);

	sprintf(alias, "css:t%01X", type);
	return 1;
}

/* Looks like: "serio:tyNprNidNexN" */
static int do_serio_entry(const char *filename,
			  void *symval, char *alias)
{
	DEF_FIELD(symval, serio_device_id, type);
	DEF_FIELD(symval, serio_device_id, proto);
	DEF_FIELD(symval, serio_device_id, id);
	DEF_FIELD(symval, serio_device_id, extra);

	strcpy(alias, "serio:");
	ADD(alias, "ty", type != SERIO_ANY, type);
	ADD(alias, "pr", proto != SERIO_ANY, proto);
	ADD(alias, "id", id != SERIO_ANY, id);
	ADD(alias, "ex", extra != SERIO_ANY, extra);

	add_wildcard(alias);
	return 1;
}

/* looks like: "acpi:ACPI0003" or "acpi:PNP0C0B" or "acpi:LNXVIDEO" or
 *             "acpi:bbsspp" (bb=base-class, ss=sub-class, pp=prog-if)
 *
 * NOTE: Each driver should use one of the following : _HID, _CIDs
 *       or _CLS. Also, bb, ss, and pp can be substituted with ??
 *       as don't care byte.
 */
static int do_acpi_entry(const char *filename,
			void *symval, char *alias)
{
	DEF_FIELD_ADDR(symval, acpi_device_id, id);
	DEF_FIELD_ADDR(symval, acpi_device_id, cls);
	DEF_FIELD_ADDR(symval, acpi_device_id, cls_msk);

	if (id && strlen((const char *)*id))
		sprintf(alias, "acpi*:%s:*", *id);
	else if (cls) {
		int i, byte_shift, cnt = 0;
		unsigned int msk;

		sprintf(&alias[cnt], "acpi*:");
		cnt = 6;
		for (i = 1; i <= 3; i++) {
			byte_shift = 8 * (3-i);
			msk = (*cls_msk >> byte_shift) & 0xFF;
			if (msk)
				sprintf(&alias[cnt], "%02x",
					(*cls >> byte_shift) & 0xFF);
			else
				sprintf(&alias[cnt], "??");
			cnt += 2;
		}
		sprintf(&alias[cnt], ":*");
	}
	return 1;
}

/* looks like: "pnp:dD" */
static void do_pnp_device_entry(void *symval, unsigned long size,
				struct module *mod)
{
	const unsigned long id_size = SIZE_pnp_device_id;
	const unsigned int count = (size / id_size)-1;
	unsigned int i;

	device_id_check(mod->name, "pnp", size, id_size, symval);

	for (i = 0; i < count; i++) {
		DEF_FIELD_ADDR(symval + i*id_size, pnp_device_id, id);
		char acpi_id[sizeof(*id)];
		int j;

		buf_printf(&mod->dev_table_buf,
			   "MODULE_ALIAS(\"pnp:d%s*\");\n", *id);

		/* fix broken pnp bus lowercasing */
		for (j = 0; j < sizeof(acpi_id); j++)
			acpi_id[j] = toupper((*id)[j]);
		buf_printf(&mod->dev_table_buf,
			   "MODULE_ALIAS(\"acpi*:%s:*\");\n", acpi_id);
	}
}

/* looks like: "pnp:dD" for every device of the card */
static void do_pnp_card_entries(void *symval, unsigned long size,
				struct module *mod)
{
	const unsigned long id_size = SIZE_pnp_card_device_id;
	const unsigned int count = (size / id_size)-1;
	unsigned int i;

	device_id_check(mod->name, "pnp", size, id_size, symval);

	for (i = 0; i < count; i++) {
		unsigned int j;
		DEF_FIELD_ADDR(symval + i * id_size, pnp_card_device_id, devs);

		for (j = 0; j < PNP_MAX_DEVICES; j++) {
			const char *id = (char *)(*devs)[j].id;
			int i2, j2;
			int dup = 0;

			if (!id[0])
				break;

			/* find duplicate, already added value */
			for (i2 = 0; i2 < i && !dup; i2++) {
				DEF_FIELD_ADDR_VAR(symval + i2 * id_size,
						   pnp_card_device_id,
						   devs, devs_dup);

				for (j2 = 0; j2 < PNP_MAX_DEVICES; j2++) {
					const char *id2 =
						(char *)(*devs_dup)[j2].id;

					if (!id2[0])
						break;

					if (!strcmp(id, id2)) {
						dup = 1;
						break;
					}
				}
			}

			/* add an individual alias for every device entry */
			if (!dup) {
				char acpi_id[PNP_ID_LEN];
				int k;

				buf_printf(&mod->dev_table_buf,
					   "MODULE_ALIAS(\"pnp:d%s*\");\n", id);

				/* fix broken pnp bus lowercasing */
				for (k = 0; k < sizeof(acpi_id); k++)
					acpi_id[k] = toupper(id[k]);
				buf_printf(&mod->dev_table_buf,
					   "MODULE_ALIAS(\"acpi*:%s:*\");\n", acpi_id);
			}
		}
	}
}

/* Looks like: pcmcia:mNcNfNfnNpfnNvaNvbNvcNvdN. */
static int do_pcmcia_entry(const char *filename,
			   void *symval, char *alias)
{
	unsigned int i;
	DEF_FIELD(symval, pcmcia_device_id, match_flags);
	DEF_FIELD(symval, pcmcia_device_id, manf_id);
	DEF_FIELD(symval, pcmcia_device_id, card_id);
	DEF_FIELD(symval, pcmcia_device_id, func_id);
	DEF_FIELD(symval, pcmcia_device_id, function);
	DEF_FIELD(symval, pcmcia_device_id, device_no);
	DEF_FIELD_ADDR(symval, pcmcia_device_id, prod_id_hash);

	for (i=0; i<4; i++) {
		(*prod_id_hash)[i] = TO_NATIVE((*prod_id_hash)[i]);
	}

	strcpy(alias, "pcmcia:");
	ADD(alias, "m", match_flags & PCMCIA_DEV_ID_MATCH_MANF_ID,
	    manf_id);
	ADD(alias, "c", match_flags & PCMCIA_DEV_ID_MATCH_CARD_ID,
	    card_id);
	ADD(alias, "f", match_flags & PCMCIA_DEV_ID_MATCH_FUNC_ID,
	    func_id);
	ADD(alias, "fn", match_flags & PCMCIA_DEV_ID_MATCH_FUNCTION,
	    function);
	ADD(alias, "pfn", match_flags & PCMCIA_DEV_ID_MATCH_DEVICE_NO,
	    device_no);
	ADD(alias, "pa", match_flags & PCMCIA_DEV_ID_MATCH_PROD_ID1, (*prod_id_hash)[0]);
	ADD(alias, "pb", match_flags & PCMCIA_DEV_ID_MATCH_PROD_ID2, (*prod_id_hash)[1]);
	ADD(alias, "pc", match_flags & PCMCIA_DEV_ID_MATCH_PROD_ID3, (*prod_id_hash)[2]);
	ADD(alias, "pd", match_flags & PCMCIA_DEV_ID_MATCH_PROD_ID4, (*prod_id_hash)[3]);

	add_wildcard(alias);
	return 1;
}

static int do_vio_entry(const char *filename, void *symval,
		char *alias)
{
	char *tmp;
	DEF_FIELD_ADDR(symval, vio_device_id, type);
	DEF_FIELD_ADDR(symval, vio_device_id, compat);

	sprintf(alias, "vio:T%sS%s", (*type)[0] ? *type : "*",
			(*compat)[0] ? *compat : "*");

	/* Replace all whitespace with underscores */
	for (tmp = alias; tmp && *tmp; tmp++)
		if (isspace (*tmp))
			*tmp = '_';

	add_wildcard(alias);
	return 1;
}

static void do_input(char *alias,
		     kernel_ulong_t *arr, unsigned int min, unsigned int max)
{
	unsigned int i;

	for (i = min / BITS_PER_LONG; i < max / BITS_PER_LONG + 1; i++)
		arr[i] = TO_NATIVE(arr[i]);
	for (i = min; i < max; i++)
		if (arr[i / BITS_PER_LONG] & (1L << (i%BITS_PER_LONG)))
			sprintf(alias + strlen(alias), "%X,*", i);
}

/* input:b0v0p0e0-eXkXrXaXmXlXsXfXwX where X is comma-separated %02X. */
static int do_input_entry(const char *filename, void *symval,
			  char *alias)
{
	DEF_FIELD(symval, input_device_id, flags);
	DEF_FIELD(symval, input_device_id, bustype);
	DEF_FIELD(symval, input_device_id, vendor);
	DEF_FIELD(symval, input_device_id, product);
	DEF_FIELD(symval, input_device_id, version);
	DEF_FIELD_ADDR(symval, input_device_id, evbit);
	DEF_FIELD_ADDR(symval, input_device_id, keybit);
	DEF_FIELD_ADDR(symval, input_device_id, relbit);
	DEF_FIELD_ADDR(symval, input_device_id, absbit);
	DEF_FIELD_ADDR(symval, input_device_id, mscbit);
	DEF_FIELD_ADDR(symval, input_device_id, ledbit);
	DEF_FIELD_ADDR(symval, input_device_id, sndbit);
	DEF_FIELD_ADDR(symval, input_device_id, ffbit);
	DEF_FIELD_ADDR(symval, input_device_id, swbit);

	sprintf(alias, "input:");

	ADD(alias, "b", flags & INPUT_DEVICE_ID_MATCH_BUS, bustype);
	ADD(alias, "v", flags & INPUT_DEVICE_ID_MATCH_VENDOR, vendor);
	ADD(alias, "p", flags & INPUT_DEVICE_ID_MATCH_PRODUCT, product);
	ADD(alias, "e", flags & INPUT_DEVICE_ID_MATCH_VERSION, version);

	sprintf(alias + strlen(alias), "-e*");
	if (flags & INPUT_DEVICE_ID_MATCH_EVBIT)
		do_input(alias, *evbit, 0, INPUT_DEVICE_ID_EV_MAX);
	sprintf(alias + strlen(alias), "k*");
	if (flags & INPUT_DEVICE_ID_MATCH_KEYBIT)
		do_input(alias, *keybit,
			 INPUT_DEVICE_ID_KEY_MIN_INTERESTING,
			 INPUT_DEVICE_ID_KEY_MAX);
	sprintf(alias + strlen(alias), "r*");
	if (flags & INPUT_DEVICE_ID_MATCH_RELBIT)
		do_input(alias, *relbit, 0, INPUT_DEVICE_ID_REL_MAX);
	sprintf(alias + strlen(alias), "a*");
	if (flags & INPUT_DEVICE_ID_MATCH_ABSBIT)
		do_input(alias, *absbit, 0, INPUT_DEVICE_ID_ABS_MAX);
	sprintf(alias + strlen(alias), "m*");
	if (flags & INPUT_DEVICE_ID_MATCH_MSCIT)
		do_input(alias, *mscbit, 0, INPUT_DEVICE_ID_MSC_MAX);
	sprintf(alias + strlen(alias), "l*");
	if (flags & INPUT_DEVICE_ID_MATCH_LEDBIT)
		do_input(alias, *ledbit, 0, INPUT_DEVICE_ID_LED_MAX);
	sprintf(alias + strlen(alias), "s*");
	if (flags & INPUT_DEVICE_ID_MATCH_SNDBIT)
		do_input(alias, *sndbit, 0, INPUT_DEVICE_ID_SND_MAX);
	sprintf(alias + strlen(alias), "f*");
	if (flags & INPUT_DEVICE_ID_MATCH_FFBIT)
		do_input(alias, *ffbit, 0, INPUT_DEVICE_ID_FF_MAX);
	sprintf(alias + strlen(alias), "w*");
	if (flags & INPUT_DEVICE_ID_MATCH_SWBIT)
		do_input(alias, *swbit, 0, INPUT_DEVICE_ID_SW_MAX);
	return 1;
}

static int do_eisa_entry(const char *filename, void *symval,
		char *alias)
{
	DEF_FIELD_ADDR(symval, eisa_device_id, sig);
	if (sig[0])
		sprintf(alias, EISA_DEVICE_MODALIAS_FMT "*", *sig);
	else
		strcat(alias, "*");
	return 1;
}

/* Looks like: parisc:tNhvNrevNsvN */
static int do_parisc_entry(const char *filename, void *symval,
		char *alias)
{
	DEF_FIELD(symval, parisc_device_id, hw_type);
	DEF_FIELD(symval, parisc_device_id, hversion);
	DEF_FIELD(symval, parisc_device_id, hversion_rev);
	DEF_FIELD(symval, parisc_device_id, sversion);

	strcpy(alias, "parisc:");
	ADD(alias, "t", hw_type != PA_HWTYPE_ANY_ID, hw_type);
	ADD(alias, "hv", hversion != PA_HVERSION_ANY_ID, hversion);
	ADD(alias, "rev", hversion_rev != PA_HVERSION_REV_ANY_ID, hversion_rev);
	ADD(alias, "sv", sversion != PA_SVERSION_ANY_ID, sversion);

	add_wildcard(alias);
	return 1;
}

/* Looks like: sdio:cNvNdN. */
static int do_sdio_entry(const char *filename,
			void *symval, char *alias)
{
	DEF_FIELD(symval, sdio_device_id, class);
	DEF_FIELD(symval, sdio_device_id, vendor);
	DEF_FIELD(symval, sdio_device_id, device);

	strcpy(alias, "sdio:");
	ADD(alias, "c", class != (__u8)SDIO_ANY_ID, class);
	ADD(alias, "v", vendor != (__u16)SDIO_ANY_ID, vendor);
	ADD(alias, "d", device != (__u16)SDIO_ANY_ID, device);
	add_wildcard(alias);
	return 1;
}

/* Looks like: ssb:vNidNrevN. */
static int do_ssb_entry(const char *filename,
			void *symval, char *alias)
{
	DEF_FIELD(symval, ssb_device_id, vendor);
	DEF_FIELD(symval, ssb_device_id, coreid);
	DEF_FIELD(symval, ssb_device_id, revision);

	strcpy(alias, "ssb:");
	ADD(alias, "v", vendor != SSB_ANY_VENDOR, vendor);
	ADD(alias, "id", coreid != SSB_ANY_ID, coreid);
	ADD(alias, "rev", revision != SSB_ANY_REV, revision);
	add_wildcard(alias);
	return 1;
}

/* Looks like: bcma:mNidNrevNclN. */
static int do_bcma_entry(const char *filename,
			 void *symval, char *alias)
{
	DEF_FIELD(symval, bcma_device_id, manuf);
	DEF_FIELD(symval, bcma_device_id, id);
	DEF_FIELD(symval, bcma_device_id, rev);
	DEF_FIELD(symval, bcma_device_id, class);

	strcpy(alias, "bcma:");
	ADD(alias, "m", manuf != BCMA_ANY_MANUF, manuf);
	ADD(alias, "id", id != BCMA_ANY_ID, id);
	ADD(alias, "rev", rev != BCMA_ANY_REV, rev);
	ADD(alias, "cl", class != BCMA_ANY_CLASS, class);
	add_wildcard(alias);
	return 1;
}

/* Looks like: virtio:dNvN */
static int do_virtio_entry(const char *filename, void *symval,
			   char *alias)
{
	DEF_FIELD(symval, virtio_device_id, device);
	DEF_FIELD(symval, virtio_device_id, vendor);

	strcpy(alias, "virtio:");
	ADD(alias, "d", device != VIRTIO_DEV_ANY_ID, device);
	ADD(alias, "v", vendor != VIRTIO_DEV_ANY_ID, vendor);

	add_wildcard(alias);
	return 1;
}

/*
 * Looks like: vmbus:guid
 * Each byte of the guid will be represented by two hex characters
 * in the name.
 */

static int do_vmbus_entry(const char *filename, void *symval,
			  char *alias)
{
	int i;
	DEF_FIELD_ADDR(symval, hv_vmbus_device_id, guid);
	char guid_name[(sizeof(*guid) + 1) * 2];

	for (i = 0; i < (sizeof(*guid) * 2); i += 2)
		sprintf(&guid_name[i], "%02x", TO_NATIVE((guid->b)[i/2]));

	strcpy(alias, "vmbus:");
	strcat(alias, guid_name);

	return 1;
}

/* Looks like: rpmsg:S */
static int do_rpmsg_entry(const char *filename, void *symval,
			  char *alias)
{
	DEF_FIELD_ADDR(symval, rpmsg_device_id, name);
	sprintf(alias, RPMSG_DEVICE_MODALIAS_FMT, *name);

	return 1;
}

/* Looks like: i2c:S */
static int do_i2c_entry(const char *filename, void *symval,
			char *alias)
{
	DEF_FIELD_ADDR(symval, i2c_device_id, name);
	sprintf(alias, I2C_MODULE_PREFIX "%s", *name);

	return 1;
}

static int do_i3c_entry(const char *filename, void *symval,
			char *alias)
{
	DEF_FIELD(symval, i3c_device_id, match_flags);
	DEF_FIELD(symval, i3c_device_id, dcr);
	DEF_FIELD(symval, i3c_device_id, manuf_id);
	DEF_FIELD(symval, i3c_device_id, part_id);
	DEF_FIELD(symval, i3c_device_id, extra_info);

	strcpy(alias, "i3c:");
	ADD(alias, "dcr", match_flags & I3C_MATCH_DCR, dcr);
	ADD(alias, "manuf", match_flags & I3C_MATCH_MANUF, manuf_id);
	ADD(alias, "part", match_flags & I3C_MATCH_PART, part_id);
	ADD(alias, "ext", match_flags & I3C_MATCH_EXTRA_INFO, extra_info);

	return 1;
}

/* Looks like: spi:S */
static int do_spi_entry(const char *filename, void *symval,
			char *alias)
{
	DEF_FIELD_ADDR(symval, spi_device_id, name);
	sprintf(alias, SPI_MODULE_PREFIX "%s", *name);

	return 1;
}

static const struct dmifield {
	const char *prefix;
	int field;
} dmi_fields[] = {
	{ "bvn", DMI_BIOS_VENDOR },
	{ "bvr", DMI_BIOS_VERSION },
	{ "bd",  DMI_BIOS_DATE },
	{ "br",  DMI_BIOS_RELEASE },
	{ "efr", DMI_EC_FIRMWARE_RELEASE },
	{ "svn", DMI_SYS_VENDOR },
	{ "pn",  DMI_PRODUCT_NAME },
	{ "pvr", DMI_PRODUCT_VERSION },
	{ "rvn", DMI_BOARD_VENDOR },
	{ "rn",  DMI_BOARD_NAME },
	{ "rvr", DMI_BOARD_VERSION },
	{ "cvn", DMI_CHASSIS_VENDOR },
	{ "ct",  DMI_CHASSIS_TYPE },
	{ "cvr", DMI_CHASSIS_VERSION },
	{ NULL,  DMI_NONE }
};

static void dmi_ascii_filter(char *d, const char *s)
{
	/* Filter out characters we don't want to see in the modalias string */
	for (; *s; s++)
		if (*s > ' ' && *s < 127 && *s != ':')
			*(d++) = *s;

	*d = 0;
}


static int do_dmi_entry(const char *filename, void *symval,
			char *alias)
{
	int i, j;
	DEF_FIELD_ADDR(symval, dmi_system_id, matches);
	sprintf(alias, "dmi*");

	for (i = 0; i < ARRAY_SIZE(dmi_fields); i++) {
		for (j = 0; j < 4; j++) {
			if ((*matches)[j].slot &&
			    (*matches)[j].slot == dmi_fields[i].field) {
				sprintf(alias + strlen(alias), ":%s*",
					dmi_fields[i].prefix);
				dmi_ascii_filter(alias + strlen(alias),
						 (*matches)[j].substr);
				strcat(alias, "*");
			}
		}
	}

	strcat(alias, ":");
	return 1;
}

static int do_platform_entry(const char *filename,
			     void *symval, char *alias)
{
	DEF_FIELD_ADDR(symval, platform_device_id, name);
	sprintf(alias, PLATFORM_MODULE_PREFIX "%s", *name);
	return 1;
}

static int do_mdio_entry(const char *filename,
			 void *symval, char *alias)
{
	int i;
	DEF_FIELD(symval, mdio_device_id, phy_id);
	DEF_FIELD(symval, mdio_device_id, phy_id_mask);

	alias += sprintf(alias, MDIO_MODULE_PREFIX);

	for (i = 0; i < 32; i++) {
		if (!((phy_id_mask >> (31-i)) & 1))
			*(alias++) = '?';
		else if ((phy_id >> (31-i)) & 1)
			*(alias++) = '1';
		else
			*(alias++) = '0';
	}

	/* Terminate the string */
	*alias = 0;

	return 1;
}

/* Looks like: zorro:iN. */
static int do_zorro_entry(const char *filename, void *symval,
			  char *alias)
{
	DEF_FIELD(symval, zorro_device_id, id);
	strcpy(alias, "zorro:");
	ADD(alias, "i", id != ZORRO_WILDCARD, id);
	return 1;
}

/* looks like: "pnp:dD" */
static int do_isapnp_entry(const char *filename,
			   void *symval, char *alias)
{
	DEF_FIELD(symval, isapnp_device_id, vendor);
	DEF_FIELD(symval, isapnp_device_id, function);
	sprintf(alias, "pnp:d%c%c%c%x%x%x%x*",
		'A' + ((vendor >> 2) & 0x3f) - 1,
		'A' + (((vendor & 3) << 3) | ((vendor >> 13) & 7)) - 1,
		'A' + ((vendor >> 8) & 0x1f) - 1,
		(function >> 4) & 0x0f, function & 0x0f,
		(function >> 12) & 0x0f, (function >> 8) & 0x0f);
	return 1;
}

/* Looks like: "ipack:fNvNdN". */
static int do_ipack_entry(const char *filename,
			  void *symval, char *alias)
{
	DEF_FIELD(symval, ipack_device_id, format);
	DEF_FIELD(symval, ipack_device_id, vendor);
	DEF_FIELD(symval, ipack_device_id, device);
	strcpy(alias, "ipack:");
	ADD(alias, "f", format != IPACK_ANY_FORMAT, format);
	ADD(alias, "v", vendor != IPACK_ANY_ID, vendor);
	ADD(alias, "d", device != IPACK_ANY_ID, device);
	add_wildcard(alias);
	return 1;
}

/*
 * Append a match expression for a single masked hex digit.
 * outp points to a pointer to the character at which to append.
 *	*outp is updated on return to point just after the appended text,
 *	to facilitate further appending.
 */
static void append_nibble_mask(char **outp,
			       unsigned int nibble, unsigned int mask)
{
	char *p = *outp;
	unsigned int i;

	switch (mask) {
	case 0:
		*p++ = '?';
		break;

	case 0xf:
		p += sprintf(p, "%X",  nibble);
		break;

	default:
		/*
		 * Dumbly emit a match pattern for all possible matching
		 * digits.  This could be improved in some cases using ranges,
		 * but it has the advantage of being trivially correct, and is
		 * often optimal.
		 */
		*p++ = '[';
		for (i = 0; i < 0x10; i++)
			if ((i & mask) == nibble)
				p += sprintf(p, "%X", i);
		*p++ = ']';
	}

	/* Ensure that the string remains NUL-terminated: */
	*p = '\0';

	/* Advance the caller's end-of-string pointer: */
	*outp = p;
}

/*
 * looks like: "amba:dN"
 *
 * N is exactly 8 digits, where each is an upper-case hex digit, or
 *	a ? or [] pattern matching exactly one digit.
 */
static int do_amba_entry(const char *filename,
			 void *symval, char *alias)
{
	unsigned int digit;
	char *p = alias;
	DEF_FIELD(symval, amba_id, id);
	DEF_FIELD(symval, amba_id, mask);

	if ((id & mask) != id)
		fatal("%s: Masked-off bit(s) of AMBA device ID are non-zero: id=0x%08X, mask=0x%08X.  Please fix this driver.\n",
		      filename, id, mask);

	p += sprintf(alias, "amba:d");
	for (digit = 0; digit < 8; digit++)
		append_nibble_mask(&p,
				   (id >> (4 * (7 - digit))) & 0xf,
				   (mask >> (4 * (7 - digit))) & 0xf);

	return 1;
}

/*
 * looks like: "mipscdmm:tN"
 *
 * N is exactly 2 digits, where each is an upper-case hex digit, or
 *	a ? or [] pattern matching exactly one digit.
 */
static int do_mips_cdmm_entry(const char *filename,
			      void *symval, char *alias)
{
	DEF_FIELD(symval, mips_cdmm_device_id, type);

	sprintf(alias, "mipscdmm:t%02X*", type);
	return 1;
}

/* LOOKS like cpu:type:x86,venVVVVfamFFFFmodMMMM:feature:*,FEAT,*
 * All fields are numbers. It would be nicer to use strings for vendor
 * and feature, but getting those out of the build system here is too
 * complicated.
 */

static int do_x86cpu_entry(const char *filename, void *symval,
			   char *alias)
{
	DEF_FIELD(symval, x86_cpu_id, feature);
	DEF_FIELD(symval, x86_cpu_id, family);
	DEF_FIELD(symval, x86_cpu_id, model);
	DEF_FIELD(symval, x86_cpu_id, vendor);

	strcpy(alias, "cpu:type:x86,");
	ADD(alias, "ven", vendor != X86_VENDOR_ANY, vendor);
	ADD(alias, "fam", family != X86_FAMILY_ANY, family);
	ADD(alias, "mod", model  != X86_MODEL_ANY,  model);
	strcat(alias, ":feature:*");
	if (feature != X86_FEATURE_ANY)
		sprintf(alias + strlen(alias), "%04X*", feature);
	return 1;
}

/* LOOKS like cpu:type:*:feature:*FEAT* */
static int do_cpu_entry(const char *filename, void *symval, char *alias)
{
	DEF_FIELD(symval, cpu_feature, feature);

	sprintf(alias, "cpu:type:*:feature:*%04X*", feature);
	return 1;
}

/* Looks like: mei:S:uuid:N:* */
static int do_mei_entry(const char *filename, void *symval,
			char *alias)
{
	DEF_FIELD_ADDR(symval, mei_cl_device_id, name);
	DEF_FIELD_ADDR(symval, mei_cl_device_id, uuid);
	DEF_FIELD(symval, mei_cl_device_id, version);

	sprintf(alias, MEI_CL_MODULE_PREFIX);
	sprintf(alias + strlen(alias), "%s:",  (*name)[0]  ? *name : "*");
	add_uuid(alias, *uuid);
	ADD(alias, ":", version != MEI_CL_VERSION_ANY, version);

	strcat(alias, ":*");

	return 1;
}

/* Looks like: rapidio:vNdNavNadN */
static int do_rio_entry(const char *filename,
			void *symval, char *alias)
{
	DEF_FIELD(symval, rio_device_id, did);
	DEF_FIELD(symval, rio_device_id, vid);
	DEF_FIELD(symval, rio_device_id, asm_did);
	DEF_FIELD(symval, rio_device_id, asm_vid);

	strcpy(alias, "rapidio:");
	ADD(alias, "v", vid != RIO_ANY_ID, vid);
	ADD(alias, "d", did != RIO_ANY_ID, did);
	ADD(alias, "av", asm_vid != RIO_ANY_ID, asm_vid);
	ADD(alias, "ad", asm_did != RIO_ANY_ID, asm_did);

	add_wildcard(alias);
	return 1;
}

/* Looks like: ulpi:vNpN */
static int do_ulpi_entry(const char *filename, void *symval,
			 char *alias)
{
	DEF_FIELD(symval, ulpi_device_id, vendor);
	DEF_FIELD(symval, ulpi_device_id, product);

	sprintf(alias, "ulpi:v%04xp%04x", vendor, product);

	return 1;
}

/* Looks like: hdaudio:vNrNaN */
static int do_hda_entry(const char *filename, void *symval, char *alias)
{
	DEF_FIELD(symval, hda_device_id, vendor_id);
	DEF_FIELD(symval, hda_device_id, rev_id);
	DEF_FIELD(symval, hda_device_id, api_version);

	strcpy(alias, "hdaudio:");
	ADD(alias, "v", vendor_id != 0, vendor_id);
	ADD(alias, "r", rev_id != 0, rev_id);
	ADD(alias, "a", api_version != 0, api_version);

	add_wildcard(alias);
	return 1;
}

/* Looks like: sdw:mNpNvNcN */
static int do_sdw_entry(const char *filename, void *symval, char *alias)
{
	DEF_FIELD(symval, sdw_device_id, mfg_id);
	DEF_FIELD(symval, sdw_device_id, part_id);
	DEF_FIELD(symval, sdw_device_id, sdw_version);
	DEF_FIELD(symval, sdw_device_id, class_id);

	strcpy(alias, "sdw:");
	ADD(alias, "m", mfg_id != 0, mfg_id);
	ADD(alias, "p", part_id != 0, part_id);
	ADD(alias, "v", sdw_version != 0, sdw_version);
	ADD(alias, "c", class_id != 0, class_id);

	add_wildcard(alias);
	return 1;
}

/* Looks like: fsl-mc:vNdN */
static int do_fsl_mc_entry(const char *filename, void *symval,
			   char *alias)
{
	DEF_FIELD(symval, fsl_mc_device_id, vendor);
	DEF_FIELD_ADDR(symval, fsl_mc_device_id, obj_type);

	sprintf(alias, "fsl-mc:v%08Xd%s", vendor, *obj_type);
	return 1;
}

/* Looks like: tbsvc:kSpNvNrN */
static int do_tbsvc_entry(const char *filename, void *symval, char *alias)
{
	DEF_FIELD(symval, tb_service_id, match_flags);
	DEF_FIELD_ADDR(symval, tb_service_id, protocol_key);
	DEF_FIELD(symval, tb_service_id, protocol_id);
	DEF_FIELD(symval, tb_service_id, protocol_version);
	DEF_FIELD(symval, tb_service_id, protocol_revision);

	strcpy(alias, "tbsvc:");
	if (match_flags & TBSVC_MATCH_PROTOCOL_KEY)
		sprintf(alias + strlen(alias), "k%s", *protocol_key);
	else
		strcat(alias + strlen(alias), "k*");
	ADD(alias, "p", match_flags & TBSVC_MATCH_PROTOCOL_ID, protocol_id);
	ADD(alias, "v", match_flags & TBSVC_MATCH_PROTOCOL_VERSION,
	    protocol_version);
	ADD(alias, "r", match_flags & TBSVC_MATCH_PROTOCOL_REVISION,
	    protocol_revision);

	add_wildcard(alias);
	return 1;
}

/* Looks like: typec:idNmN */
static int do_typec_entry(const char *filename, void *symval, char *alias)
{
	DEF_FIELD(symval, typec_device_id, svid);
	DEF_FIELD(symval, typec_device_id, mode);

	sprintf(alias, "typec:id%04X", svid);
	ADD(alias, "m", mode != TYPEC_ANY_MODE, mode);

	return 1;
}

/* Looks like: tee:uuid */
static int do_tee_entry(const char *filename, void *symval, char *alias)
{
	DEF_FIELD(symval, tee_client_device_id, uuid);

	sprintf(alias, "tee:%02x%02x%02x%02x-%02x%02x-%02x%02x-%02x%02x-%02x%02x%02x%02x%02x%02x",
		uuid.b[0], uuid.b[1], uuid.b[2], uuid.b[3], uuid.b[4],
		uuid.b[5], uuid.b[6], uuid.b[7], uuid.b[8], uuid.b[9],
		uuid.b[10], uuid.b[11], uuid.b[12], uuid.b[13], uuid.b[14],
		uuid.b[15]);

	add_wildcard(alias);
	return 1;
}

/* Looks like: wmi:guid */
static int do_wmi_entry(const char *filename, void *symval, char *alias)
{
	int len;
	DEF_FIELD_ADDR(symval, wmi_device_id, guid_string);

	if (strlen(*guid_string) != UUID_STRING_LEN) {
		warn("Invalid WMI device id 'wmi:%s' in '%s'\n",
				*guid_string, filename);
		return 0;
	}

	len = snprintf(alias, ALIAS_SIZE, WMI_MODULE_PREFIX "%s", *guid_string);
	if (len < 0 || len >= ALIAS_SIZE) {
		warn("Could not generate all MODULE_ALIAS's in '%s'\n",
				filename);
		return 0;
	}
	return 1;
}

/* Looks like: mhi:S */
static int do_mhi_entry(const char *filename, void *symval, char *alias)
{
	DEF_FIELD_ADDR(symval, mhi_device_id, chan);
	sprintf(alias, MHI_DEVICE_MODALIAS_FMT, *chan);
	return 1;
}

/* Looks like: mhi_ep:S */
static int do_mhi_ep_entry(const char *filename, void *symval, char *alias)
{
	DEF_FIELD_ADDR(symval, mhi_device_id, chan);
	sprintf(alias, MHI_EP_DEVICE_MODALIAS_FMT, *chan);

	return 1;
}

/* Looks like: ishtp:{guid} */
static int do_ishtp_entry(const char *filename, void *symval, char *alias)
{
	DEF_FIELD(symval, ishtp_device_id, guid);

	strcpy(alias, ISHTP_MODULE_PREFIX "{");
	add_guid(alias, guid);
	strcat(alias, "}");

	return 1;
}

static int do_auxiliary_entry(const char *filename, void *symval, char *alias)
{
	DEF_FIELD_ADDR(symval, auxiliary_device_id, name);
	sprintf(alias, AUXILIARY_MODULE_PREFIX "%s", *name);

	return 1;
}

/*
 * Looks like: ssam:dNcNtNiNfN
 *
 * N is exactly 2 digits, where each is an upper-case hex digit.
 */
static int do_ssam_entry(const char *filename, void *symval, char *alias)
{
	DEF_FIELD(symval, ssam_device_id, match_flags);
	DEF_FIELD(symval, ssam_device_id, domain);
	DEF_FIELD(symval, ssam_device_id, category);
	DEF_FIELD(symval, ssam_device_id, target);
	DEF_FIELD(symval, ssam_device_id, instance);
	DEF_FIELD(symval, ssam_device_id, function);

	sprintf(alias, "ssam:d%02Xc%02X", domain, category);
	ADD(alias, "t", match_flags & SSAM_MATCH_TARGET, target);
	ADD(alias, "i", match_flags & SSAM_MATCH_INSTANCE, instance);
	ADD(alias, "f", match_flags & SSAM_MATCH_FUNCTION, function);

	return 1;
}

/* Looks like: dfl:tNfN */
static int do_dfl_entry(const char *filename, void *symval, char *alias)
{
	DEF_FIELD(symval, dfl_device_id, type);
	DEF_FIELD(symval, dfl_device_id, feature_id);

	sprintf(alias, "dfl:t%04Xf%04X", type, feature_id);

	add_wildcard(alias);
	return 1;
}

/* Looks like: cdx:vNdN */
static int do_cdx_entry(const char *filename, void *symval,
			char *alias)
{
	DEF_FIELD(symval, cdx_device_id, vendor);
	DEF_FIELD(symval, cdx_device_id, device);
<<<<<<< HEAD
=======
	DEF_FIELD(symval, cdx_device_id, subvendor);
	DEF_FIELD(symval, cdx_device_id, subdevice);
	DEF_FIELD(symval, cdx_device_id, class);
	DEF_FIELD(symval, cdx_device_id, class_mask);
>>>>>>> 08485d4c
	DEF_FIELD(symval, cdx_device_id, override_only);

	switch (override_only) {
	case 0:
		strcpy(alias, "cdx:");
		break;
	case CDX_ID_F_VFIO_DRIVER_OVERRIDE:
		strcpy(alias, "vfio_cdx:");
		break;
	default:
		warn("Unknown CDX driver_override alias %08X\n",
		     override_only);
		return 0;
	}

	ADD(alias, "v", vendor != CDX_ANY_ID, vendor);
	ADD(alias, "d", device != CDX_ANY_ID, device);
<<<<<<< HEAD
=======
	ADD(alias, "sv", subvendor != CDX_ANY_ID, subvendor);
	ADD(alias, "sd", subdevice != CDX_ANY_ID, subdevice);
	ADD(alias, "c", class_mask == 0xFFFFFF, class);

>>>>>>> 08485d4c
	return 1;
}

/* Does namelen bytes of name exactly match the symbol? */
static bool sym_is(const char *name, unsigned namelen, const char *symbol)
{
	if (namelen != strlen(symbol))
		return false;

	return memcmp(name, symbol, namelen) == 0;
}

static void do_table(void *symval, unsigned long size,
		     unsigned long id_size,
		     const char *device_id,
		     int (*do_entry)(const char *filename, void *symval, char *alias),
		     struct module *mod)
{
	unsigned int i;
	char alias[ALIAS_SIZE];

	device_id_check(mod->name, device_id, size, id_size, symval);
	/* Leave last one: it's the terminator. */
	size -= id_size;

	for (i = 0; i < size; i += id_size) {
		if (do_entry(mod->name, symval+i, alias)) {
			buf_printf(&mod->dev_table_buf,
				   "MODULE_ALIAS(\"%s\");\n", alias);
		}
	}
}

static const struct devtable devtable[] = {
	{"hid", SIZE_hid_device_id, do_hid_entry},
	{"ieee1394", SIZE_ieee1394_device_id, do_ieee1394_entry},
	{"pci", SIZE_pci_device_id, do_pci_entry},
	{"ccw", SIZE_ccw_device_id, do_ccw_entry},
	{"ap", SIZE_ap_device_id, do_ap_entry},
	{"css", SIZE_css_device_id, do_css_entry},
	{"serio", SIZE_serio_device_id, do_serio_entry},
	{"acpi", SIZE_acpi_device_id, do_acpi_entry},
	{"pcmcia", SIZE_pcmcia_device_id, do_pcmcia_entry},
	{"vio", SIZE_vio_device_id, do_vio_entry},
	{"input", SIZE_input_device_id, do_input_entry},
	{"eisa", SIZE_eisa_device_id, do_eisa_entry},
	{"parisc", SIZE_parisc_device_id, do_parisc_entry},
	{"sdio", SIZE_sdio_device_id, do_sdio_entry},
	{"ssb", SIZE_ssb_device_id, do_ssb_entry},
	{"bcma", SIZE_bcma_device_id, do_bcma_entry},
	{"virtio", SIZE_virtio_device_id, do_virtio_entry},
	{"vmbus", SIZE_hv_vmbus_device_id, do_vmbus_entry},
	{"rpmsg", SIZE_rpmsg_device_id, do_rpmsg_entry},
	{"i2c", SIZE_i2c_device_id, do_i2c_entry},
	{"i3c", SIZE_i3c_device_id, do_i3c_entry},
	{"spi", SIZE_spi_device_id, do_spi_entry},
	{"dmi", SIZE_dmi_system_id, do_dmi_entry},
	{"platform", SIZE_platform_device_id, do_platform_entry},
	{"mdio", SIZE_mdio_device_id, do_mdio_entry},
	{"zorro", SIZE_zorro_device_id, do_zorro_entry},
	{"isapnp", SIZE_isapnp_device_id, do_isapnp_entry},
	{"ipack", SIZE_ipack_device_id, do_ipack_entry},
	{"amba", SIZE_amba_id, do_amba_entry},
	{"mipscdmm", SIZE_mips_cdmm_device_id, do_mips_cdmm_entry},
	{"x86cpu", SIZE_x86_cpu_id, do_x86cpu_entry},
	{"cpu", SIZE_cpu_feature, do_cpu_entry},
	{"mei", SIZE_mei_cl_device_id, do_mei_entry},
	{"rapidio", SIZE_rio_device_id, do_rio_entry},
	{"ulpi", SIZE_ulpi_device_id, do_ulpi_entry},
	{"hdaudio", SIZE_hda_device_id, do_hda_entry},
	{"sdw", SIZE_sdw_device_id, do_sdw_entry},
	{"fslmc", SIZE_fsl_mc_device_id, do_fsl_mc_entry},
	{"tbsvc", SIZE_tb_service_id, do_tbsvc_entry},
	{"typec", SIZE_typec_device_id, do_typec_entry},
	{"tee", SIZE_tee_client_device_id, do_tee_entry},
	{"wmi", SIZE_wmi_device_id, do_wmi_entry},
	{"mhi", SIZE_mhi_device_id, do_mhi_entry},
	{"mhi_ep", SIZE_mhi_device_id, do_mhi_ep_entry},
	{"auxiliary", SIZE_auxiliary_device_id, do_auxiliary_entry},
	{"ssam", SIZE_ssam_device_id, do_ssam_entry},
	{"dfl", SIZE_dfl_device_id, do_dfl_entry},
	{"ishtp", SIZE_ishtp_device_id, do_ishtp_entry},
	{"cdx", SIZE_cdx_device_id, do_cdx_entry},
};

/* Create MODULE_ALIAS() statements.
 * At this time, we cannot write the actual output C source yet,
 * so we write into the mod->dev_table_buf buffer. */
void handle_moddevtable(struct module *mod, struct elf_info *info,
			Elf_Sym *sym, const char *symname)
{
	void *symval;
	char *zeros = NULL;
	const char *name, *identifier;
	unsigned int namelen;

	/* We're looking for a section relative symbol */
	if (!sym->st_shndx || get_secindex(info, sym) >= info->num_sections)
		return;

	/* We're looking for an object */
	if (ELF_ST_TYPE(sym->st_info) != STT_OBJECT)
		return;

	/* All our symbols are of form __mod_<name>__<identifier>_device_table. */
	if (strncmp(symname, "__mod_", strlen("__mod_")))
		return;
	name = symname + strlen("__mod_");
	namelen = strlen(name);
	if (namelen < strlen("_device_table"))
		return;
	if (strcmp(name + namelen - strlen("_device_table"), "_device_table"))
		return;
	identifier = strstr(name, "__");
	if (!identifier)
		return;
	namelen = identifier - name;

	/* Handle all-NULL symbols allocated into .bss */
	if (info->sechdrs[get_secindex(info, sym)].sh_type & SHT_NOBITS) {
		zeros = calloc(1, sym->st_size);
		symval = zeros;
	} else {
		symval = sym_get_data(info, sym);
	}

	/* First handle the "special" cases */
	if (sym_is(name, namelen, "usb"))
		do_usb_table(symval, sym->st_size, mod);
	else if (sym_is(name, namelen, "of"))
		do_of_table(symval, sym->st_size, mod);
	else if (sym_is(name, namelen, "pnp"))
		do_pnp_device_entry(symval, sym->st_size, mod);
	else if (sym_is(name, namelen, "pnp_card"))
		do_pnp_card_entries(symval, sym->st_size, mod);
	else {
		int i;

		for (i = 0; i < ARRAY_SIZE(devtable); i++) {
			const struct devtable *p = &devtable[i];

			if (sym_is(name, namelen, p->device_id)) {
				do_table(symval, sym->st_size, p->id_size,
					 p->device_id, p->do_entry, mod);
				break;
			}
		}
	}
	free(zeros);
}

/* Now add out buffered information to the generated C source */
void add_moddevtable(struct buffer *buf, struct module *mod)
{
	buf_printf(buf, "\n");
	buf_write(buf, mod->dev_table_buf.p, mod->dev_table_buf.pos);
	free(mod->dev_table_buf.p);
}<|MERGE_RESOLUTION|>--- conflicted
+++ resolved
@@ -1458,13 +1458,10 @@
 {
 	DEF_FIELD(symval, cdx_device_id, vendor);
 	DEF_FIELD(symval, cdx_device_id, device);
-<<<<<<< HEAD
-=======
 	DEF_FIELD(symval, cdx_device_id, subvendor);
 	DEF_FIELD(symval, cdx_device_id, subdevice);
 	DEF_FIELD(symval, cdx_device_id, class);
 	DEF_FIELD(symval, cdx_device_id, class_mask);
->>>>>>> 08485d4c
 	DEF_FIELD(symval, cdx_device_id, override_only);
 
 	switch (override_only) {
@@ -1482,13 +1479,10 @@
 
 	ADD(alias, "v", vendor != CDX_ANY_ID, vendor);
 	ADD(alias, "d", device != CDX_ANY_ID, device);
-<<<<<<< HEAD
-=======
 	ADD(alias, "sv", subvendor != CDX_ANY_ID, subvendor);
 	ADD(alias, "sd", subdevice != CDX_ANY_ID, subdevice);
 	ADD(alias, "c", class_mask == 0xFFFFFF, class);
 
->>>>>>> 08485d4c
 	return 1;
 }
 
